// Copyright (c) 2010, Lawrence Livermore National Security, LLC. Produced at
// the Lawrence Livermore National Laboratory. LLNL-CODE-443211. All Rights
// reserved. See file COPYRIGHT for details.
//
// This file is part of the MFEM library. For more information and source code
// availability see http://mfem.org.
//
// MFEM is free software; you can redistribute it and/or modify it under the
// terms of the GNU Lesser General Public License (as published by the Free
// Software Foundation) version 2.1 dated February 1999.
#include "../general/forall.hpp"
#include "mem_manager.hpp"

#include <list>
#include <cstring> // std::memcpy
#include <unordered_map>
#include <algorithm> // std::max

#include <signal.h>

#ifndef _WIN32
#include <sys/mman.h>
#else
#define posix_memalign(p,a,s) (((*(p))=_aligned_malloc((s),(a))),*(p)?0:errno)
#endif

#ifdef MFEM_USE_UMPIRE
#include "umpire/Umpire.hpp"
#endif // MFME_USE_UMPIRE

namespace mfem
{

#ifdef MFEM_USE_HIP
#define MFEM_GPU(...) Hip ## __VA_ARGS__
#else
#define MFEM_GPU(...) Cu ## __VA_ARGS__
#endif

MemoryType GetMemoryType(MemoryClass mc)
{
   switch (mc)
   {
      case MemoryClass::HOST:     return MemoryType::HOST;
      case MemoryClass::HOST_32:  return MemoryType::HOST_32;
      case MemoryClass::HOST_64:  return MemoryType::HOST_64;
      case MemoryClass::HOST_MMU: return MemoryType::HOST_MMU;
      case MemoryClass::CUDA:     return MemoryType::CUDA;
      case MemoryClass::CUDA_UVM: return MemoryType::CUDA_UVM;
   }
   return MemoryType::HOST;
}

MemoryClass operator*(MemoryClass mc1, MemoryClass mc2)
{
   //           |   HOST     HOST_32   HOST_64  HOST_MMU    CUDA    CUDA_UVM
   // ----------+------------------------------------------------------------
   //   HOST    |   HOST     HOST_32   HOST_64  HOST_MMU    CUDA    CUDA_UVM
   //  HOST_32  |  HOST_32   HOST_32   HOST_64  HOST_MMU    CUDA    CUDA_UVM
   //  HOST_64  |  HOST_64   HOST_64   HOST_64  HOST_MMU    CUDA    CUDA_UVM
   //  HOST_MMU | HOST_MMU  HOST_MMU  HOST_MMU  HOST_MMU    CUDA    CUDA_UVM
   //   CUDA    |   CUDA      CUDA      CUDA      CUDA      CUDA    CUDA_UVM
   // CUDA_UVM  | CUDA_UVM  CUDA_UVM  CUDA_UVM  CUDA_UVM  CUDA_UVM  CUDA_UVM

   // Using the enumeration ordering:
   //    HOST < HOST_32 < HOST_64 < HOST_MMU < CUDA < CUDA_UVM,
   // the above table is simply: a*b = max(a,b).

   return std::max(mc1, mc2);
}

namespace internal
{

/// Memory class that holds:
///   - the host and the device pointer
///   - the size in bytes of this memory region
///   - the type of this memory region
struct Memory
{
   void *const h_ptr;
   void *d_ptr;
   const size_t bytes;
   const MemoryType d_type;
   Memory(void *const h, const size_t b, const MemoryType t):
      h_ptr(h), d_ptr(nullptr), bytes(b), d_type(t) { }
};

/// Alias class that holds the base memory region and the offset
struct Alias
{
   Memory *const mem;
   const size_t offset, bytes;
   size_t counter;
};

typedef std::unordered_map<const void*, Memory> MemoryMap;
typedef std::unordered_map<const void*, Alias> AliasMap;

struct Maps
{
   MemoryMap memories;
   AliasMap aliases;
};

} // namespace mfem::internal

static internal::Maps *maps;

namespace internal
{
/// The host memory space abstract class
class HostMemorySpace
{
public:
   virtual ~HostMemorySpace() { }
   virtual void Alloc(void **ptr, const size_t bytes)
   { *ptr = std::malloc(bytes); }
   virtual void Dealloc(void *ptr) { std::free(ptr); }
   virtual void Insert(void *ptr, const size_t bytes) { }
   virtual void Protect(const void *ptr, const size_t bytes) { }
   virtual void Unprotect(const void *ptr, const size_t bytes) { }
};

/// The device memory space abstract class
class DeviceMemorySpace
{
public:
   virtual ~DeviceMemorySpace() { }
   virtual void Alloc(internal::Memory &base, const size_t bytes)
   { base.d_ptr = std::malloc(bytes); }
   virtual void Dealloc(void *d_ptr) { std::free(d_ptr); }
};

// The copy memory space abstract class
class CopyMemorySpace
{
public:
   virtual ~CopyMemorySpace() { }
   virtual void *HtoD(void *dst, const void *src, const size_t bytes)
   { return std::memcpy(dst, src, bytes); }
   virtual void *DtoD(void *dst, const void *src, const size_t bytes)
   { return std::memcpy(dst, src, bytes); }
   virtual void *DtoH(void *dst, const void *src, const size_t bytes)
   { return std::memcpy(dst, src, bytes); }
};

/// The std:: host memory space
class StdHostMemorySpace : public HostMemorySpace { };

/// The UVM host memory space
class UvmHostMemorySpace : public HostMemorySpace
{
public:
   UvmHostMemorySpace() { /*internal::managed=true;*/ }
   void Alloc(void **ptr, const size_t bytes) { CuMallocManaged(ptr, bytes); }
   void Dealloc(void *ptr)
   {
<<<<<<< HEAD
      CuGetLastError();
      const bool known = mm.IsKnown(ptr);
      if (!known) { mfem_error("[UVM] Dealloc error!"); }
      const internal::Memory &base = maps->memories.at(ptr);
      if (base.d_type == MemoryType::CUDA_UVM) { CuMemFree(ptr); }
      else { std::free(ptr); }
=======
      internal::Memory &mem = n.second;
      if (mem.d_ptr) { MFEM_GPU(MemFree)(mem.d_ptr); }
>>>>>>> 632857c1
   }
};

/// The aligned 32 host memory space
class Aligned32HostMemorySpace : public HostMemorySpace
{
public:
   Aligned32HostMemorySpace(): HostMemorySpace() { }
   void Alloc(void **ptr, const size_t bytes)
   {
      const int returned = posix_memalign(ptr, 32, bytes);
      if (returned != 0) { throw ::std::bad_alloc(); }
   }
};

/// The aligned 64 host memory space
class Aligned64HostMemorySpace : public HostMemorySpace
{
public:
   Aligned64HostMemorySpace(): HostMemorySpace() { }
   void Alloc(void **ptr, const size_t bytes)
   {
      const int returned = posix_memalign(ptr, 64, bytes);
      if (returned != 0) { throw ::std::bad_alloc(); }
   }
};

/// The protected host memory space
class ProtectedHostMemorySpace : public HostMemorySpace
{
#ifndef _WIN32
   static void ProtectedAccessError(int sig, siginfo_t *si, void *unused)
   {
      dbg("ProtectedAccessError");
      fflush(0);
      char str[64];
      const void *ptr = si->si_addr;
      sprintf(str, "Error while accessing address %p!", ptr);
      mfem::out << std::endl << "[MMU] An illegal memory access was made!";
      MFEM_ABORT(str);
   }
#endif
public:
   ProtectedHostMemorySpace(): HostMemorySpace()
   {
#ifndef _WIN32
      struct sigaction sa;
      sa.sa_flags = SA_SIGINFO;
      sigemptyset(&sa.sa_mask);
      sa.sa_sigaction = ProtectedAccessError;
      if (sigaction(SIGBUS, &sa, NULL) == -1) { mfem_error("SIGBUS"); }
      if (sigaction(SIGSEGV, &sa, NULL) == -1) { mfem_error("SIGSEGV"); }
#endif
   }

   void Alloc(void **ptr, const size_t bytes)
   {
      dbg("Alloc");
#ifdef _WIN32
      mfem_error("Protected HostAlloc is not available on WIN32.");
#else
      const size_t length = bytes; // > 0 ? bytes : 1;
      MFEM_VERIFY(length > 0, "Alloc of null-length requested!")
      const int prot = PROT_READ | PROT_WRITE;
      const int flags = MAP_ANONYMOUS | MAP_PRIVATE;
      *ptr = ::mmap(NULL, length, prot, flags, -1, 0);
      if (*ptr == MAP_FAILED) { mfem_error("Alloc error!"); }
#endif
   }

   void Dealloc(void *ptr)
   {
      dbg("Dealloc");
      const bool known = mm.IsKnown(ptr);
      if (!known) { mfem_error("Trying to Free an unknown pointer!"); }
#ifdef _WIN32
      mfem_error("Protected HostDealloc is not available on WIN32.");
#else
      const internal::Memory &base = maps->memories.at(ptr);
      const size_t bytes = base.bytes;
      const size_t length = bytes; // > 0 ? bytes : 1;
      MFEM_VERIFY(length > 0, "Dealloc of null-length requested!")
      if (::munmap(ptr, length) == -1) { mfem_error("Dealloc error!"); }
#endif
   }

   // Memory may not be accessed.
   void Protect(const void *ptr, const size_t bytes)
   {
      dbg("Protect");
#ifndef _WIN32
      if (::mprotect(const_cast<void*>(ptr), bytes, PROT_NONE))
      { mfem_error("Protect error!"); }
#endif
   }

   // Memory may be read and written.
   void Unprotect(const void *ptr, const size_t bytes)
   {
      dbg("Unprotect");
#ifndef _WIN32
      const int RW = PROT_READ | PROT_WRITE;
      const int returned = ::mprotect(const_cast<void*>(ptr), bytes, RW);
      if (returned != 0) { mfem_error("Unprotect error!"); }
#endif
   }
};

/// The 'No' device memory space
class NoDeviceMemorySpace: public DeviceMemorySpace
{
public:
   void Alloc(internal::Memory &base, const size_t bytes)
   { mfem_error("No Alloc in this memory space"); }
   void Dealloc(void *ptr) { mfem_error("No Dealloc in this memory space"); }
};

/// The std:: device memory space, used with the 'debug' device
class StdDeviceMemorySpace : public DeviceMemorySpace { };

/// The CUDA device memory space
class CudaDeviceMemorySpace: public DeviceMemorySpace
{
public:
   CudaDeviceMemorySpace(): DeviceMemorySpace() { }
   void Alloc(internal::Memory &base, const size_t bytes)
   { CuMemAlloc(&base.d_ptr, bytes); }
   void Dealloc(void *dptr) { CuMemFree(dptr); }
};

/// The std:: copy memory space
class StdCopyMemorySpace: public CopyMemorySpace { };

/// The CUDA copy memory space
class CudaCopyMemorySpace: public CopyMemorySpace
{
public:
   void *HtoD(void *dst, const void *src, const size_t bytes)
   { return CuMemcpyHtoD(dst, src, bytes); }
   void *DtoD(void* dst, const void* src, const size_t bytes)
   { return CuMemcpyDtoD(dst, src, bytes); }
   void *DtoH(void *dst, const void *src, const size_t bytes)
   { return CuMemcpyDtoH(dst, src, bytes); }
};

/// The UVM device memory space.
class UvmDeviceMemorySpace : public DeviceMemorySpace
{
public:
   UvmDeviceMemorySpace(): DeviceMemorySpace() { }
   void Alloc(internal::Memory &base, const size_t bytes)
   { base.d_ptr = base.h_ptr; }
   void Dealloc(void *dptr) { }
};

/// The UVM copy memory space
class UvmCopyMemorySpace: public CopyMemorySpace
{
public:
   void *HtoD(void *dst, const void *src, const size_t bytes) { return dst; }
   void *DtoD(void* dst, const void* src, const size_t bytes)
   { return CuMemcpyDtoD(dst, src, bytes); }
   void *DtoH(void *dst, const void *src, const size_t bytes) { return dst; }
};

#ifdef MFEM_USE_UMPIRE
/// The Umpire host memory space
class UmpireHostMemorySpace : public HostMemorySpace
{
private:
   umpire::ResourceManager& rm;
   umpire::Allocator h_allocator;
public:
   UmpireHostMemorySpace():
      HostMemorySpace(),
      rm(umpire::ResourceManager::getInstance()),
      h_allocator(rm.makeAllocator<umpire::strategy::DynamicPool>
                  ("host_pool", rm.getAllocator("HOST"))) { }
   void Alloc(void **ptr, const size_t bytes)
   { *ptr = h_allocator.allocate(bytes); }
   void Dealloc(void *ptr) { h_allocator.deallocate(ptr); }
   virtual void Insert(void *ptr, const size_t bytes)
   {
      auto strat = rm.getDefaultAllocator().getAllocationStrategy();
      umpire::util::AllocationRecord* record =
         new umpire::util::AllocationRecord{ptr, bytes, strat};
      rm.registerAllocation(ptr, record);
   }
};

/// The Umpire device memory space
class UmpireDeviceMemorySpace : public DeviceMemorySpace
{
private:
   umpire::ResourceManager& rm;
   umpire::Allocator d_allocator;
public:
   UmpireDeviceMemorySpace(): DeviceMemorySpace(),
      rm(umpire::ResourceManager::getInstance()),
      d_allocator(rm.makeAllocator<umpire::strategy::DynamicPool>
                  ("device_pool",rm.getAllocator("DEVICE"))) { }
   void Alloc(internal::Memory &base, const size_t bytes)
   { base.d_ptr = d_allocator.allocate(bytes); }
   void Dealloc(void *dptr)
   { d_allocator.deallocate(dptr); }
};

/// The Umpire copy memory space
class UmpireCopyMemorySpace: public CopyMemorySpace
{
private:
   umpire::ResourceManager& rm;
public:
   UmpireCopyMemorySpace(): CopyMemorySpace(),
      rm(umpire::ResourceManager::getInstance()) { }
   void *HtoD(void *dst, const void *src, const size_t bytes)
   { rm.copy(dst, const_cast<void*>(src), bytes); return dst; }
   void *DtoD(void* dst, const void* src, const size_t bytes)
   { rm.copy(dst, const_cast<void*>(src), bytes); return dst; }
   void *DtoH(void *dst, const void *src, const size_t bytes)
   { rm.copy(dst, const_cast<void*>(src), bytes); return dst; }
};
#endif // MFEM_USE_UMPIRE

/// Memory space controller class
// The use of Umpire has to be set at compile time, because migration from
// std:: allocator does not seem to be possible yet.
//
// The other issue is that the MM static class is initialized before we know
// that we will use CUDA or not, but the constructor of UmpireCudaMemorySpace
// assumes that CUDA is initialized and calls CUDA kernels inside the Umpire
// file umpire/resource/CudaConstantMemoryResource.cu.
class Ctrl
{
public:
   internal::HostMemorySpace *host;
   internal::DeviceMemorySpace *device;
   internal::CopyMemorySpace *memcpy;
public:
   Ctrl(const MemoryType h = MemoryType::HOST,
        const MemoryType d = MemoryType::CUDA)
      : host(nullptr), device(nullptr), memcpy(nullptr)
   {
#ifndef MFEM_USE_UMPIRE
      if (h == MemoryType::HOST) { host = new internal::StdHostMemorySpace(); }
      if (h == MemoryType::HOST_32) { host = new internal::Aligned32HostMemorySpace(); }
      if (h == MemoryType::HOST_64) { host = new internal::Aligned64HostMemorySpace(); }
      if (h == MemoryType::HOST_MMU) { host = new internal::ProtectedHostMemorySpace(); }

      if (h == MemoryType::HOST_MMU)
      { device = new internal::StdDeviceMemorySpace(); }
      else { device = new internal::CudaDeviceMemorySpace(); }

      if (d == MemoryType::CUDA)
      { memcpy = new internal::CudaCopyMemorySpace(); }
      else { memcpy = new internal::StdCopyMemorySpace(); }
#else
      host =   new internal::UmpireHostMemorySpace();
      device = new internal::UmpireDeviceMemorySpace();
      memcpy = new internal::UmpireCopyMemorySpace();
#endif // MFEM_USE_UMPIRE
   }
<<<<<<< HEAD
   ~Ctrl()
   {
      delete host;
      delete device;
      delete memcpy;
   }
};

} // namespace mfem::internal

static internal::Ctrl *ctrl;

MemoryManager::MemoryManager()
{
   exists = true;
   maps = new internal::Maps();
   ctrl = new internal::Ctrl();
=======
   internal::Memory &mem = mem_map_iter->second;
   if (mem.d_ptr && free_dev_ptr) { MFEM_GPU(MemFree)(mem.d_ptr); }
   maps->memories.erase(mem_map_iter);
   return ptr;
>>>>>>> 632857c1
}

MemoryManager::~MemoryManager() { if (exists) { Destroy(); } }

void MemoryManager::Setup(MemoryType mt)
{
#ifndef MFEM_USE_UMPIRE
   // Nothing to do if we stay on the HOST
   if (mt == MemoryType::HOST) { return; }
   MFEM_VERIFY(m_type == MemoryType::HOST, "internal error");
   m_type = mt;
   dbg("Setup: m_type: %d", m_type);
   delete ctrl;
   if (mt == MemoryType::HOST_MMU)
   {
      dbg("Setup: new HOST_MMU Ctrl!");
      ctrl = new internal::Ctrl(mt, mt);
   }

   if (mt == MemoryType::CUDA)
   {
      dbg("Setup: new CUDA Ctrl!");
      ctrl = new internal::Ctrl(MemoryType::HOST, MemoryType::CUDA);
   }
#else
   if (mt == MemoryType::CUDA_UVM)
   { mfem_error("Umpire cannot switch to UVM!"); }
#endif // MFEM_USE_UMPIRE
}

void MemoryManager::Destroy()
{
   MFEM_VERIFY(exists, "MemoryManager has already been destroyed!");
   for (auto& n : maps->memories)
   {
      internal::Memory &mem = n.second;
      if (mem.d_ptr) { ctrl->device->Dealloc(mem.d_ptr); }
   }
   delete maps;
   delete ctrl;
   exists = false;
}

//*****************************************************************************
// Inserts
//*****************************************************************************
void* MemoryManager::Insert(void *h_ptr, size_t bytes, MemoryType mt)
{
   dbg("Insert <%d> %p", mt, h_ptr);
   if (h_ptr == NULL)
   {
<<<<<<< HEAD
      MFEM_VERIFY(bytes == 0, "Trying to add NULL with size " << bytes);
      return NULL;
=======
      MFEM_GPU(MemAlloc)(&base.d_ptr, base.bytes);
>>>>>>> 632857c1
   }
   auto res = maps->memories.emplace(h_ptr, internal::Memory(h_ptr, bytes, mt));
   if (res.second == false)
   { mfem_error("Trying to add an already present address!"); }
   ctrl->host->Insert(h_ptr, bytes);
   return h_ptr;
}

//*****************************************************************************
void MemoryManager::InsertDevice(void *d_ptr, void *h_ptr,
                                 size_t bytes, MemoryType mt)
{
   dbg("InsertDevice <%d> [%p, %p]", mt, h_ptr, d_ptr);
   if (h_ptr == NULL)
   {
<<<<<<< HEAD
      MFEM_VERIFY(bytes == 0, "Trying to add NULL with size " << bytes);
      return;
=======
      MFEM_ASSERT(bytes <= base.bytes, "invalid copy size");
      MFEM_GPU(MemcpyHtoD)(base.d_ptr, ptr, bytes);
      base.host = false;
>>>>>>> 632857c1
   }
   auto res = maps->memories.emplace(h_ptr, internal::Memory(h_ptr, bytes, mt));
   if (res.second == false)
   { mfem_error("Trying to add an already present address!"); }
   internal::Memory &base = res.first->second;
   if (d_ptr == NULL) { ctrl->device->Alloc(base, bytes); }
   res.first->second.d_ptr = d_ptr;
}

//*****************************************************************************
void MemoryManager::InsertAlias(const void *base_ptr, void *alias_ptr,
                                const size_t bytes, const bool base_is_alias)
{
   size_t offset = static_cast<size_t>(static_cast<const char*>(alias_ptr) -
                                       static_cast<const char*>(base_ptr));
   if (!base_ptr)
   {
      MFEM_VERIFY(offset == 0,
                  "Trying to add alias to NULL at offset " << offset);
      return;
   }
   if (base_is_alias)
   {
      const internal::Alias &alias = maps->aliases.at(base_ptr);
      base_ptr = alias.mem->h_ptr;
      offset += alias.offset;
   }
   internal::Memory &mem = maps->memories.at(base_ptr);
   auto res = maps->aliases.emplace(alias_ptr,
                                    internal::Alias{&mem, offset, bytes, 1});
   if (res.second == false) // alias_ptr was already in the map
   {
      if (res.first->second.mem != &mem || res.first->second.offset != offset)
      {
         mfem_error("alias already exists with different base/offset!");
      }
      else
      {
         res.first->second.counter++;
      }
   }
}

//*****************************************************************************
// Erases
//*****************************************************************************
MemoryType MemoryManager::Erase(void *h_ptr, bool free_dev_ptr)
{
   if (!h_ptr) { return MemoryType::HOST; }
   auto mem_map_iter = maps->memories.find(h_ptr);
   if (mem_map_iter == maps->memories.end())
   { mfem_error("Trying to erase an unknown pointer!"); }
   internal::Memory &mem = mem_map_iter->second;
   if (mem.d_ptr && free_dev_ptr) { dbg("d_ptr"); ctrl->device->Dealloc(mem.d_ptr); }
   maps->memories.erase(mem_map_iter);
   return mem.d_type;
}

//*****************************************************************************
MemoryType MemoryManager::EraseAlias(void *alias_ptr)
{
   if (!alias_ptr) { return MemoryType::HOST; }
   auto alias_map_iter = maps->aliases.find(alias_ptr);
   if (alias_map_iter == maps->aliases.end())
   { mfem_error("alias not found"); }
   internal::Alias &alias = alias_map_iter->second;
   const MemoryType d_type = alias.mem->d_type;
   if (--alias.counter) { return d_type; }
   // erase the alias from the alias map:
   maps->aliases.erase(alias_map_iter);
   return d_type;
}

//*****************************************************************************
// GetDevicePtrs
//*****************************************************************************
void *MemoryManager::GetDevicePtr(const void *h_ptr, size_t bytes,
                                  bool copy_data)
{
   if (!h_ptr)
   {
      MFEM_VERIFY(bytes == 0, "Trying to access NULL with size " << bytes);
      return NULL;
   }
   internal::Memory &base = maps->memories.at(h_ptr);
   dbg("GetDevicePtr <%d>", base.d_type);
   if (!base.d_ptr) { dbg("Alloc d_ptr"); ctrl->device->Alloc(base, bytes); }
   if (copy_data)
   {
      dbg("copy_data");
      MFEM_ASSERT(bytes <= base.bytes, "invalid copy size");
      ctrl->memcpy->HtoD(base.d_ptr, h_ptr, bytes);
   }
   if (base.d_type == MemoryType::HOST_MMU) { ctrl->host->Protect(h_ptr, bytes); }
   return base.d_ptr;
}

//*****************************************************************************
void *MemoryManager::GetAliasDevicePtr(const void *alias_ptr, size_t bytes,
                                       bool copy_data)
{
   if (!alias_ptr)
   {
      MFEM_VERIFY(bytes == 0, "Trying to access NULL with size " << bytes);
      return NULL;
   }
   auto &alias_map = maps->aliases;
   auto alias_map_iter = alias_map.find(alias_ptr);
   if (alias_map_iter == alias_map.end())
   { mfem_error("alias not found"); }
   const internal::Alias &alias = alias_map_iter->second;
   const size_t offset = alias.offset;
   internal::Memory &base = *alias.mem;
   MFEM_ASSERT((char*)base.h_ptr + offset == alias_ptr,
               "internal error");
<<<<<<< HEAD
   if (!base.d_ptr) { ctrl->device->Alloc(base, bytes); }
   if (copy_data)
   {
      ctrl->memcpy->HtoD((char*)base.d_ptr + offset, alias_ptr, bytes);
      //ctrl->host->Protect(alias_ptr, bytes);
=======
   if (!base.d_ptr)
   {
      MFEM_GPU(MemAlloc)(&base.d_ptr, base.bytes);
   }
   if (copy_data)
   {
      MFEM_GPU(MemcpyHtoD)((char*)base.d_ptr + alias->offset, alias_ptr, bytes);
      base.host = false;
>>>>>>> 632857c1
   }
   return (char*) base.d_ptr + offset;
}

<<<<<<< HEAD
// ****************************************************************************
// * public methods
// ****************************************************************************
bool MemoryManager::IsKnown(const void *ptr)
{
   return maps->memories.find(ptr) != maps->memories.end();
=======
static void PullKnown(internal::Ledger *maps,
                      const void *ptr, const std::size_t bytes, bool copy_data)
{
   internal::Memory &base = maps->memories.at(ptr);
   MFEM_ASSERT(base.h_ptr == ptr, "internal error");
   // There are cases where it is OK if base.d_ptr is not allocated yet:
   // for example, when requesting read-write access on host to memory created
   // as device memory.
   if (copy_data && base.d_ptr)
   {
      MFEM_GPU(MemcpyDtoH)(base.h_ptr, base.d_ptr, bytes);
      base.host = true;
   }
}

static void PullAlias(const internal::Ledger *maps,
                      const void *ptr, const std::size_t bytes, bool copy_data)
{
   const internal::Alias *alias = maps->aliases.at(ptr);
   MFEM_ASSERT((char*)alias->mem->h_ptr + alias->offset == ptr,
               "internal error");
   // There are cases where it is OK if alias->mem->d_ptr is not allocated yet:
   // for example, when requesting read-write access on host to memory created
   // as device memory.
   if (copy_data && alias->mem->d_ptr)
   {
      MFEM_GPU(MemcpyDtoH)(const_cast<void*>(ptr),
                           static_cast<char*>(alias->mem->d_ptr) + alias->offset,
                           bytes);
   }
>>>>>>> 632857c1
}

//*****************************************************************************
void MemoryManager::RegisterCheck(void *ptr)
{
   if (ptr != NULL)
   {
      if (!IsKnown(ptr))
      {
         mfem_error("Pointer is not registered!");
      }
   }
}

//*****************************************************************************
void MemoryManager::PrintPtrs(void)
{
   for (const auto& n : maps->memories)
   {
      const internal::Memory &mem = n.second;
      mfem::out << std::endl
                << "key " << n.first << ", "
                << "h_ptr " << mem.h_ptr << ", "
                << "d_ptr " << mem.d_ptr;
   }
   mfem::out << std::endl;
}


// ****************************************************************************
// Static private MemoryManager methods used by class Memory
// ****************************************************************************

// ****************************************************************************
void *MemoryManager::New_(size_t bytes, MemoryType mt, unsigned &flags)
{
   MFEM_VERIFY(bytes>0, " bytes==0");
   MFEM_VERIFY(mt != MemoryType::HOST, "internal error");
   dbg("mm::New_<%d>",mt);
   void *m_ptr;
   ctrl->host->Alloc(&m_ptr, bytes);
   mm.Insert(m_ptr, bytes, mt);
   flags = Mem::REGISTERED | Mem::OWNS_INTERNAL;
   if (IsHostMemory(mt)) { flags |= Mem::OWNS_HOST | Mem::VALID_HOST; }
   else { flags |= Mem::OWNS_HOST | Mem::OWNS_DEVICE | Mem::VALID_DEVICE;}
   return m_ptr;
}

//*****************************************************************************
void *MemoryManager::HostNew_(void **ptr, const size_t bytes, unsigned &flags)
{
   ctrl->host->Alloc(ptr, bytes);
   return *ptr;
}

// ****************************************************************************
void *MemoryManager::Register_(void *ptr, size_t bytes, MemoryType mt,
                               bool own, bool alias, unsigned &flags)
{
   if (bytes == 0) { return NULL;}
   MFEM_VERIFY(bytes>0, " bytes==0");
   dbg("mm::Register_<%d> %p", mt, ptr);
   MFEM_VERIFY(alias == false, "cannot register an alias!");
   flags |= (Mem::REGISTERED | Mem::OWNS_INTERNAL);
   if (IsHostMemory(mt))
   {
      dbg("Register_ @ <%d>", mt);
      mm.Insert(ptr, bytes, mt);
      flags = (own ? flags | Mem::OWNS_HOST : flags & ~Mem::OWNS_HOST) |
              Mem::OWNS_DEVICE | Mem::VALID_HOST;
      return ptr;
   }
   if (mt == MemoryType::HOST_MMU)
   {
      mfem_error("here");
   }
   dbg("Register_ @ DEVICE");
   MFEM_VERIFY(mt == MemoryType::CUDA,
               "Only CUDA and MMU pointers are supported");
   void *m_ptr;
   ctrl->host->Alloc(&m_ptr, bytes);
   mm.InsertDevice(ptr, m_ptr, bytes, mt);
   flags = (own ? flags | Mem::OWNS_DEVICE : flags & ~Mem::OWNS_DEVICE) |
           Mem::OWNS_HOST | Mem::VALID_DEVICE;
   return m_ptr;
}

// ****************************************************************************
void MemoryManager::Alias_(void *base_h_ptr, const size_t offset,
                           const size_t bytes, const unsigned base_flags,
                           unsigned &flags)
{
   mm.InsertAlias(base_h_ptr, (char*)base_h_ptr + offset, bytes,
                  base_flags & Mem::ALIAS);
   flags = (base_flags | Mem::ALIAS | Mem::OWNS_INTERNAL) &
           ~(Mem::OWNS_HOST | Mem::OWNS_DEVICE);
}

// ****************************************************************************
MemoryType MemoryManager::Delete_(void *h_ptr, unsigned flags)
{
   dbg("Delete_");
   MFEM_ASSERT(!(flags & Mem::OWNS_DEVICE) || (flags & Mem::OWNS_INTERNAL),
               "invalid Memory state");
   if (mm.exists && (flags & Mem::OWNS_INTERNAL))
   {
      if (flags & Mem::ALIAS) { return mm.EraseAlias(h_ptr); }
      else { return mm.Erase(h_ptr, flags & Mem::OWNS_DEVICE); }
   }
   return m_type;
}

//*****************************************************************************
void MemoryManager::HostDelete_(void *ptr, unsigned flags)
{
   dbg("HostDelete_");
   ctrl->host->Dealloc(ptr);
}

//*****************************************************************************
void MemoryManager::HostUnprotect_(const void *ptr, const size_t bytes)
{
   dbg("HostUnprotect_");
   ctrl->host->Unprotect(ptr, bytes);
}

// ****************************************************************************
static void PullKnown(internal::Maps *maps, const void *ptr,
                      const size_t bytes, bool copy_data)
{
   internal::Memory &base = maps->memories.at(ptr);
   dbg("PullKnown<%d> %p", base.d_type, ptr);
   MFEM_ASSERT(base.h_ptr == ptr, "internal error");
   // There are cases where it is OK if base.d_ptr is not allocated yet:
   // for example, when requesting read-write access on host to memory created
   // as device memory.
   if (copy_data && base.d_ptr)
   {
      dbg("Unprotect");
      ctrl->host->Unprotect(base.h_ptr, base.bytes);
      dbg("DtoH: %p <= %p", base.h_ptr, base.d_ptr);
      ctrl->memcpy->DtoH(base.h_ptr, base.d_ptr, bytes);
   }
   dbg("done");
}

// ****************************************************************************
static void PullAlias(const internal::Maps *maps, const void *ptr,
                      const size_t bytes, bool copy_data)
{
   const internal::Alias &alias = maps->aliases.at(ptr);
   dbg("PullAlias<%d>", alias.mem->d_type);
   MFEM_ASSERT((char*)alias.mem->h_ptr + alias.offset == ptr,
               "internal error");
   // There are cases where it is OK if alias->mem->d_ptr is not allocated yet:
   // for example, when requesting read-write access on host to memory created
   // as device memory.
   if (copy_data && alias.mem->d_ptr)
   {
      ctrl->host->Unprotect(ptr, bytes);
      ctrl->memcpy->DtoH(const_cast<void*>(ptr),
                         static_cast<char*>(alias.mem->d_ptr) + alias.offset,
                         bytes);
   }
}

// ****************************************************************************
void *MemoryManager::ReadWrite_(void *h_ptr, MemoryClass mc,
                                size_t bytes, unsigned &flags)
{
   switch (mc)
   {
      case MemoryClass::HOST:
      {
         dbg("RW: HOST");
         if (!(flags & Mem::VALID_HOST))
         {
            if (flags & Mem::ALIAS) { PullAlias(maps, h_ptr, bytes, true); }
            else { PullKnown(maps, h_ptr, bytes, true); }
         }
         flags = (flags | Mem::VALID_HOST) & ~Mem::VALID_DEVICE;
         return h_ptr;
      }

      case MemoryClass::HOST_32:
      {
         dbg("RW: HOST_32");
         const internal::Memory &base = maps->memories.at(h_ptr);
         const MemoryType mt = base.d_type;
         MFEM_VERIFY(mt == MemoryType::HOST_32 ||
                     mt == MemoryType::HOST_64, "internal error");
         return h_ptr;
      }

      case MemoryClass::HOST_64:
      {
         dbg("RW: HOST_64");
         const internal::Memory &base = maps->memories.at(h_ptr);
         MFEM_VERIFY(base.d_type == MemoryType::HOST_64, "internal error");
         return h_ptr;
      }

      case MemoryClass::HOST_MMU:
      {
         dbg("RW: HOST_MMU");
         const bool need_copy = !(flags & Mem::VALID_DEVICE);
         flags = (flags | Mem::VALID_DEVICE) & ~Mem::VALID_HOST;
         return mm.GetDevicePtr(h_ptr, bytes, need_copy);
      }

      case MemoryClass::CUDA:
      {
         dbg("RW: CUDA");
         //const internal::Memory &base = maps->memories.at(h_ptr);
         //const MemoryType mt = base.d_type;
         /*MFEM_VERIFY(mt == MemoryType::CUDA ||
           mt == MemoryType::CUDA_UVM, "internal error");*/
         const bool need_copy = !(flags & Mem::VALID_DEVICE);
         flags = (flags | Mem::VALID_DEVICE) & ~Mem::VALID_HOST;
         if (flags & Mem::ALIAS)
         { return mm.GetAliasDevicePtr(h_ptr, bytes, need_copy); }
         return mm.GetDevicePtr(h_ptr, bytes, need_copy);
      }

      case MemoryClass::CUDA_UVM:
      {

         dbg("RW: CUDA_UVM");
         // TODO: check that the host+device pointers are MemoryType::CUDA_UVM
         // Do we need to update the validity flags?
         return h_ptr; // the host and device pointers are the same
      }
   }
   return nullptr;
}

// ****************************************************************************
const void *MemoryManager::Read_(void *h_ptr, MemoryClass mc,
                                 size_t bytes, unsigned &flags)
{
   dbg("Read_");
   switch (mc)
   {
      case MemoryClass::HOST:
         if (!(flags & Mem::VALID_HOST))
         {
            if (flags & Mem::ALIAS) { PullAlias(maps, h_ptr, bytes, true); }
            else { PullKnown(maps, h_ptr, bytes, true); }
         }
         else { ctrl->host->Unprotect(h_ptr, bytes); }
         flags = flags | Mem::VALID_HOST;
         dbg("R @ HOST");
         return h_ptr;

      case MemoryClass::HOST_32:
         // TODO: check that the host pointer is MemoryType::HOST_32 or
         // MemoryType::HOST_64
         return h_ptr;

      case MemoryClass::HOST_64:
         // TODO: check that the host pointer is MemoryType::HOST_64
         return h_ptr;

      case MemoryClass::HOST_MMU:
      {
         dbg("R @ HOST_MMU");
         const bool need_copy = !(flags & Mem::VALID_DEVICE);
         flags = flags | Mem::VALID_DEVICE;
         return mm.GetDevicePtr(h_ptr, bytes, need_copy);
         //return h_ptr;
      }

      case MemoryClass::CUDA:
      {
         // TODO: check that the device pointer is MemoryType::CUDA or
         // MemoryType::CUDA_UVM

         const bool need_copy = !(flags & Mem::VALID_DEVICE);
         flags = flags | Mem::VALID_DEVICE;

         // TODO: add support for UVM
         if (flags & Mem::ALIAS)
         {
            return mm.GetAliasDevicePtr(h_ptr, bytes, need_copy);
         }
         dbg("CUDA");
         return mm.GetDevicePtr(h_ptr, bytes, need_copy);
      }

      case MemoryClass::CUDA_UVM:
      {
         // TODO: check that the host+device pointers are MemoryType::CUDA_UVM
         // Do we need to update the validity flags?
         return h_ptr; // the host and device pointers are the same
      }
   }
   return nullptr;
}

// ****************************************************************************
void *MemoryManager::Write_(void *h_ptr, MemoryClass mc,
                            size_t bytes, unsigned &flags)
{
   if (h_ptr == NULL)
   {
      MFEM_VERIFY(bytes == 0, "internal error");
      return NULL;
   }
   internal::Memory &base = maps->memories.at(h_ptr);
   const MemoryType mt = base.d_type;
   dbg("mm::W<%d,%d>", mt, mc);
   switch (mc)
   {
      case MemoryClass::HOST:
      {
         flags = (flags | Mem::VALID_HOST) & ~Mem::VALID_DEVICE;
         dbg("W @ HOST");
         return h_ptr;
      }

      case MemoryClass::HOST_32:
      {
         dbg("W @ HOST_32");
         MFEM_VERIFY(mt == MemoryType::HOST_32 ||
                     mt == MemoryType::HOST_64, "internal error");
         flags = (flags | Mem::VALID_HOST) & ~Mem::VALID_DEVICE;
         return h_ptr;
      }

      case MemoryClass::HOST_64:
      {
         dbg("W @ HOST_64");
         MFEM_VERIFY(mt == MemoryType::HOST_64, "internal error");
         flags = (flags | Mem::VALID_HOST) & ~Mem::VALID_DEVICE;
         return h_ptr;
      }

      case MemoryClass::HOST_MMU:
      {
         //MFEM_VERIFY(mt == MemoryType::HOST_MMU, "internal error");
         flags = (flags | Mem::VALID_DEVICE) & ~Mem::VALID_HOST;
         dbg("W @ HOST_MMU");
         return mm.GetDevicePtr(h_ptr, bytes, false);
      }

      case MemoryClass::CUDA:
      {
         dbg("W @ CUDA");
         /*MFEM_VERIFY(mt == MemoryType::CUDA ||
           mt == MemoryType::CUDA_UVM, "internal error");*/
         flags = (flags | Mem::VALID_DEVICE) & ~Mem::VALID_HOST;
         // TODO: add support for UVM
         if (flags & Mem::ALIAS)
         {
            return mm.GetAliasDevicePtr(h_ptr, bytes, false);
         }
         return mm.GetDevicePtr(h_ptr, bytes, false);
      }

      case MemoryClass::CUDA_UVM:
      {
         MFEM_VERIFY(mt == MemoryType::CUDA ||
                     mt == MemoryType::CUDA_UVM, "internal error");
         // Do we need to update the validity flags?
         return h_ptr; // the host and device pointers are the same
      }
   }
   return nullptr;
}

// ****************************************************************************
void MemoryManager::SyncAlias_(const void *base_h_ptr, void *alias_h_ptr,
                               size_t alias_bytes, unsigned base_flags,
                               unsigned &alias_flags)
{
   dbg("SyncAlias_");
   // This is called only when (base_flags & Mem::REGISTERED) is true.
   // Note that (alias_flags & REGISTERED) may not be true.
   MFEM_ASSERT(alias_flags & Mem::ALIAS, "not an alias");
   if ((base_flags & Mem::VALID_HOST) && !(alias_flags & Mem::VALID_HOST))
   {
      PullAlias(maps, alias_h_ptr, alias_bytes, true);
   }
   if ((base_flags & Mem::VALID_DEVICE) && !(alias_flags & Mem::VALID_DEVICE))
   {
      if (!(alias_flags & Mem::REGISTERED))
      {
         mm.InsertAlias(base_h_ptr, alias_h_ptr, alias_bytes, base_flags & Mem::ALIAS);
         alias_flags = (alias_flags | Mem::REGISTERED | Mem::OWNS_INTERNAL) &
                       ~(Mem::OWNS_HOST | Mem::OWNS_DEVICE);
      }
      mm.GetAliasDevicePtr(alias_h_ptr, alias_bytes, true);
   }
   alias_flags = (alias_flags & ~(Mem::VALID_HOST | Mem::VALID_DEVICE)) |
                 (base_flags & (Mem::VALID_HOST | Mem::VALID_DEVICE));
}

// ****************************************************************************
MemoryType MemoryManager::GetMemoryType_(void *m_ptr, unsigned flags)
{
   dbg("GetMemoryType_");
   if (flags & Mem::VALID_DEVICE)
   {
      const internal::Memory &base = maps->memories.at(m_ptr);
      const MemoryType type = base.d_type;
      return type;
   }
   return MemoryType::HOST;
}

// ****************************************************************************
void MemoryManager::Copy_(void *dst_h_ptr, const void *src_h_ptr,
                          size_t bytes, unsigned src_flags,
                          unsigned &dst_flags)
{
   dbg("Copy_");
   // Type of copy to use based on the src and dest validity flags:
   //            |       src
   //            |  h  |  d  |  hd
   // -----------+-----+-----+------
   //         h  | h2h   d2h   h2h
   //  dest   d  | h2d   d2d   d2d
   //        hd  | h2h   d2d   d2d

   const bool src_on_host =
      (src_flags & Mem::VALID_HOST) &&
      (!(src_flags & Mem::VALID_DEVICE) ||
       ((dst_flags & Mem::VALID_HOST) && !(dst_flags & Mem::VALID_DEVICE)));
   const bool dst_on_host =
      (dst_flags & Mem::VALID_HOST) &&
      (!(dst_flags & Mem::VALID_DEVICE) ||
       ((src_flags & Mem::VALID_HOST) && !(src_flags & Mem::VALID_DEVICE)));
   const void *src_d_ptr = src_on_host ? NULL :
                           ((src_flags & Mem::ALIAS) ?
                            mm.GetAliasDevicePtr(src_h_ptr, bytes, false) :
                            mm.GetDevicePtr(src_h_ptr, bytes, false));
   if (dst_on_host)
   {
      if (src_on_host)
      {
         if (dst_h_ptr != src_h_ptr && bytes != 0)
         {
            MFEM_ASSERT((const char*)dst_h_ptr + bytes <= src_h_ptr ||
                        (const char*)src_h_ptr + bytes <= dst_h_ptr,
                        "data overlaps!");
            std::memcpy(dst_h_ptr, src_h_ptr, bytes);
         }
      }
      else
      {
<<<<<<< HEAD
         ctrl->host->Unprotect(dst_h_ptr, bytes);
         ctrl->memcpy->DtoH(dst_h_ptr, src_d_ptr, bytes);
=======
         MFEM_GPU(MemcpyDtoH)(dest_h_ptr, src_d_ptr, size);
>>>>>>> 632857c1
      }
   }
   else
   {
      void *dest_d_ptr = (dst_flags & Mem::ALIAS) ?
                         mm.GetAliasDevicePtr(dst_h_ptr, bytes, false) :
                         mm.GetDevicePtr(dst_h_ptr, bytes, false);
      if (src_on_host)
      {
<<<<<<< HEAD
         ctrl->memcpy->HtoD(dest_d_ptr, src_h_ptr, bytes);
         ctrl->host->Protect(src_h_ptr, bytes);
      }
      else
      {
         ctrl->memcpy->DtoD(dest_d_ptr, src_d_ptr, bytes);
=======
         MFEM_GPU(MemcpyHtoD)(dest_d_ptr, src_h_ptr, size);
      }
      else
      {
         MFEM_GPU(MemcpyDtoD)(dest_d_ptr, src_d_ptr, size);
>>>>>>> 632857c1
      }
   }
   dst_flags = dst_flags &
               ~(dst_on_host ? Mem::VALID_DEVICE : Mem::VALID_HOST);
}

// ****************************************************************************
void MemoryManager::CopyToHost_(void *dest_h_ptr, const void *src_h_ptr,
                                size_t bytes, unsigned src_flags)
{
   dbg("CopyToHost_");
   const bool src_on_host = src_flags & Mem::VALID_HOST;
   if (src_on_host)
   {
      if (dest_h_ptr != src_h_ptr && bytes != 0)
      {
         MFEM_ASSERT((char*)dest_h_ptr + bytes <= src_h_ptr ||
                     (const char*)src_h_ptr + bytes <= dest_h_ptr,
                     "data overlaps!");
         std::memcpy(dest_h_ptr, src_h_ptr, bytes);
      }
   }
   else
   {
      const void *src_d_ptr = (src_flags & Mem::ALIAS) ?
<<<<<<< HEAD
                              mm.GetAliasDevicePtr(src_h_ptr, bytes, false) :
                              mm.GetDevicePtr(src_h_ptr, bytes, false);
      ctrl->host->Unprotect(dest_h_ptr, bytes);
      ctrl->memcpy->DtoH(dest_h_ptr, src_d_ptr, bytes);
=======
                              mm.GetAliasDevicePtr(src_h_ptr, size, false) :
                              mm.GetDevicePtr(src_h_ptr, size, false);
      MFEM_GPU(MemcpyDtoH)(dest_h_ptr, src_d_ptr, size);
>>>>>>> 632857c1
   }
}

// ****************************************************************************
void MemoryManager::CopyFromHost_(void *dest_h_ptr, const void *src_h_ptr,
                                  size_t bytes, unsigned &dest_flags)
{
   dbg("CopyFromHost_");
   const bool dest_on_host = dest_flags & Mem::VALID_HOST;
   if (dest_on_host)
   {
      if (dest_h_ptr != src_h_ptr && bytes != 0)
      {
         MFEM_ASSERT((char*)dest_h_ptr + bytes <= src_h_ptr ||
                     (const char*)src_h_ptr + bytes <= dest_h_ptr,
                     "data overlaps!");
         std::memcpy(dest_h_ptr, src_h_ptr, bytes);
      }
   }
   else
   {
      void *dest_d_ptr = (dest_flags & Mem::ALIAS) ?
<<<<<<< HEAD
                         mm.GetAliasDevicePtr(dest_h_ptr, bytes, false) :
                         mm.GetDevicePtr(dest_h_ptr, bytes, false);
      ctrl->memcpy->HtoD(dest_d_ptr, src_h_ptr, bytes);
      ctrl->host->Protect(src_h_ptr, bytes);
=======
                         mm.GetAliasDevicePtr(dest_h_ptr, size, false) :
                         mm.GetDevicePtr(dest_h_ptr, size, false);
      MFEM_GPU(MemcpyHtoD)(dest_d_ptr, src_h_ptr, size);
>>>>>>> 632857c1
   }
   dest_flags = dest_flags &
                ~(dest_on_host ? Mem::VALID_DEVICE : Mem::VALID_HOST);
}

// ****************************************************************************
void MemoryPrintFlags(unsigned flags)
{
   typedef Memory<int> Mem;
   mfem::out
         <<   "   registered    = " << bool(flags & Mem::REGISTERED)
         << "\n   owns host     = " << bool(flags & Mem::OWNS_HOST)
         << "\n   owns device   = " << bool(flags & Mem::OWNS_DEVICE)
         << "\n   owns internal = " << bool(flags & Mem::OWNS_INTERNAL)
         << "\n   valid host    = " << bool(flags & Mem::VALID_HOST)
         << "\n   valid device  = " << bool(flags & Mem::VALID_DEVICE)
         << "\n   alias         = " << bool(flags & Mem::ALIAS)
         << "\n   device flag   = " << bool(flags & Mem::USE_DEVICE)
         << std::endl;
}

MemoryManager mm;

MemoryType MemoryManager::m_type = MemoryType::HOST;

bool MemoryManager::exists = false;

} // namespace mfem<|MERGE_RESOLUTION|>--- conflicted
+++ resolved
@@ -156,17 +156,16 @@
    void Alloc(void **ptr, const size_t bytes) { CuMallocManaged(ptr, bytes); }
    void Dealloc(void *ptr)
    {
-<<<<<<< HEAD
       CuGetLastError();
       const bool known = mm.IsKnown(ptr);
       if (!known) { mfem_error("[UVM] Dealloc error!"); }
       const internal::Memory &base = maps->memories.at(ptr);
       if (base.d_type == MemoryType::CUDA_UVM) { CuMemFree(ptr); }
       else { std::free(ptr); }
-=======
+      /*
       internal::Memory &mem = n.second;
       if (mem.d_ptr) { MFEM_GPU(MemFree)(mem.d_ptr); }
->>>>>>> 632857c1
+      */
    }
 };
 
@@ -429,7 +428,6 @@
       memcpy = new internal::UmpireCopyMemorySpace();
 #endif // MFEM_USE_UMPIRE
    }
-<<<<<<< HEAD
    ~Ctrl()
    {
       delete host;
@@ -447,12 +445,6 @@
    exists = true;
    maps = new internal::Maps();
    ctrl = new internal::Ctrl();
-=======
-   internal::Memory &mem = mem_map_iter->second;
-   if (mem.d_ptr && free_dev_ptr) { MFEM_GPU(MemFree)(mem.d_ptr); }
-   maps->memories.erase(mem_map_iter);
-   return ptr;
->>>>>>> 632857c1
 }
 
 MemoryManager::~MemoryManager() { if (exists) { Destroy(); } }
@@ -504,12 +496,8 @@
    dbg("Insert <%d> %p", mt, h_ptr);
    if (h_ptr == NULL)
    {
-<<<<<<< HEAD
       MFEM_VERIFY(bytes == 0, "Trying to add NULL with size " << bytes);
       return NULL;
-=======
-      MFEM_GPU(MemAlloc)(&base.d_ptr, base.bytes);
->>>>>>> 632857c1
    }
    auto res = maps->memories.emplace(h_ptr, internal::Memory(h_ptr, bytes, mt));
    if (res.second == false)
@@ -525,14 +513,8 @@
    dbg("InsertDevice <%d> [%p, %p]", mt, h_ptr, d_ptr);
    if (h_ptr == NULL)
    {
-<<<<<<< HEAD
       MFEM_VERIFY(bytes == 0, "Trying to add NULL with size " << bytes);
       return;
-=======
-      MFEM_ASSERT(bytes <= base.bytes, "invalid copy size");
-      MFEM_GPU(MemcpyHtoD)(base.d_ptr, ptr, bytes);
-      base.host = false;
->>>>>>> 632857c1
    }
    auto res = maps->memories.emplace(h_ptr, internal::Memory(h_ptr, bytes, mt));
    if (res.second == false)
@@ -648,34 +630,25 @@
    internal::Memory &base = *alias.mem;
    MFEM_ASSERT((char*)base.h_ptr + offset == alias_ptr,
                "internal error");
-<<<<<<< HEAD
    if (!base.d_ptr) { ctrl->device->Alloc(base, bytes); }
    if (copy_data)
    {
       ctrl->memcpy->HtoD((char*)base.d_ptr + offset, alias_ptr, bytes);
       //ctrl->host->Protect(alias_ptr, bytes);
-=======
-   if (!base.d_ptr)
-   {
-      MFEM_GPU(MemAlloc)(&base.d_ptr, base.bytes);
-   }
-   if (copy_data)
-   {
-      MFEM_GPU(MemcpyHtoD)((char*)base.d_ptr + alias->offset, alias_ptr, bytes);
-      base.host = false;
->>>>>>> 632857c1
    }
    return (char*) base.d_ptr + offset;
 }
 
-<<<<<<< HEAD
 // ****************************************************************************
 // * public methods
 // ****************************************************************************
 bool MemoryManager::IsKnown(const void *ptr)
 {
    return maps->memories.find(ptr) != maps->memories.end();
-=======
+}
+
+// *****************************************************************************
+/*
 static void PullKnown(internal::Ledger *maps,
                       const void *ptr, const std::size_t bytes, bool copy_data)
 {
@@ -706,8 +679,7 @@
                            static_cast<char*>(alias->mem->d_ptr) + alias->offset,
                            bytes);
    }
->>>>>>> 632857c1
-}
+   }*/
 
 //*****************************************************************************
 void MemoryManager::RegisterCheck(void *ptr)
@@ -1157,12 +1129,8 @@
       }
       else
       {
-<<<<<<< HEAD
          ctrl->host->Unprotect(dst_h_ptr, bytes);
          ctrl->memcpy->DtoH(dst_h_ptr, src_d_ptr, bytes);
-=======
-         MFEM_GPU(MemcpyDtoH)(dest_h_ptr, src_d_ptr, size);
->>>>>>> 632857c1
       }
    }
    else
@@ -1172,20 +1140,12 @@
                          mm.GetDevicePtr(dst_h_ptr, bytes, false);
       if (src_on_host)
       {
-<<<<<<< HEAD
          ctrl->memcpy->HtoD(dest_d_ptr, src_h_ptr, bytes);
          ctrl->host->Protect(src_h_ptr, bytes);
       }
       else
       {
          ctrl->memcpy->DtoD(dest_d_ptr, src_d_ptr, bytes);
-=======
-         MFEM_GPU(MemcpyHtoD)(dest_d_ptr, src_h_ptr, size);
-      }
-      else
-      {
-         MFEM_GPU(MemcpyDtoD)(dest_d_ptr, src_d_ptr, size);
->>>>>>> 632857c1
       }
    }
    dst_flags = dst_flags &
@@ -1211,16 +1171,10 @@
    else
    {
       const void *src_d_ptr = (src_flags & Mem::ALIAS) ?
-<<<<<<< HEAD
                               mm.GetAliasDevicePtr(src_h_ptr, bytes, false) :
                               mm.GetDevicePtr(src_h_ptr, bytes, false);
       ctrl->host->Unprotect(dest_h_ptr, bytes);
       ctrl->memcpy->DtoH(dest_h_ptr, src_d_ptr, bytes);
-=======
-                              mm.GetAliasDevicePtr(src_h_ptr, size, false) :
-                              mm.GetDevicePtr(src_h_ptr, size, false);
-      MFEM_GPU(MemcpyDtoH)(dest_h_ptr, src_d_ptr, size);
->>>>>>> 632857c1
    }
 }
 
@@ -1243,16 +1197,10 @@
    else
    {
       void *dest_d_ptr = (dest_flags & Mem::ALIAS) ?
-<<<<<<< HEAD
                          mm.GetAliasDevicePtr(dest_h_ptr, bytes, false) :
                          mm.GetDevicePtr(dest_h_ptr, bytes, false);
       ctrl->memcpy->HtoD(dest_d_ptr, src_h_ptr, bytes);
       ctrl->host->Protect(src_h_ptr, bytes);
-=======
-                         mm.GetAliasDevicePtr(dest_h_ptr, size, false) :
-                         mm.GetDevicePtr(dest_h_ptr, size, false);
-      MFEM_GPU(MemcpyHtoD)(dest_d_ptr, src_h_ptr, size);
->>>>>>> 632857c1
    }
    dest_flags = dest_flags &
                 ~(dest_on_host ? Mem::VALID_DEVICE : Mem::VALID_HOST);
