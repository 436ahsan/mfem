// Copyright (c) 2010-2022, Lawrence Livermore National Security, LLC. Produced
// at the Lawrence Livermore National Laboratory. All Rights reserved. See files
// LICENSE and NOTICE for details. LLNL-CODE-806117.
//
// This file is part of the MFEM library. For more information and source code
// availability visit https://mfem.org.
//
// MFEM is free software; you can redistribute it and/or modify it under the
// terms of the BSD-3 license. We welcome feedback and contributions, see file
// CONTRIBUTING.md for details.

#include "mfem.hpp"
#include "unit_tests.hpp"
#include "linalg/dtensor.hpp"

using namespace mfem;

TEST_CASE("DenseMatrix init-list construction", "[DenseMatrix]")
{
   double ContigData[6] = {6.0, 5.0, 4.0, 3.0, 2.0, 1.0};
   DenseMatrix Contiguous(ContigData, 2, 3);

   DenseMatrix Nested(
   {
      {6.0, 4.0, 2.0},
      {5.0, 3.0, 1.0}
   });

   for (int i = 0; i < Contiguous.Height(); i++)
   {
      for (int j = 0; j < Contiguous.Width(); j++)
      {
         REQUIRE(Nested(i,j) == Contiguous(i,j));
      }
   }
}

TEST_CASE("DenseMatrix LinearSolve methods",
          "[DenseMatrix]")
{
   SECTION("singular_system")
   {
      constexpr int N = 3;

      DenseMatrix A(N);
      A.SetRow(0, 0.0);
      A.SetRow(1, 0.0);
      A.SetRow(2, 0.0);

      double X[3];

      REQUIRE_FALSE(LinearSolve(A,X));
   }

   SECTION("1x1_system")
   {
      constexpr int N = 1;
      DenseMatrix A(N);
      A(0,0) = 2;

      double X[1] = { 12 };

      REQUIRE(LinearSolve(A,X));
      REQUIRE(X[0] == MFEM_Approx(6));
   }

   SECTION("2x2_system")
   {
      constexpr int N = 2;

      DenseMatrix A(N);
      A(0,0) = 2.0; A(0,1) = 1.0;
      A(1,0) = 3.0; A(1,1) = 4.0;

      double X[2] = { 1, 14 };

      REQUIRE(LinearSolve(A,X));
      REQUIRE(X[0] == MFEM_Approx(-2));
      REQUIRE(X[1] == MFEM_Approx(5));
   }

   SECTION("3x3_system")
   {
      constexpr int N = 3;

      DenseMatrix A(N);
      A(0,0) = 4; A(0,1) =  5; A(0,2) = -2;
      A(1,0) = 7; A(1,1) = -1; A(1,2) =  2;
      A(2,0) = 3; A(2,1) =  1; A(2,2) =  4;

      double X[3] = { -14, 42, 28 };

      REQUIRE(LinearSolve(A,X));
      REQUIRE(X[0] == MFEM_Approx(4));
      REQUIRE(X[1] == MFEM_Approx(-4));
      REQUIRE(X[2] == MFEM_Approx(5));
   }

}

TEST_CASE("DenseMatrix A*B^T methods",
          "[DenseMatrix]")
{
   double tol = 1e-12;

   double AtData[6] = {6.0, 5.0,
                       4.0, 3.0,
                       2.0, 1.0
                      };
   double BtData[12] = {1.0, 3.0, 5.0, 7.0,
                        2.0, 4.0, 6.0, 8.0,
                        1.0, 2.0, 3.0, 5.0
                       };

   DenseMatrix A(AtData, 2, 3);
   DenseMatrix B(BtData, 4, 3);
   DenseMatrix C(2,4);

   SECTION("MultABt")
   {
      double BData[12] = {1.0, 2.0, 1.0,
                          3.0, 4.0, 2.0,
                          5.0, 6.0, 3.0,
                          7.0, 8.0, 5.0
                         };
      DenseMatrix Bt(BData, 3, 4);

      double CtData[8] = {16.0, 12.0,
                          38.0, 29.0,
                          60.0, 46.0,
                          84.0, 64.0
                         };
      DenseMatrix Cexact(CtData, 2, 4);

      MultABt(A, B, C);
      C.Add(-1.0, Cexact);

      REQUIRE(C.MaxMaxNorm() < tol);

      Mult(A, Bt, Cexact);
      MultABt(A, B, C);
      C.Add(-1.0, Cexact);

      REQUIRE(C.MaxMaxNorm() < tol);
   }
   SECTION("MultADBt")
   {
      double DData[3] = {11.0, 7.0, 5.0};
      Vector D(DData, 3);

      double CtData[8] = {132.0, 102.0,
                          330.0, 259.0,
                          528.0, 416.0,
                          736.0, 578.0
                         };
      DenseMatrix Cexact(CtData, 2, 4);

      MultADBt(A, D, B, C);
      C.Add(-1.0, Cexact);

      REQUIRE(C.MaxMaxNorm() < tol);
   }
   SECTION("AddMultABt")
   {
      double CtData[8] = {17.0, 17.0,
                          40.0, 35.0,
                          63.0, 53.0,
                          88.0, 72.0
                         };
      DenseMatrix Cexact(CtData, 2, 4);

      C(0, 0) = 1.0; C(0, 1) = 2.0; C(0, 2) = 3.0; C(0, 3) = 4.0;
      C(1, 0) = 5.0; C(1, 1) = 6.0; C(1, 2) = 7.0; C(1, 3) = 8.0;

      AddMultABt(A, B, C);
      C.Add(-1.0, Cexact);

      REQUIRE(C.MaxMaxNorm() < tol);

      MultABt(A, B, C);
      C *= -1.0;
      AddMultABt(A, B, C);
      REQUIRE(C.MaxMaxNorm() < tol);
   }
   SECTION("AddMultADBt")
   {
      double DData[3] = {11.0, 7.0, 5.0};
      Vector D(DData, 3);

      double CtData[8] = {133.0, 107.0,
                          332.0, 265.0,
                          531.0, 423.0,
                          740.0, 586.0
                         };
      DenseMatrix Cexact(CtData, 2, 4);

      C(0, 0) = 1.0; C(0, 1) = 2.0; C(0, 2) = 3.0; C(0, 3) = 4.0;
      C(1, 0) = 5.0; C(1, 1) = 6.0; C(1, 2) = 7.0; C(1, 3) = 8.0;

      AddMultADBt(A, D, B, C);
      C.Add(-1.0, Cexact);

      REQUIRE(C.MaxMaxNorm() < tol);

      MultADBt(A, D, B, C);
      C *= -1.0;
      AddMultADBt(A, D, B, C);
      REQUIRE(C.MaxMaxNorm() < tol);

      DData[0] = 1.0; DData[1] = 1.0; DData[2] = 1.0;
      MultABt(A, B, C);
      C *= -1.0;
      AddMultADBt(A, D, B, C);
      REQUIRE(C.MaxMaxNorm() < tol);
   }
   SECTION("AddMult_a_ABt")
   {
      double a = 3.0;

      double CtData[8] = { 49.0,  41.0,
                           116.0,  93.0,
                           183.0, 145.0,
                           256.0, 200.0
                         };
      DenseMatrix Cexact(CtData, 2, 4);

      C(0, 0) = 1.0; C(0, 1) = 2.0; C(0, 2) = 3.0; C(0, 3) = 4.0;
      C(1, 0) = 5.0; C(1, 1) = 6.0; C(1, 2) = 7.0; C(1, 3) = 8.0;

      AddMult_a_ABt(a, A, B, C);
      C.Add(-1.0, Cexact);

      REQUIRE(C.MaxMaxNorm() < tol);

      MultABt(A, B, C);
      AddMult_a_ABt(-1.0, A, B, C);

      REQUIRE(C.MaxMaxNorm() < tol);
   }
}


TEST_CASE("LUFactors RightSolve", "[DenseMatrix]")
{
   double tol = 1e-12;

   // Zero on diagonal forces non-trivial pivot
   double AData[9] = { 0.0, 0.0, 3.0, 2.0, 2.0, 2.0, 2.0, 0.0, 4.0 };
   double BData[6] = { 1.0, 2.0, 3.0, 4.0, 5.0, 6.0 };
   int ipiv[3];

   DenseMatrix A(AData, 3, 3);
   DenseMatrix B(BData, 2, 3);

   DenseMatrixInverse Af1(A);
   DenseMatrix Ainv;
   Af1.GetInverseMatrix(Ainv);

   LUFactors Af2(AData, ipiv);
   Af2.Factor(3);

   DenseMatrix C(2,3);
   Mult(B, Ainv, C);
   Af2.RightSolve(3, 2, B.GetData());
   C -= B;

   REQUIRE(C.MaxMaxNorm() < tol);
}

TEST_CASE("DenseTensor LinearSolve methods",
          "[DenseMatrix]")
{

   int N = 3;
   DenseMatrix A(N);
   A(0,0) = 4; A(0,1) =  5; A(0,2) = -2;
   A(1,0) = 7; A(1,1) = -1; A(1,2) =  2;
   A(2,0) = 3; A(2,1) =  1; A(2,2) =  4;

   double X[3] = { -14, 42, 28 };

   int NE = 10;
   Vector X_batch(N*NE);
   DenseTensor A_batch(N,N,NE);

   auto a_batch = mfem::Reshape(A_batch.HostWrite(),N,N,NE);
   auto x_batch = mfem::Reshape(X_batch.HostWrite(),N,NE);
   // Column major
   for (int e=0; e<NE; ++e)
   {

      for (int r=0; r<N; ++r)
      {
         for (int c=0; c<N; ++c)
         {
            a_batch(c, r, e) = A.GetData()[c+r*N];
         }
         x_batch(r,e) = X[r];
      }
   }

   Array<int> P;
   BatchLUFactor(A_batch, P);
   BatchLUSolve(A_batch, P, X_batch);

   auto xans_batch = mfem::Reshape(X_batch.HostRead(),N,NE);
   REQUIRE(LinearSolve(A,X));
   for (int e=0; e<NE; ++e)
   {
      for (int r=0; r<N; ++r)
      {
         REQUIRE(xans_batch(r,e) == MFEM_Approx(X[r]));
      }
   }
}

TEST_CASE("DenseTensor copy", "[DenseMatrix][DenseTensor]")
{
   DenseTensor t1(2,3,4);
   for (int i=0; i<t1.TotalSize(); ++i)
   {
      t1.Data()[i] = i;
   }
   DenseTensor t2(t1);
   DenseTensor t3;
   t3 = t1;
   REQUIRE(t2.SizeI() == t1.SizeI());
   REQUIRE(t2.SizeJ() == t1.SizeJ());
   REQUIRE(t2.SizeK() == t1.SizeK());

   REQUIRE(t3.SizeI() == t1.SizeI());
   REQUIRE(t3.SizeJ() == t1.SizeJ());
   REQUIRE(t3.SizeK() == t1.SizeK());

   REQUIRE(t2.Data() != t1.Data());
   REQUIRE(t3.Data() != t1.Data());

   for (int i=0; i<t1.TotalSize(); ++i)
   {
      REQUIRE(t2.Data()[i] == t1.Data()[i]);
      REQUIRE(t3.Data()[i] == t1.Data()[i]);
   }
}

<<<<<<< HEAD
TEST_CASE("DenseMatrix CalcAdjugateRevDiff", "[DenseMatrix]")
{
   constexpr double eps_fd = 1e-5; // 2nd-order finite-difference step size

   SECTION("1x1 matrix")
   {
      double A_data[1] = { 3.1415926};
      double adjA_bar_data[1] = {-2.0};

      DenseMatrix A(A_data, 1, 1);
      DenseMatrix adjA_bar(adjA_bar_data, 1, 1);
      DenseMatrix A_bar(1, 1), adjA_fd(1, 1);
      DenseMatrix A_pert(1, 1), adjA_pert(1, 1);

      // Compute the derivative using reverse mode
      CalcAdjugateRevDiff(A, adjA_bar, A_bar);

      // Compute the derivative using central finite-difference approximation
      A_pert = A;
      A_pert(0, 0) += eps_fd;
      CalcAdjugate(A_pert, adjA_fd);
      A_pert(0, 0) -= 2.0 * eps_fd;
      CalcAdjugate(A_pert, adjA_pert);
      adjA_fd -= adjA_pert;
      adjA_fd *= 1/(2.0 * eps_fd);
      // sum up derivative with weights
      double A_bar_fd = adjA_fd(0, 0) * adjA_bar(0, 0);
      REQUIRE(A_bar(0, 0) == Approx(A_bar_fd));
   }

   SECTION("2x1 matrix")
   {
      double A_data[2] = {2.0, -3.0};
      double adjA_bar_data[2] = {-1.5, 4.0};

      DenseMatrix A(A_data, 2, 1);
      DenseMatrix adjA_bar(adjA_bar_data, 1, 2);
      DenseMatrix A_bar(2,1), adjA_fd(1,2);
      DenseMatrix A_pert(2,1), adjA_pert(1,2);

      // Compute the derivatives using reverse mode
      CalcAdjugateRevDiff(A, adjA_bar, A_bar);

      // Compute the derivatives using central finite-difference approximation
      for (int i = 0; i < 2; ++i)
      {
         // Pertrub A(i,0) and evaluate derivative of adjugate
         A_pert = A;
         A_pert(i, 0) += eps_fd;
         CalcAdjugate(A_pert, adjA_fd);
         A_pert(i, 0) -= 2.0 * eps_fd;
         CalcAdjugate(A_pert, adjA_pert);
         adjA_fd -= adjA_pert;
         adjA_fd *= 1 / (2.0 * eps_fd);
         // sum up derivative with weights
         double A_bar_fd = 0.0;
         for (int k = 0; k < 2; ++k)
         {
            A_bar_fd += adjA_fd(0, k) * adjA_bar(0, k);
         }
         REQUIRE(A_bar(i, 0) == Approx(A_bar_fd));
      }
   }

   SECTION("2x2 matrix")
   {
      double A_data[4] = {2.0, -3.0, 4.0, -1.0};
      double adjA_bar_data[4] = {1.0, 4.0, 2.0, -3.0};

      DenseMatrix A(A_data, 2, 2);
      DenseMatrix adjA_bar(adjA_bar_data, 2, 2);
      DenseMatrix A_bar(2,2), adjA_fd(2,2);
      DenseMatrix A_pert(2,2), adjA_pert(2,2);

      // Compute the derivatives using reverse mode
      CalcAdjugateRevDiff(A, adjA_bar, A_bar);

      // Compute the derivatives using central finite-difference approximation
      for (int i = 0; i < 2; ++i)
      {
         for (int j = 0; j < 2; ++j)
         {
            // Pertrub A(i,j) and evaluate derivative of adjugate
            A_pert = A;
            A_pert(i,j) += eps_fd;
            CalcAdjugate(A_pert, adjA_fd);
            A_pert(i,j) -= 2.0*eps_fd;
            CalcAdjugate(A_pert, adjA_pert);
            adjA_fd -= adjA_pert;
            adjA_fd *= 1/(2.0*eps_fd);
            // sum up derivative with weights
            double A_bar_fd = 0.0;
            for (int k = 0; k < 2; ++k)
            {
               for (int l = 0; l < 2; ++l)
               {
                  A_bar_fd += adjA_fd(k,l)*adjA_bar(k,l);
               }
            }
            REQUIRE(A_bar(i,j) == Approx(A_bar_fd));
         }
      }
   }

   SECTION("3x1 matrix")
   {
      double A_data[3] = {2.0, -3.0, 3.1415926};
      double adjA_bar_data[3] = {-1.5, 4.0, 2.71828};

      DenseMatrix A(A_data, 3, 1);
      DenseMatrix adjA_bar(adjA_bar_data, 1, 3);
      DenseMatrix A_bar(3, 1), adjA_fd(1, 3);
      DenseMatrix A_pert(3, 1), adjA_pert(1, 3);

      // Compute the derivatives using reverse mode
      CalcAdjugateRevDiff(A, adjA_bar, A_bar);

      // Compute the derivatives using central finite-difference approximation
      for (int i = 0; i < 3; ++i)
      {
         // Pertrub A(i,0) and evaluate derivative of adjugate
         A_pert = A;
         A_pert(i, 0) += eps_fd;
         CalcAdjugate(A_pert, adjA_fd);
         A_pert(i, 0) -= 2.0 * eps_fd;
         CalcAdjugate(A_pert, adjA_pert);
         adjA_fd -= adjA_pert;
         adjA_fd *= 1 / (2.0 * eps_fd);
         // sum up derivative with weights
         double A_bar_fd = 0.0;
         for (int k = 0; k < 3; ++k)
         {
            A_bar_fd += adjA_fd(0, k) * adjA_bar(0, k);
         }
         REQUIRE(A_bar(i, 0) == Approx(A_bar_fd));
      }
   }

   SECTION("3x3 matrix")
   {
      double A_data[9] = {1.0, 5.0, 3.0, -2.0, 6.0, -9.0, 4.0, -7.0, 8.0};
      double adjA_bar_data[9] = {3.0, 6.0, -8.0, 1.0, -7.0, 5.0, 2.0, 4.0, -9.0};

      DenseMatrix A(A_data, 3, 3);
      DenseMatrix adjA_bar(adjA_bar_data, 3, 3);
      DenseMatrix A_bar(3,3), adjA_fd(3,3);
      DenseMatrix A_pert(3,3), adjA_pert(3,3);

      // Compute the derivatives using reverse mode
      CalcAdjugateRevDiff(A, adjA_bar, A_bar);

      // Compute the derivatives using central finite-difference approximation
      for (int i = 0; i < 3; ++i)
      {
         for (int j = 0; j < 3; ++j)
         {
            // Pertrub A(i,j) and evaluate derivative of adjugate
            A_pert = A;
            A_pert(i,j) += eps_fd;
            CalcAdjugate(A_pert, adjA_fd);
            A_pert(i,j) -= 2.0*eps_fd;
            CalcAdjugate(A_pert, adjA_pert);
            adjA_fd -= adjA_pert;
            adjA_fd *= 1/(2.0*eps_fd);
            // sum up derivative with weights
            double A_bar_fd = 0.0;
            for (int k = 0; k < 3; ++k)
            {
               for (int l = 0; l < 3; ++l)
               {
                  A_bar_fd += adjA_fd(k,l)*adjA_bar(k,l);
               }
            }
            REQUIRE(A_bar(i,j) == Approx(A_bar_fd));
         }
      }
   }
}

TEST_CASE("DenseMatrix WeightRevDiff", "[DenseMatrix]")
{
   // This also tests DenseMatrix::DetRevDiff indirectly
   constexpr double eps_fd = 1e-5; // 2nd-order finite-difference step size
   double A_data[9] = {1.0, 5.0, 3.0, -2.0, 6.0, -9.0, 4.0, -7.0, 8.0};

   for (int height = 1; height <= 3; ++height)
   {
      for (int width = 1; width <= height; ++width)
      {
         DenseMatrix A(A_data, height, width);
         DenseMatrix weight_bar(height, width);
         DenseMatrix A_pert(height, width);

         // Compute the gradient of A.Weight() using reverse mode AD
         A.WeightRevDiff(weight_bar);

         // Compute the gradient of A.Weight using 2nd order finite-difference
         for (int i = 0; i < height; ++i)
         {
            for (int j = 0; j < width; ++j)
            {
               // Perturb A(i,j) in + and - directions and evaluate Weight()
               A_pert = A;
               A_pert(i,j) += eps_fd;
               double dweight = A_pert.Weight();
               A_pert(i,j) -= 2.0*eps_fd;
               dweight -= A_pert.Weight();
               dweight /= (2.0*eps_fd);
               REQUIRE(weight_bar(i,j) == Approx(dweight));
            }
         }
      }
   }
}

TEST_CASE("DenseMatrix CalcOrthoRevDiff", "[DenseMatrix]")
{
   constexpr double eps_fd = 1e-5; // 2nd-order finite-difference step size

   SECTION("2x1 matrix")
   {
      double A_data[2] = {2.0, -3.0};
      double n_bar_data[2] = {-1.5, 4.0};
      Vector n_bar(n_bar_data, 2);
      Vector n_pert(2), n_fd(2);
      DenseMatrix A(A_data, 2, 1);
      DenseMatrix A_bar(2,1), A_pert(2,1);

      // Compute the derivatives using reverse mode
      CalcOrthoRevDiff(A, n_bar, A_bar);

      // Compute the derivatives using central finite-difference approximation
      for (int i = 0; i < 2; ++i)
      {
         // Pertrub A(i,0) and evaluate derivative of adjugate
         A_pert = A;
         A_pert(i, 0) += eps_fd;
         CalcOrtho(A_pert, n_fd);
         A_pert(i, 0) -= 2.0 * eps_fd;
         CalcOrtho(A_pert, n_pert);
         n_fd -= n_pert;
         n_fd *= 1 / (2.0 * eps_fd);
         // sum up derivative with weights
         double A_bar_fd = 0.0;
         for (int k = 0; k < 2; ++k)
         {
            A_bar_fd += n_fd(k) * n_bar(k);
         }
         REQUIRE(A_bar(i, 0) == Approx(A_bar_fd));
      }
   }

   SECTION("3x2 matrix")
   {
      double A_data[6] = {1.0, 5.0, 3.0, -2.0, 6.0, -9.0};
      double n_bar_data[3] = {1.0, 4.0, -3.0};
      Vector n_bar(n_bar_data, 3);
      Vector n_pert(3), n_fd(3);
      DenseMatrix A(A_data, 3, 2);
      DenseMatrix A_bar(3,2), A_pert(3,2);

      // Compute the derivatives using reverse mode
      CalcOrthoRevDiff(A, n_bar, A_bar);

      // Compute the derivatives using central finite-difference approximation
      for (int i = 0; i < 3; ++i)
      {
         for (int j = 0; j < 2; ++j)
         {
            // Pertrub A(i,j) and evaluate derivative of adjugate
            A_pert = A;
            A_pert(i,j) += eps_fd;
            CalcOrtho(A_pert, n_fd);
            A_pert(i,j) -= 2.0*eps_fd;
            CalcOrtho(A_pert, n_pert);
            n_fd -= n_pert;
            n_fd *= 1/(2.0*eps_fd);
            // sum up derivative with weights
            double A_bar_fd = 0.0;
            for (int k = 0; k < 3; ++k)
            {
               A_bar_fd += n_fd(k)*n_bar(k);
            }
            REQUIRE(A_bar(i,j) == Approx(A_bar_fd));
         }
      }
   }
}
=======
#ifdef MFEM_USE_LAPACK

enum class TestCase { GenEigSPD, GenEigGE, SVD};
std::string TestCaseName(TestCase testcase)
{
   switch (testcase)
   {
      case TestCase::GenEigSPD:
         return "Generalized Eigenvalue problem for an SPD matrix";
      case TestCase::GenEigGE:
         return "Generalized Eigenvalue problem for a general matrix";
      case TestCase::SVD:
         return "Singular Value Decomposition for a general matrix";
   }
   return "";
}

TEST_CASE("Eigensystem Problems",
          "[DenseMatrix]")
{
   auto testcase = GENERATE(TestCase::GenEigSPD, TestCase::GenEigGE,
                            TestCase::SVD);

   CAPTURE(TestCaseName(testcase));

   DenseMatrix M({{0.279841, 0.844288, 0.498302, 0.323955},
      {0.884680, 0.243511, 0.397405, 0.265708},
      {0.649685, 0.700754, 0.586396, 0.023724},
      {0.081588, 0.728236, 0.083123, 0.488041}
   });

   switch (testcase)
   {
      case TestCase::GenEigSPD:
      {
         DenseMatrix A({{0.56806, 0.29211, 0.48315, 0.70024},
            {0.29211, 0.85147, 0.68123, 0.70689},
            {0.48315, 0.68123, 1.07229, 1.02681},
            {0.70024, 0.70689, 1.02681, 1.15468}});

         DenseMatrixGeneralizedEigensystem geig(A,M,true,true);
         geig.Eval();
         Vector & Lambda = geig.EigenvaluesRealPart();
         DenseMatrix & V = geig.RightEigenvectors();
         DenseMatrix & W = geig.LeftEigenvectors();

         // check A * V - M * V * L
         DenseMatrix AV(4); Mult(A,V,AV);
         DenseMatrix MV(4); Mult(M,V,MV);
         MV.RightScaling(Lambda);  AV-=MV;

         REQUIRE(AV.MaxMaxNorm() == MFEM_Approx(0.));

         // check W^t * A - L * W^t * M
         DenseMatrix WtA(4); MultAtB(W,A,WtA);
         DenseMatrix WtM(4); MultAtB(W,M,WtM);
         WtM.LeftScaling(Lambda); WtA-=WtM;

         REQUIRE(WtA.MaxMaxNorm() == MFEM_Approx(0.));
      }
      break;
      case TestCase::GenEigGE:
      {
         DenseMatrix A({{0.486278, 0.041135, 0.480727, 0.616026},
            {0.523599, 0.119827, 0.087808, 0.415241},
            {0.214454, 0.661631, 0.909626, 0.744259},
            {0.107007, 0.630604, 0.077862, 0.221006}});

         DenseMatrixGeneralizedEigensystem geig(A,M,true,true);
         geig.Eval();
         Vector & Lambda_r = geig.EigenvaluesRealPart();
         Vector & Lambda_i = geig.EigenvaluesImagPart();
         DenseMatrix & V = geig.RightEigenvectors();

         DenseMatrix Vr(4), Vi(4);
         Vr.SetCol(0,V.GetColumn(0));
         Vr.SetCol(1,V.GetColumn(0));
         Vr.SetCol(2,V.GetColumn(2));
         Vr.SetCol(3,V.GetColumn(3));

         // Imag part of eigenvectors
         Vector vi(4); V.GetColumn(1,vi);
         Vi.SetCol(0,vi); vi *= -1.;
         Vi.SetCol(1,vi);
         Vi.SetCol(2,0.);
         Vi.SetCol(3,0.);

         // check A * V -  M * V * L
         // or  A * Vr = M*Vr * Lambda_r -  M*Vi * Lambda_i
         // and A * Vi = M*Vr * Lambda_i +  M*Vi * Lambda_r
         DenseMatrix AVr(4); Mult(A,Vr, AVr);
         DenseMatrix AVi(4); Mult(A,Vi, AVi);
         DenseMatrix MVr(4); Mult(M,Vr,MVr);
         DenseMatrix MVi(4); Mult(M,Vi,MVi);

         DenseMatrix MVrlr = MVr; MVrlr.RightScaling(Lambda_r);
         DenseMatrix MVrli = MVr; MVrli.RightScaling(Lambda_i);
         DenseMatrix MVilr = MVi; MVilr.RightScaling(Lambda_r);
         DenseMatrix MVili = MVi; MVili.RightScaling(Lambda_i);

         AVr -= MVrlr; AVr+= MVili;
         AVi -= MVrli; AVi-= MVilr;

         REQUIRE(AVr.MaxMaxNorm() == MFEM_Approx(0.));
         REQUIRE(AVi.MaxMaxNorm() == MFEM_Approx(0.));

         DenseMatrix & W = geig.LeftEigenvectors();
         DenseMatrix Wr(4), Wi(4);
         Wr.SetCol(0,W.GetColumn(0));
         Wr.SetCol(1,W.GetColumn(0));
         Wr.SetCol(2,W.GetColumn(2));
         Wr.SetCol(3,W.GetColumn(3));

         // Imag part of eigenvectors
         Vector wi(4); W.GetColumn(1,wi);
         Wi.SetCol(0,wi); wi *= -1.;
         Wi.SetCol(1,wi);
         Wi.SetCol(2,0.);
         Wi.SetCol(3,0.);

         // check W' * A - L * W' * M
         // or  Wr^t * A = Lambda_r * Wr^t * M + Lambda_i * Wi^t * M
         // and Wi^t * A = Lambda_r * Wi^t * M - Lambda_i * Wr^t * M
         DenseMatrix WrtA(4); MultAtB(Wr,A, WrtA);
         DenseMatrix WitA(4); MultAtB(Wi,A, WitA);
         DenseMatrix WrtM(4); MultAtB(Wr,M,WrtM);
         DenseMatrix WitM(4); MultAtB(Wi,M,WitM);

         DenseMatrix lrWrtM = WrtM; lrWrtM.LeftScaling(Lambda_r);
         DenseMatrix liWrtM = WrtM; liWrtM.LeftScaling(Lambda_i);
         DenseMatrix lrWitM = WitM; lrWitM.LeftScaling(Lambda_r);
         DenseMatrix liWitM = WitM; liWitM.LeftScaling(Lambda_i);

         WrtA -= lrWrtM; WrtA-= liWitM;
         WitA -= lrWitM; WitA+= liWrtM;

         REQUIRE(WrtA.MaxMaxNorm() == MFEM_Approx(0.));
         REQUIRE(WitA.MaxMaxNorm() == MFEM_Approx(0.));
      }
      break;
      case TestCase::SVD:
      {
         DenseMatrixSVD svd(M,true,true);
         svd.Eval(M);
         Vector &sigma = svd.Singularvalues();
         DenseMatrix &U = svd.LeftSingularvectors();
         DenseMatrix &V = svd.RightSingularvectors();

         DenseMatrix Vt(V); Vt.Transpose();
         DenseMatrix USVt(4); MultADBt(U,sigma,Vt,USVt);

         USVt -= M;

         REQUIRE(USVt.MaxMaxNorm() == MFEM_Approx(0.));
      }
      break;
   }
}

#endif // if MFEM_USE_LAPACK
>>>>>>> be845b84
<|MERGE_RESOLUTION|>--- conflicted
+++ resolved
@@ -342,7 +342,6 @@
    }
 }
 
-<<<<<<< HEAD
 TEST_CASE("DenseMatrix CalcAdjugateRevDiff", "[DenseMatrix]")
 {
    constexpr double eps_fd = 1e-5; // 2nd-order finite-difference step size
@@ -631,7 +630,6 @@
       }
    }
 }
-=======
 #ifdef MFEM_USE_LAPACK
 
 enum class TestCase { GenEigSPD, GenEigGE, SVD};
@@ -791,5 +789,4 @@
    }
 }
 
-#endif // if MFEM_USE_LAPACK
->>>>>>> be845b84
+#endif // if MFEM_USE_LAPACK