// Copyright (c) 2010-2021, Lawrence Livermore National Security, LLC. Produced
// at the Lawrence Livermore National Laboratory. All Rights reserved. See files
// LICENSE and NOTICE for details. LLNL-CODE-806117.
//
// This file is part of the MFEM library. For more information and source code
// availability visit https://mfem.org.
//
// MFEM is free software; you can redistribute it and/or modify it under the
// terms of the BSD-3 license. We welcome feedback and contributions, see file
// CONTRIBUTING.md for details.

#ifndef MFEM_HYPRE
#define MFEM_HYPRE

#include "../config/config.hpp"

#ifdef MFEM_USE_MPI

#include <mpi.h>

// Enable internal hypre timing routines
#define HYPRE_TIMING

// hypre header files
#include "seq_mv.h"
#include "_hypre_parcsr_mv.h"
#include "_hypre_parcsr_ls.h"
#include "temp_multivector.h"
#include "../general/globals.hpp"

#ifdef HYPRE_COMPLEX
#error "MFEM does not work with HYPRE's complex numbers support"
#endif

#include "sparsemat.hpp"
#include "hypre_parcsr.hpp"

namespace mfem
{

class ParFiniteElementSpace;
class HypreParMatrix;

namespace internal
{

template <typename int_type>
inline int to_int(int_type i)
{
   MFEM_ASSERT(int_type(int(i)) == i, "overflow converting int_type to int");
   return int(i);
}

// Specialization for to_int(int)
template <> inline int to_int(int i) { return i; }

// Convert a HYPRE_Int to int
#ifdef HYPRE_BIGINT
template <>
inline int to_int(HYPRE_Int i)
{
   MFEM_ASSERT(HYPRE_Int(int(i)) == i, "overflow converting HYPRE_Int to int");
   return int(i);
}
#endif

}

/// Wrapper for hypre's parallel vector class
class HypreParVector : public Vector
{
private:
   int own_ParVector;

   /// The actual object
   hypre_ParVector *x;

   friend class HypreParMatrix;

   // Set Vector::data and Vector::size from *x
   inline void _SetDataAndSize_();

public:

   /// Default constructor, no underlying @a hypre_ParVector is created.
   HypreParVector()
   {
      own_ParVector = false;
      x = NULL;
   }

   /** @brief Creates vector with given global size and parallel partitioning of
       the rows/columns given by @a col. */
   /** @anchor hypre_partitioning_descr
       The partitioning is defined in one of two ways depending on the
       configuration of HYPRE:
       1. If HYPRE_AssumedPartitionCheck() returns true (the default),
          then col is of length 2 and the local processor owns columns
          [col[0],col[1]).
       2. If HYPRE_AssumedPartitionCheck() returns false, then col is of
          length (number of processors + 1) and processor P owns columns
          [col[P],col[P+1]) i.e. each processor has a copy of the same col
          array. */
   HypreParVector(MPI_Comm comm, HYPRE_Int glob_size, HYPRE_Int *col);
   /** @brief Creates vector with given global size, partitioning of the
       columns, and data. */
   /** The data must be allocated and destroyed outside. If @a _data is NULL, a
       dummy vector without a valid data array will be created. See @ref
       hypre_partitioning_descr "here" for a description of the @a col array. */
   HypreParVector(MPI_Comm comm, HYPRE_Int glob_size, double *_data,
                  HYPRE_Int *col);
   /// Creates vector compatible with y
   HypreParVector(const HypreParVector &y);
   /// Creates vector compatible with (i.e. in the domain of) A or A^T
   explicit HypreParVector(const HypreParMatrix &A, int transpose = 0);
   /// Creates vector wrapping y
   explicit HypreParVector(HYPRE_ParVector y);
   /// Create a true dof parallel vector on a given ParFiniteElementSpace
   explicit HypreParVector(ParFiniteElementSpace *pfes);

   /// MPI communicator
   MPI_Comm GetComm() { return x->comm; }

   /// Converts hypre's format to HypreParVector
   void WrapHypreParVector(hypre_ParVector *y, bool owner=true);

   /// Returns the parallel row/column partitioning
   /** See @ref hypre_partitioning_descr "here" for a description of the
       partitioning array. */
   inline HYPRE_Int *Partitioning() { return x->partitioning; }

   /// Returns the global number of rows
   inline HYPRE_Int GlobalSize() { return x->global_size; }

   /// Typecasting to hypre's hypre_ParVector*
   operator hypre_ParVector*() const { return x; }
#ifndef HYPRE_PAR_VECTOR_STRUCT
   /// Typecasting to hypre's HYPRE_ParVector, a.k.a. void *
   operator HYPRE_ParVector() const { return (HYPRE_ParVector) x; }
#endif
   /// Changes the ownership of the the vector
   hypre_ParVector *StealParVector() { own_ParVector = 0; return x; }

   /// Sets ownership of the internal hypre_ParVector
   void SetOwnership(int own) { own_ParVector = own; }

   /// Gets ownership of the internal hypre_ParVector
   int GetOwnership() const { return own_ParVector; }

   /// Returns the global vector in each processor
   Vector* GlobalVector() const;

   /// Set constant values
   HypreParVector& operator= (double d);
   /// Define '=' for hypre vectors.
   HypreParVector& operator= (const HypreParVector &y);

   /// Sets the data of the Vector and the hypre_ParVector to @a _data.
   /** Must be used only for HypreParVector%s that do not own the data,
       e.g. created with the constructor:
       HypreParVector(MPI_Comm, HYPRE_Int, double *, HYPRE_Int *). */
   void SetData(double *_data);

   /// Set random values
   HYPRE_Int Randomize(HYPRE_Int seed);

   /// Prints the locally owned rows in parallel
   void Print(const char *fname) const;

   /// Calls hypre's destroy function
   ~HypreParVector();

#ifdef MFEM_USE_SUNDIALS
   /// (DEPRECATED) Return a new wrapper SUNDIALS N_Vector of type SUNDIALS_NVEC_PARALLEL.
   /** @deprecated The returned N_Vector must be destroyed by the caller. */
   MFEM_DEPRECATED virtual N_Vector ToNVector();
   using Vector::ToNVector;
#endif
};

/// Returns the inner product of x and y
double InnerProduct(HypreParVector &x, HypreParVector &y);
double InnerProduct(HypreParVector *x, HypreParVector *y);


/** @brief Compute the l_p norm of the Vector which is split without overlap
    across the given communicator. */
double ParNormlp(const Vector &vec, double p, MPI_Comm comm);


/// Wrapper for hypre's ParCSR matrix class
class HypreParMatrix : public Operator
{
private:
   /// The actual object
   hypre_ParCSRMatrix *A;

   /// Auxiliary vectors for typecasting
   mutable HypreParVector *X, *Y;

   // Flags indicating ownership of A->diag->{i,j,data}, A->offd->{i,j,data},
   // and A->col_map_offd.
   // The possible values for diagOwner are:
   //  -1: no special treatment of A->diag (default)
   //   0: prevent hypre from destroying A->diag->{i,j,data}
   //   1: same as 0, plus take ownership of A->diag->{i,j}
   //   2: same as 0, plus take ownership of A->diag->data
   //   3: same as 0, plus take ownership of A->diag->{i,j,data}
   // The same values and rules apply to offdOwner and A->offd.
   // The possible values for colMapOwner are:
   //  -1: no special treatment of A->col_map_offd (default)
   //   0: prevent hypre from destroying A->col_map_offd
   //   1: same as 0, plus take ownership of A->col_map_offd
   // All owned arrays are destroyed with 'delete []'.
   signed char diagOwner, offdOwner, colMapOwner;

   // Does the object own the pointer A?
   signed char ParCSROwner;

   // Initialize with defaults. Does not initialize inherited members.
   void Init();

   // Delete all owned data. Does not perform re-initialization with defaults.
   void Destroy();

   // Copy (shallow/deep, based on HYPRE_BIGINT) the I and J arrays from csr to
   // hypre_csr. Shallow copy the data. Return the appropriate ownership flag.
   static char CopyCSR(SparseMatrix *csr, hypre_CSRMatrix *hypre_csr);
   // Copy (shallow or deep, based on HYPRE_BIGINT) the I and J arrays from
   // bool_csr to hypre_csr. Allocate the data array and set it to all ones.
   // Return the appropriate ownership flag.
   static char CopyBoolCSR(Table *bool_csr, hypre_CSRMatrix *hypre_csr);

   // Copy the j array of a hypre_CSRMatrix to the given J array, converting
   // the indices from HYPRE_Int to int.
   static void CopyCSR_J(hypre_CSRMatrix *hypre_csr, int *J);

public:
   /// An empty matrix to be used as a reference to an existing matrix
   HypreParMatrix();

   /// Converts hypre's format to HypreParMatrix
   /** If @a owner is false, ownership of @a a is not transferred */
   void WrapHypreParCSRMatrix(hypre_ParCSRMatrix *a, bool owner = true)
   {
      Destroy();
      Init();
      A = a;
      ParCSROwner = owner;
      height = GetNumRows();
      width = GetNumCols();
   }

   /// Converts hypre's format to HypreParMatrix
   /** If @a owner is false, ownership of @a a is not transferred */
   explicit HypreParMatrix(hypre_ParCSRMatrix *a, bool owner = true)
   {
      Init();
      WrapHypreParCSRMatrix(a, owner);
   }

   /// Creates block-diagonal square parallel matrix.
   /** Diagonal is given by @a diag which must be in CSR format (finalized). The
       new HypreParMatrix does not take ownership of any of the input arrays.
       See @ref hypre_partitioning_descr "here" for a description of the row
       partitioning array @a row_starts.

       @warning The ordering of the columns in each row in @a *diag may be
       changed by this constructor to ensure that the first entry in each row is
       the diagonal one. This is expected by most hypre functions. */
   HypreParMatrix(MPI_Comm comm, HYPRE_Int glob_size, HYPRE_Int *row_starts,
                  SparseMatrix *diag); // constructor with 4 arguments, v1

   /// Creates block-diagonal rectangular parallel matrix.
   /** Diagonal is given by @a diag which must be in CSR format (finalized). The
       new HypreParMatrix does not take ownership of any of the input arrays.
       See @ref hypre_partitioning_descr "here" for a description of the
       partitioning arrays @a row_starts and @a col_starts. */
   HypreParMatrix(MPI_Comm comm, HYPRE_Int global_num_rows,
                  HYPRE_Int global_num_cols, HYPRE_Int *row_starts,
                  HYPRE_Int *col_starts,
                  SparseMatrix *diag); // constructor with 6 arguments, v1

   /// Creates general (rectangular) parallel matrix.
   /** The new HypreParMatrix does not take ownership of any of the input
       arrays. See @ref hypre_partitioning_descr "here" for a description of the
       partitioning arrays @a row_starts and @a col_starts. */
   HypreParMatrix(MPI_Comm comm, HYPRE_Int global_num_rows,
                  HYPRE_Int global_num_cols, HYPRE_Int *row_starts,
                  HYPRE_Int *col_starts, SparseMatrix *diag, SparseMatrix *offd,
                  HYPRE_Int *cmap); // constructor with 8 arguments

   /// Creates general (rectangular) parallel matrix.
   /** The new HypreParMatrix takes ownership of all input arrays, except
       @a col_starts and @a row_starts. See @ref hypre_partitioning_descr "here"
       for a description of the partitioning arrays @a row_starts and @a
       col_starts. */
   HypreParMatrix(MPI_Comm comm,
                  HYPRE_Int global_num_rows, HYPRE_Int global_num_cols,
                  HYPRE_Int *row_starts, HYPRE_Int *col_starts,
                  HYPRE_Int *diag_i, HYPRE_Int *diag_j, double *diag_data,
                  HYPRE_Int *offd_i, HYPRE_Int *offd_j, double *offd_data,
                  HYPRE_Int offd_num_cols,
                  HYPRE_Int *offd_col_map); // constructor with 13 arguments

   /// Creates a parallel matrix from SparseMatrix on processor 0.
   /** See @ref hypre_partitioning_descr "here" for a description of the
       partitioning arrays @a row_starts and @a col_starts. */
   HypreParMatrix(MPI_Comm comm, HYPRE_Int *row_starts, HYPRE_Int *col_starts,
                  SparseMatrix *a); // constructor with 4 arguments, v2

   /// Creates boolean block-diagonal rectangular parallel matrix.
   /** The new HypreParMatrix does not take ownership of any of the input
       arrays. See @ref hypre_partitioning_descr "here" for a description of the
       partitioning arrays @a row_starts and @a col_starts. */
   HypreParMatrix(MPI_Comm comm, HYPRE_Int global_num_rows,
                  HYPRE_Int global_num_cols, HYPRE_Int *row_starts,
                  HYPRE_Int *col_starts,
                  Table *diag); // constructor with 6 arguments, v2

   /// Creates boolean rectangular parallel matrix.
   /** The new HypreParMatrix takes ownership of the arrays @a i_diag,
       @a j_diag, @a i_offd, @a j_offd, and @a cmap; does not take ownership of
       the arrays @a row and @a col. See @ref hypre_partitioning_descr "here"
       for a description of the partitioning arrays @a row and @a col. */
   HypreParMatrix(MPI_Comm comm, int id, int np, HYPRE_Int *row, HYPRE_Int *col,
                  HYPRE_Int *i_diag, HYPRE_Int *j_diag, HYPRE_Int *i_offd,
                  HYPRE_Int *j_offd, HYPRE_Int *cmap,
                  HYPRE_Int cmap_size); // constructor with 11 arguments

   /** @brief Creates a general parallel matrix from a local CSR matrix on each
       processor described by the @a I, @a J and @a data arrays. */
   /** The local matrix should be of size (local) @a nrows by (global)
       @a glob_ncols. The new parallel matrix contains copies of all input
       arrays (so they can be deleted). See @ref hypre_partitioning_descr "here"
       for a description of the partitioning arrays @a rows and @a cols. */
   HypreParMatrix(MPI_Comm comm, int nrows, HYPRE_Int glob_nrows,
                  HYPRE_Int glob_ncols, int *I, HYPRE_Int *J,
                  double *data, HYPRE_Int *rows,
                  HYPRE_Int *cols); // constructor with 9 arguments

   /** @brief Copy constructor for a ParCSR matrix which creates a deep copy of
       structure and data from @a P. */
   HypreParMatrix(const HypreParMatrix &P);

   /// Make this HypreParMatrix a reference to 'master'
   void MakeRef(const HypreParMatrix &master);

   /// MPI communicator
   MPI_Comm GetComm() const { return A->comm; }

   /// Typecasting to hypre's hypre_ParCSRMatrix*
   operator hypre_ParCSRMatrix*() const { return A; }
#ifndef HYPRE_PAR_CSR_MATRIX_STRUCT
   /// Typecasting to hypre's HYPRE_ParCSRMatrix, a.k.a. void *
   operator HYPRE_ParCSRMatrix() { return (HYPRE_ParCSRMatrix) A; }
#endif
   /// Changes the ownership of the the matrix
   hypre_ParCSRMatrix* StealData();

   /// Explicitly set the three ownership flags, see docs for diagOwner etc.
   void SetOwnerFlags(signed char diag, signed char offd, signed char colmap)
   { diagOwner = diag, offdOwner = offd, colMapOwner = colmap; }

   /// Get diag ownership flag
   signed char OwnsDiag() const { return diagOwner; }
   /// Get offd ownership flag
   signed char OwnsOffd() const { return offdOwner; }
   /// Get colmap ownership flag
   signed char OwnsColMap() const { return colMapOwner; }

   /** If the HypreParMatrix does not own the row-starts array, make a copy of
       it that the HypreParMatrix will own. If the col-starts array is the same
       as the row-starts array, col-starts is also replaced. */
   void CopyRowStarts();
   /** If the HypreParMatrix does not own the col-starts array, make a copy of
       it that the HypreParMatrix will own. If the row-starts array is the same
       as the col-starts array, row-starts is also replaced. */
   void CopyColStarts();

   /// Returns the global number of nonzeros
   inline HYPRE_Int NNZ() const { return A->num_nonzeros; }
   /// Returns the row partitioning
   /** See @ref hypre_partitioning_descr "here" for a description of the
       partitioning array. */
   inline HYPRE_Int *RowPart() { return A->row_starts; }
   /// Returns the column partitioning
   /** See @ref hypre_partitioning_descr "here" for a description of the
       partitioning array. */
   inline HYPRE_Int *ColPart() { return A->col_starts; }
   /// Returns the row partitioning (const version)
   /** See @ref hypre_partitioning_descr "here" for a description of the
       partitioning array. */
   inline const HYPRE_Int *RowPart() const { return A->row_starts; }
   /// Returns the column partitioning (const version)
   /** See @ref hypre_partitioning_descr "here" for a description of the
       partitioning array. */
   inline const HYPRE_Int *ColPart() const { return A->col_starts; }
   /// Returns the global number of rows
   inline HYPRE_Int M() const { return A->global_num_rows; }
   /// Returns the global number of columns
   inline HYPRE_Int N() const { return A->global_num_cols; }

   /// Get the local diagonal of the matrix.
   void GetDiag(Vector &diag) const;
   /// Get the local diagonal block. NOTE: 'diag' will not own any data.
   void GetDiag(SparseMatrix &diag) const;
   /// Get the local off-diagonal block. NOTE: 'offd' will not own any data.
   void GetOffd(SparseMatrix &offd, HYPRE_Int* &cmap) const;
   /** @brief Get a single SparseMatrix containing all rows from this processor,
       merged from the diagonal and off-diagonal blocks stored by the
       HypreParMatrix. */
   /** @note The number of columns in the SparseMatrix will be the global number
       of columns in the parallel matrix, so using this method may result in an
       integer overflow in the column indices. */
   void MergeDiagAndOffd(SparseMatrix &merged);

   /** Split the matrix into M x N equally sized blocks of parallel matrices.
       The size of 'blocks' must already be set to M x N. */
   void GetBlocks(Array2D<HypreParMatrix*> &blocks,
                  bool interleaved_rows = false,
                  bool interleaved_cols = false) const;

   /// Returns the transpose of *this
   HypreParMatrix * Transpose() const;

   /** Returns principle submatrix given by array of indices of connections
       with relative size > @a threshold in *this. */
#if MFEM_HYPRE_VERSION >= 21800
   HypreParMatrix *ExtractSubmatrix(const Array<int> &indices,
                                    double threshhold=0.0) const;
#endif

   /// Returns the number of rows in the diagonal block of the ParCSRMatrix
   int GetNumRows() const
   {
      return internal::to_int(
                hypre_CSRMatrixNumRows(hypre_ParCSRMatrixDiag(A)));
   }

   /// Returns the number of columns in the diagonal block of the ParCSRMatrix
   int GetNumCols() const
   {
      return internal::to_int(
                hypre_CSRMatrixNumCols(hypre_ParCSRMatrixDiag(A)));
   }

   /// Return the global number of rows
   HYPRE_Int GetGlobalNumRows() const
   { return hypre_ParCSRMatrixGlobalNumRows(A); }

   /// Return the global number of columns
   HYPRE_Int GetGlobalNumCols() const
   { return hypre_ParCSRMatrixGlobalNumCols(A); }

   /// Return the parallel row partitioning array.
   /** See @ref hypre_partitioning_descr "here" for a description of the
       partitioning array. */
   HYPRE_Int *GetRowStarts() const { return hypre_ParCSRMatrixRowStarts(A); }

   /// Return the parallel column partitioning array.
   /** See @ref hypre_partitioning_descr "here" for a description of the
       partitioning array. */
   HYPRE_Int *GetColStarts() const { return hypre_ParCSRMatrixColStarts(A); }

   /// Computes y = alpha * A * x + beta * y
   HYPRE_Int Mult(HypreParVector &x, HypreParVector &y,
                  double alpha = 1.0, double beta = 0.0);
   /// Computes y = alpha * A * x + beta * y
   HYPRE_Int Mult(HYPRE_ParVector x, HYPRE_ParVector y,
                  double alpha = 1.0, double beta = 0.0);
   /// Computes y = alpha * A^t * x + beta * y
   HYPRE_Int MultTranspose(HypreParVector &x, HypreParVector &y,
                           double alpha = 1.0, double beta = 0.0);

   void Mult(double a, const Vector &x, double b, Vector &y) const;
   void MultTranspose(double a, const Vector &x, double b, Vector &y) const;

   virtual void Mult(const Vector &x, Vector &y) const
   { Mult(1.0, x, 0.0, y); }
   virtual void MultTranspose(const Vector &x, Vector &y) const
   { MultTranspose(1.0, x, 0.0, y); }

   /// Computes y = a * |A| * x + b * y, using entry-wise absolute values of matrix A
   void AbsMult(double a, const Vector &x, double b, Vector &y) const;

   /// Computes y = a * |At| * x + b * y, using entry-wise absolute values of the transpose of matrix A
   void AbsMultTranspose(double a, const Vector &x, double b, Vector &y) const;

   /** The "Boolean" analog of y = alpha * A * x + beta * y, where elements in
       the sparsity pattern of the matrix are treated as "true". */
   void BooleanMult(int alpha, const int *x, int beta, int *y)
   {
      internal::hypre_ParCSRMatrixBooleanMatvec(A, alpha, const_cast<int*>(x),
                                                beta, y);
   }

   /** The "Boolean" analog of y = alpha * A^T * x + beta * y, where elements in
       the sparsity pattern of the matrix are treated as "true". */
   void BooleanMultTranspose(int alpha, const int *x, int beta, int *y)
   {
      internal::hypre_ParCSRMatrixBooleanMatvecT(A, alpha, const_cast<int*>(x),
                                                 beta, y);
   }

   /// Initialize all entries with value.
   HypreParMatrix &operator=(double value)
   { internal::hypre_ParCSRMatrixSetConstantValues(A, value); return *this; }

   /** Perform the operation `*this += B`, assuming that both matrices use the
       same row and column partitions and the same col_map_offd arrays, or B has
       an empty off-diagonal block. We also assume that the sparsity pattern of
       `*this` contains that of `B`. */
   HypreParMatrix &operator+=(const HypreParMatrix &B) { return Add(1.0, B); }

   /** Perform the operation `*this += beta*B`, assuming that both matrices use
       the same row and column partitions and the same col_map_offd arrays, or
       B has an empty off-diagonal block. We also assume that the sparsity
       pattern of `*this` contains that of `B`. For a more general case consider
       the stand-alone function ParAdd described below. */
   HypreParMatrix &Add(const double beta, const HypreParMatrix &B)
   {
      MFEM_VERIFY(internal::hypre_ParCSRMatrixSum(A, beta, B.A) == 0,
                  "error in hypre_ParCSRMatrixSum");
      return *this;
   }

   /** @brief Multiply the HypreParMatrix on the left by a block-diagonal
       parallel matrix @a D and return the result as a new HypreParMatrix. */
   /** If @a D has a different number of rows than @a A (this matrix), @a D's
       row starts array needs to be given (as returned by the methods
       GetDofOffsets/GetTrueDofOffsets of ParFiniteElementSpace). The new
       matrix @a D*A uses copies of the row- and column-starts arrays, so "this"
       matrix and @a row_starts can be deleted.
       @note This operation is local and does not require communication. */
   HypreParMatrix* LeftDiagMult(const SparseMatrix &D,
                                HYPRE_Int* row_starts = NULL) const;

   /// Scale the local row i by s(i).
   void ScaleRows(const Vector & s);
   /// Scale the local row i by 1./s(i)
   void InvScaleRows(const Vector & s);
   /// Scale all entries by s: A_scaled = s*A.
   void operator*=(double s);

   /// Remove values smaller in absolute value than some threshold
   void Threshold(double threshold = 0.0);

<<<<<<< HEAD
   /** @brief Wrapper for hypre_ParCSRMatrixDropSmallEntries in dfferent
=======
   /** @brief Wrapper for hypre_ParCSRMatrixDropSmallEntries in different
>>>>>>> 45752101
       versions of hypre. Drop off-diagonal entries that are smaller than
       tol * l2 norm of its row */
   /** For HYPRE versions < 2.14, this method just calls Threshold() with
       threshold = tol * max(l2 row norm). */
   void DropSmallEntries(double tol);

   /// If a row contains only zeros, set its diagonal to 1.
   void EliminateZeroRows() { hypre_ParCSRMatrixFixZeroRows(A); }

   /** Eliminate rows and columns from the matrix, and rows from the vector B.
       Modify B with the BC values in X. */
   void EliminateRowsCols(const Array<int> &rows_cols, const HypreParVector &X,
                          HypreParVector &B);

   /** Eliminate rows and columns from the matrix and store the eliminated
       elements in a new matrix Ae (returned), so that the modified matrix and
       Ae sum to the original matrix. */
   HypreParMatrix* EliminateRowsCols(const Array<int> &rows_cols);

   /** Eliminate columns from the matrix and store the eliminated elements in a
       new matrix Ae (returned) so that the modified matrix and Ae sum to the
       original matrix. */
   HypreParMatrix* EliminateCols(const Array<int> &cols);

   /// Eliminate rows from the diagonal and off-diagonal blocks of the matrix.
   void EliminateRows(const Array<int> &rows);

   /// Prints the locally owned rows in parallel
   void Print(const char *fname, HYPRE_Int offi = 0, HYPRE_Int offj = 0);
   /// Reads the matrix from a file
   void Read(MPI_Comm comm, const char *fname);
   /// Read a matrix saved as a HYPRE_IJMatrix
   void Read_IJMatrix(MPI_Comm comm, const char *fname);

   /// Print information about the hypre_ParCSRCommPkg of the HypreParMatrix.
   void PrintCommPkg(std::ostream &out = mfem::out) const;

   /// Calls hypre's destroy function
   virtual ~HypreParMatrix() { Destroy(); }

   Type GetType() const { return Hypre_ParCSR; }
};

#if MFEM_HYPRE_VERSION >= 21800

enum class BlockInverseScaleJob
{
   MATRIX_ONLY,
   RHS_ONLY,
   MATRIX_AND_RHS
};

/** Constructs and applies block diagonal inverse of HypreParMatrix.
    The enum @a job specifies whether the matrix or the RHS should be
    scaled (or both). */
void BlockInverseScale(const HypreParMatrix *A, HypreParMatrix *C,
                       const Vector *b, HypreParVector *d,
                       int blocksize, BlockInverseScaleJob job);
#endif

/** @brief Return a new matrix `C = alpha*A + beta*B`, assuming that both `A`
    and `B` use the same row and column partitions and the same `col_map_offd`
    arrays. */
HypreParMatrix *Add(double alpha, const HypreParMatrix &A,
                    double beta,  const HypreParMatrix &B);

/** Returns the matrix @a A * @a B. Returned matrix does not necessarily own
    row or column starts unless the bool @a own_matrix is set to true. */
HypreParMatrix * ParMult(const HypreParMatrix *A, const HypreParMatrix *B,
                         bool own_matrix = false);
/// Returns the matrix A + B
/** It is assumed that both matrices use the same row and column partitions and
    the same col_map_offd arrays. */
HypreParMatrix * ParAdd(const HypreParMatrix *A, const HypreParMatrix *B);

/// Returns the matrix P^t * A * P
HypreParMatrix * RAP(const HypreParMatrix *A, const HypreParMatrix *P);
/// Returns the matrix Rt^t * A * P
HypreParMatrix * RAP(const HypreParMatrix * Rt, const HypreParMatrix *A,
                     const HypreParMatrix *P);

/// Returns a merged hypre matrix constructed from hypre matrix blocks.
/** It is assumed that all block matrices use the same communicator, and the
    block sizes are consistent in rows and columns. Rows and columns are
    renumbered but not redistributed in parallel, e.g. the block rows owned by
    each process remain on that process in the resulting matrix. Some blocks can
    be NULL. Each block and the entire system can be rectangular. Scalability to
    extremely large processor counts is limited by global MPI communication, see
    GatherBlockOffsetData() in hypre.cpp. */
HypreParMatrix * HypreParMatrixFromBlocks(Array2D<HypreParMatrix*> &blocks,
                                          Array2D<double> *blockCoeff=NULL);

/** Eliminate essential BC specified by 'ess_dof_list' from the solution X to
    the r.h.s. B. Here A is a matrix with eliminated BC, while Ae is such that
    (A+Ae) is the original (Neumann) matrix before elimination. */
void EliminateBC(HypreParMatrix &A, HypreParMatrix &Ae,
                 const Array<int> &ess_dof_list, const Vector &X, Vector &B);


/// Parallel smoothers in hypre
class HypreSmoother : public Solver
{
protected:
   /// The linear system matrix
   HypreParMatrix *A;
   /// Right-hand side and solution vectors
   mutable HypreParVector *B, *X;
   /// Temporary vectors
   mutable HypreParVector *V, *Z;
   /// FIR Filter Temporary Vectors
   mutable HypreParVector *X0, *X1;

   /** Smoother type from hypre_ParCSRRelax() in ams.c plus extensions, see the
       enumeration Type below. */
   int type;
   /// Number of relaxation sweeps
   int relax_times;
   /// Damping coefficient (usually <= 1)
   double relax_weight;
   /// SOR parameter (usually in (0,2))
   double omega;
   /// Order of the smoothing polynomial
   int poly_order;
   /// Fraction of spectrum to smooth for polynomial relaxation
   double poly_fraction;
   /// Apply the polynomial smoother to A or D^{-1/2} A D^{-1/2}
   int poly_scale;

   /// Taubin's lambda-mu method parameters
   double lambda;
   double mu;
   int taubin_iter;

   /// l1 norms of the rows of A
   double *l1_norms;
   /// If set, take absolute values of the computed l1_norms
   bool pos_l1_norms;
   /// Number of CG iterations to determine eigenvalue estimates
   int eig_est_cg_iter;
   /// Maximal eigenvalue estimate for polynomial smoothing
   double max_eig_est;
   /// Minimal eigenvalue estimate for polynomial smoothing
   double min_eig_est;
   /// Parameters for windowing function of FIR filter
   double window_params[3];

   /// Combined coefficients for windowing and Chebyshev polynomials.
   double* fir_coeffs;

   /// A flag that indicates whether the linear system matrix A is symmetric
   bool A_is_symmetric;

public:
   /** Hypre smoother types:
       0    = Jacobi
       1    = l1-scaled Jacobi
       2    = l1-scaled block Gauss-Seidel/SSOR
       4    = truncated l1-scaled block Gauss-Seidel/SSOR
       5    = lumped Jacobi
       6    = Gauss-Seidel
       10   = On-processor forward solve for matrix w/ triangular structure
       16   = Chebyshev
       1001 = Taubin polynomial smoother
       1002 = FIR polynomial smoother. */
   enum Type { Jacobi = 0, l1Jacobi = 1, l1GS = 2, l1GStr = 4, lumpedJacobi = 5,
               GS = 6, OPFS = 10, Chebyshev = 16, Taubin = 1001, FIR = 1002
             };

   HypreSmoother();

   HypreSmoother(HypreParMatrix &_A, int type = l1GS,
                 int relax_times = 1, double relax_weight = 1.0,
                 double omega = 1.0, int poly_order = 2,
                 double poly_fraction = .3, int eig_est_cg_iter = 10);

   /// Set the relaxation type and number of sweeps
   void SetType(HypreSmoother::Type type, int relax_times = 1);
   /// Set SOR-related parameters
   void SetSOROptions(double relax_weight, double omega);
   /// Set parameters for polynomial smoothing
   /** By default, 10 iterations of CG are used to estimate the eigenvalues.
       Setting eig_est_cg_iter = 0 uses hypre's hypre_ParCSRMaxEigEstimate() instead. */
   void SetPolyOptions(int poly_order, double poly_fraction,
                       int eig_est_cg_iter = 10);
   /// Set parameters for Taubin's lambda-mu method
   void SetTaubinOptions(double lambda, double mu, int iter);

   /// Convenience function for setting canonical windowing parameters
   void SetWindowByName(const char* window_name);
   /// Set parameters for windowing function for FIR smoother.
   void SetWindowParameters(double a, double b, double c);
   /// Compute window and Chebyshev coefficients for given polynomial order.
   void SetFIRCoefficients(double max_eig);

   /// After computing l1-norms, replace them with their absolute values.
   /** By default, the l1-norms take their sign from the corresponding diagonal
       entries in the associated matrix. */
   void SetPositiveDiagonal(bool pos = true) { pos_l1_norms = pos; }

   /** Explicitly indicate whether the linear system matrix A is symmetric. If A
       is symmetric, the smoother will also be symmetric. In this case, calling
       MultTranspose will be redirected to Mult. (This is also done if the
       smoother is diagonal.) By default, A is assumed to be nonsymmetric. */
   void SetOperatorSymmetry(bool is_sym) { A_is_symmetric = is_sym; }

   /** Set/update the associated operator. Must be called after setting the
       HypreSmoother type and options. */
   virtual void SetOperator(const Operator &op);

   /// Relax the linear system Ax=b
   virtual void Mult(const HypreParVector &b, HypreParVector &x) const;
   virtual void Mult(const Vector &b, Vector &x) const;

   /// Apply transpose of the smoother to relax the linear system Ax=b
   virtual void MultTranspose(const Vector &b, Vector &x) const;

   virtual ~HypreSmoother();
};


/// Abstract class for hypre's solvers and preconditioners
class HypreSolver : public Solver
{
public:
   /// How to treat errors returned by hypre function calls.
   enum ErrorMode
   {
      IGNORE_HYPRE_ERRORS, ///< Ignore hypre errors (see e.g. HypreADS)
      WARN_HYPRE_ERRORS,   ///< Issue warnings on hypre errors
      ABORT_HYPRE_ERRORS   ///< Abort on hypre errors (default in base class)
   };

protected:
   /// The linear system matrix
   HypreParMatrix *A;

   /// Right-hand side and solution vector
   mutable HypreParVector *B, *X;

   /// Was hypre's Setup function called already?
   mutable int setup_called;

   /// How to treat hypre errors.
   mutable ErrorMode error_mode;

public:
   HypreSolver();

   HypreSolver(HypreParMatrix *_A);

   /// Typecast to HYPRE_Solver -- return the solver
   virtual operator HYPRE_Solver() const = 0;

   /// hypre's internal Setup function
   virtual HYPRE_PtrToParSolverFcn SetupFcn() const = 0;
   /// hypre's internal Solve function
   virtual HYPRE_PtrToParSolverFcn SolveFcn() const = 0;

   virtual void SetOperator(const Operator &op)
   { mfem_error("HypreSolvers do not support SetOperator!"); }

   /// Solve the linear system Ax=b
   virtual void Mult(const HypreParVector &b, HypreParVector &x) const;
   virtual void Mult(const Vector &b, Vector &x) const;

   /** @brief Set the behavior for treating hypre errors, see the ErrorMode
       enum. The default mode in the base class is ABORT_HYPRE_ERRORS. */
   /** Currently, there are three cases in derived classes where the error flag
       is set to IGNORE_HYPRE_ERRORS:
       * in the method HypreBoomerAMG::SetElasticityOptions(), and
       * in the constructor of classes HypreAMS and HypreADS.
       The reason for this is that a nonzero hypre error is returned) when
       hypre_ParCSRComputeL1Norms() encounters zero row in a matrix, which is
       expected in some cases with the above solvers. */
   void SetErrorMode(ErrorMode err_mode) const { error_mode = err_mode; }

   virtual ~HypreSolver();
};


#if MFEM_HYPRE_VERSION >= 21800
/** Preconditioner for HypreParMatrices that are triangular in some ordering.
   Finds correct ordering and performs forward substitution on processor
   as approximate inverse. Exact on one processor. */
class HypreTriSolve : public HypreSolver
{
public:
   HypreTriSolve() : HypreSolver() { }
   explicit HypreTriSolve(HypreParMatrix &A) : HypreSolver(&A) { }
   virtual operator HYPRE_Solver() const { return NULL; }

   virtual HYPRE_PtrToParSolverFcn SetupFcn() const
   { return (HYPRE_PtrToParSolverFcn) HYPRE_ParCSROnProcTriSetup; }
   virtual HYPRE_PtrToParSolverFcn SolveFcn() const
   { return (HYPRE_PtrToParSolverFcn) HYPRE_ParCSROnProcTriSolve; }

   HypreParMatrix* GetData() { return A; }
   virtual ~HypreTriSolve() { }
};
#endif

/// PCG solver in hypre
class HyprePCG : public HypreSolver
{
private:
   HYPRE_Solver pcg_solver;

   HypreSolver * precond;

public:
   HyprePCG(MPI_Comm comm);

   HyprePCG(HypreParMatrix &_A);

   virtual void SetOperator(const Operator &op);

   void SetTol(double tol);
   void SetMaxIter(int max_iter);
   void SetLogging(int logging);
   void SetPrintLevel(int print_lvl);

   /// Set the hypre solver to be used as a preconditioner
   void SetPreconditioner(HypreSolver &precond);

   /** Use the L2 norm of the residual for measuring PCG convergence, plus
       (optionally) 1) periodically recompute true residuals from scratch; and
       2) enable residual-based stopping criteria. */
   void SetResidualConvergenceOptions(int res_frequency=-1, double rtol=0.0);

   /// deprecated: use SetZeroInitialIterate()
   MFEM_DEPRECATED void SetZeroInintialIterate() { iterative_mode = false; }

   /// non-hypre setting
   void SetZeroInitialIterate() { iterative_mode = false; }

   void GetNumIterations(int &num_iterations)
   {
      HYPRE_Int num_it;
      HYPRE_ParCSRPCGGetNumIterations(pcg_solver, &num_it);
      num_iterations = internal::to_int(num_it);
   }

   /// The typecast to HYPRE_Solver returns the internal pcg_solver
   virtual operator HYPRE_Solver() const { return pcg_solver; }

   /// PCG Setup function
   virtual HYPRE_PtrToParSolverFcn SetupFcn() const
   { return (HYPRE_PtrToParSolverFcn) HYPRE_ParCSRPCGSetup; }
   /// PCG Solve function
   virtual HYPRE_PtrToParSolverFcn SolveFcn() const
   { return (HYPRE_PtrToParSolverFcn) HYPRE_ParCSRPCGSolve; }

   /// Solve Ax=b with hypre's PCG
   virtual void Mult(const HypreParVector &b, HypreParVector &x) const;
   using HypreSolver::Mult;

   virtual ~HyprePCG();
};

/// GMRES solver in hypre
class HypreGMRES : public HypreSolver
{
private:
   HYPRE_Solver gmres_solver;

   HypreSolver * precond;

   /// Default, generally robust, GMRES options
   void SetDefaultOptions();

public:
   HypreGMRES(MPI_Comm comm);

   HypreGMRES(HypreParMatrix &_A);

   virtual void SetOperator(const Operator &op);

   void SetTol(double tol);
   void SetAbsTol(double tol);
   void SetMaxIter(int max_iter);
   void SetKDim(int dim);
   void SetLogging(int logging);
   void SetPrintLevel(int print_lvl);

   /// Set the hypre solver to be used as a preconditioner
   void SetPreconditioner(HypreSolver &precond);

   /// deprecated: use SetZeroInitialIterate()
   MFEM_DEPRECATED void SetZeroInintialIterate() { iterative_mode = false; }

   /// non-hypre setting
   void SetZeroInitialIterate() { iterative_mode = false; }

   /// The typecast to HYPRE_Solver returns the internal gmres_solver
   virtual operator HYPRE_Solver() const  { return gmres_solver; }

   /// GMRES Setup function
   virtual HYPRE_PtrToParSolverFcn SetupFcn() const
   { return (HYPRE_PtrToParSolverFcn) HYPRE_ParCSRGMRESSetup; }
   /// GMRES Solve function
   virtual HYPRE_PtrToParSolverFcn SolveFcn() const
   { return (HYPRE_PtrToParSolverFcn) HYPRE_ParCSRGMRESSolve; }

   /// Solve Ax=b with hypre's GMRES
   virtual void Mult (const HypreParVector &b, HypreParVector &x) const;
   using HypreSolver::Mult;

   virtual ~HypreGMRES();
};

/// Flexible GMRES solver in hypre
class HypreFGMRES : public HypreSolver
{
private:
   HYPRE_Solver fgmres_solver;

   HypreSolver * precond;

   /// Default, generally robust, FGMRES options
   void SetDefaultOptions();

public:
   HypreFGMRES(MPI_Comm comm);

   HypreFGMRES(HypreParMatrix &_A);

   virtual void SetOperator(const Operator &op);

   void SetTol(double tol);
   void SetMaxIter(int max_iter);
   void SetKDim(int dim);
   void SetLogging(int logging);
   void SetPrintLevel(int print_lvl);

   /// Set the hypre solver to be used as a preconditioner
   void SetPreconditioner(HypreSolver &precond);

   /// deprecated: use SetZeroInitialIterate()
   MFEM_DEPRECATED void SetZeroInintialIterate() { iterative_mode = false; }

   /// non-hypre setting
   void SetZeroInitialIterate() { iterative_mode = false; }

   /// The typecast to HYPRE_Solver returns the internal fgmres_solver
   virtual operator HYPRE_Solver() const  { return fgmres_solver; }

   /// FGMRES Setup function
   virtual HYPRE_PtrToParSolverFcn SetupFcn() const
   { return (HYPRE_PtrToParSolverFcn) HYPRE_ParCSRFlexGMRESSetup; }
   /// FGMRES Solve function
   virtual HYPRE_PtrToParSolverFcn SolveFcn() const
   { return (HYPRE_PtrToParSolverFcn) HYPRE_ParCSRFlexGMRESSolve; }

   /// Solve Ax=b with hypre's FGMRES
   virtual void Mult (const HypreParVector &b, HypreParVector &x) const;
   using HypreSolver::Mult;

   virtual ~HypreFGMRES();
};

/// The identity operator as a hypre solver
class HypreIdentity : public HypreSolver
{
public:
   virtual operator HYPRE_Solver() const { return NULL; }

   virtual HYPRE_PtrToParSolverFcn SetupFcn() const
   { return (HYPRE_PtrToParSolverFcn) hypre_ParKrylovIdentitySetup; }
   virtual HYPRE_PtrToParSolverFcn SolveFcn() const
   { return (HYPRE_PtrToParSolverFcn) hypre_ParKrylovIdentity; }

   virtual ~HypreIdentity() { }
};

/// Jacobi preconditioner in hypre
class HypreDiagScale : public HypreSolver
{
public:
   HypreDiagScale() : HypreSolver() { }
   explicit HypreDiagScale(HypreParMatrix &A) : HypreSolver(&A) { }
   virtual operator HYPRE_Solver() const { return NULL; }

   virtual void SetOperator(const Operator &op);

   virtual HYPRE_PtrToParSolverFcn SetupFcn() const
   { return (HYPRE_PtrToParSolverFcn) HYPRE_ParCSRDiagScaleSetup; }
   virtual HYPRE_PtrToParSolverFcn SolveFcn() const
   { return (HYPRE_PtrToParSolverFcn) HYPRE_ParCSRDiagScale; }

   HypreParMatrix* GetData() { return A; }
   virtual ~HypreDiagScale() { }
};

/// The ParaSails preconditioner in hypre
class HypreParaSails : public HypreSolver
{
private:
   HYPRE_Solver sai_precond;

   /// Default, generally robust, ParaSails options
   void SetDefaultOptions();

   // If sai_precond is NULL, this method allocates it and sets default options.
   // Otherwise the method saves the options from sai_precond, destroys it,
   // allocates a new object, and sets its options to the saved values.
   void ResetSAIPrecond(MPI_Comm comm);

public:
   HypreParaSails(MPI_Comm comm);

   HypreParaSails(HypreParMatrix &A);

   virtual void SetOperator(const Operator &op);

   void SetSymmetry(int sym);

   /// The typecast to HYPRE_Solver returns the internal sai_precond
   virtual operator HYPRE_Solver() const { return sai_precond; }

   virtual HYPRE_PtrToParSolverFcn SetupFcn() const
   { return (HYPRE_PtrToParSolverFcn) HYPRE_ParaSailsSetup; }
   virtual HYPRE_PtrToParSolverFcn SolveFcn() const
   { return (HYPRE_PtrToParSolverFcn) HYPRE_ParaSailsSolve; }

   virtual ~HypreParaSails();
};

/** The Euclid preconditioner in Hypre

    Euclid implements the Parallel Incomplete LU factorization technique. For
    more information see:

    "A Scalable Parallel Algorithm for Incomplete Factor Preconditioning" by
    David Hysom and Alex Pothen, https://doi.org/10.1137/S1064827500376193
*/
class HypreEuclid : public HypreSolver
{
private:
   HYPRE_Solver euc_precond;

   /// Default, generally robust, Euclid options
   void SetDefaultOptions();

   // If euc_precond is NULL, this method allocates it and sets default options.
   // Otherwise the method saves the options from euc_precond, destroys it,
   // allocates a new object, and sets its options to the saved values.
   void ResetEuclidPrecond(MPI_Comm comm);

public:
   HypreEuclid(MPI_Comm comm);

   HypreEuclid(HypreParMatrix &A);

   virtual void SetOperator(const Operator &op);

   /// The typecast to HYPRE_Solver returns the internal euc_precond
   virtual operator HYPRE_Solver() const { return euc_precond; }

   virtual HYPRE_PtrToParSolverFcn SetupFcn() const
   { return (HYPRE_PtrToParSolverFcn) HYPRE_EuclidSetup; }
   virtual HYPRE_PtrToParSolverFcn SolveFcn() const
   { return (HYPRE_PtrToParSolverFcn) HYPRE_EuclidSolve; }

   virtual ~HypreEuclid();
};

#if MFEM_HYPRE_VERSION >= 21900
/**
@brief Wrapper for Hypre's native parallel ILU preconditioner.

The default ILU factorization type is ILU(k).  If you need to change this, or
any other option, you can use the HYPRE_Solver method to cast the object for use
with Hypre's native functions. For example, if want to use natural ordering
rather than RCM reordering, you can use the following approach:

@code
mfem::HypreILU ilu();
int reorder_type = 0;
HYPRE_ILUSetLocalReordering(ilu, reorder_type);
@endcode
*/
class HypreILU : public HypreSolver
{
private:
   HYPRE_Solver ilu_precond;

   /// Set the ILU default options
   void SetDefaultOptions();

   /** Reset the ILU preconditioner.
   @note If ilu_precond is NULL, this method allocates; otherwise it destroys
   ilu_precond and allocates a new object.  In both cases the default options
   are set. */
   void ResetILUPrecond();

public:
   /// Constructor; sets the default options
   HypreILU();

   virtual ~HypreILU();

   /// Set the fill level for ILU(k); the default is k=1.
   void SetLevelOfFill(HYPRE_Int lev_fill);

   /// Set the print level: 0 = none, 1 = setup, 2 = solve, 3 = setup+solve
   void SetPrintLevel(HYPRE_Int print_level);

   /// The typecast to HYPRE_Solver returns the internal ilu_precond
   virtual operator HYPRE_Solver() const { return ilu_precond; }

   virtual void SetOperator(const Operator &op);

   /// ILU Setup function
   virtual HYPRE_PtrToParSolverFcn SetupFcn() const
   { return (HYPRE_PtrToParSolverFcn) HYPRE_ILUSetup; }

   /// ILU Solve function
   virtual HYPRE_PtrToParSolverFcn SolveFcn() const
   { return (HYPRE_PtrToParSolverFcn) HYPRE_ILUSolve; }
};
#endif

/// The BoomerAMG solver in hypre
class HypreBoomerAMG : public HypreSolver
{
private:
   HYPRE_Solver amg_precond;

   /// Rigid body modes
   Array<HYPRE_ParVector> rbms;

   /// Finite element space for elasticity problems, see SetElasticityOptions()
   ParFiniteElementSpace *fespace;

   /// Recompute the rigid-body modes vectors (in the rbms array)
   void RecomputeRBMs();

   /// Default, generally robust, BoomerAMG options
   void SetDefaultOptions();

   // If amg_precond is NULL, allocates it and sets default options.
   // Otherwise saves the options from amg_precond, destroys it, allocates a new
   // one, and sets its options to the saved values.
   void ResetAMGPrecond();

public:
   HypreBoomerAMG();

   HypreBoomerAMG(HypreParMatrix &A);

   virtual void SetOperator(const Operator &op);

   /** More robust options for systems, such as elasticity. */
   void SetSystemsOptions(int dim, bool order_bynodes=false);

   /** A special elasticity version of BoomerAMG that takes advantage of
       geometric rigid body modes and could perform better on some problems, see
       "Improving algebraic multigrid interpolation operators for linear
       elasticity problems", Baker, Kolev, Yang, NLAA 2009, DOI:10.1002/nla.688.
       This solver assumes Ordering::byVDIM in the FiniteElementSpace used to
       construct A. */
   void SetElasticityOptions(ParFiniteElementSpace *fespace);

#if MFEM_HYPRE_VERSION >= 21800
   /** Hypre parameters to use AIR AMG solve for advection-dominated problems.
       See "Nonsymmetric Algebraic Multigrid Based on Local Approximate Ideal
       Restriction (AIR)," Manteuffel, Ruge, Southworth, SISC (2018),
       DOI:/10.1137/17M1144350. Options: "distanceR" -> distance of neighbor
       DOFs to buld restriction operator; options include 1, 2, and 15 (1.5).
       Strings "prerelax" and "postrelax" indicate points to relax on:
       F = F-points, C = C-points, A = all points. E.g., FFC -> relax on
       F-points, relax again on F-points, then relax on C-points. */
   void SetAdvectiveOptions(int distance=15,  const std::string &prerelax="",
                            const std::string &postrelax="FFC");

   /// Expert option - consult hypre documentation/team
   void SetStrongThresholdR(double strengthR)
   { HYPRE_BoomerAMGSetStrongThresholdR(amg_precond, strengthR); }

   /// Expert option - consult hypre documentation/team
   void SetFilterThresholdR(double filterR)
   { HYPRE_BoomerAMGSetFilterThresholdR(amg_precond, filterR); }

   /// Expert option - consult hypre documentation/team
   void SetRestriction(int restrict_type)
   { HYPRE_BoomerAMGSetRestriction(amg_precond, restrict_type); }

   /// Expert option - consult hypre documentation/team
   void SetIsTriangular()
   { HYPRE_BoomerAMGSetIsTriangular(amg_precond, 1); }

   /// Expert option - consult hypre documentation/team
   void SetGMRESSwitchR(int gmres_switch)
   { HYPRE_BoomerAMGSetGMRESSwitchR(amg_precond, gmres_switch); }

   /// Expert option - consult hypre documentation/team
   void SetCycleNumSweeps(int prerelax, int postrelax)
   {
      HYPRE_BoomerAMGSetCycleNumSweeps(amg_precond, prerelax,  1);
      HYPRE_BoomerAMGSetCycleNumSweeps(amg_precond, postrelax, 2);
   }
#endif

   void SetPrintLevel(int print_level)
   { HYPRE_BoomerAMGSetPrintLevel(amg_precond, print_level); }

   void SetMaxIter(int max_iter)
   { HYPRE_BoomerAMGSetMaxIter(amg_precond, max_iter); }

   /// Expert option - consult hypre documentation/team
   void SetMaxLevels(int max_levels)
   { HYPRE_BoomerAMGSetMaxLevels(amg_precond, max_levels); }

   /// Expert option - consult hypre documentation/team
   void SetTol(double tol)
   { HYPRE_BoomerAMGSetTol(amg_precond, tol); }

   /// Expert option - consult hypre documentation/team
   void SetStrengthThresh(double strength)
   { HYPRE_BoomerAMGSetStrongThreshold(amg_precond, strength); }

   /// Expert option - consult hypre documentation/team
   void SetInterpolation(int interp_type)
   { HYPRE_BoomerAMGSetInterpType(amg_precond, interp_type); }

   /// Expert option - consult hypre documentation/team
   void SetCoarsening(int coarsen_type)
   { HYPRE_BoomerAMGSetCoarsenType(amg_precond, coarsen_type); }

   /// Expert option - consult hypre documentation/team
   void SetRelaxType(int relax_type)
   { HYPRE_BoomerAMGSetRelaxType(amg_precond, relax_type); }

   /// Expert option - consult hypre documentation/team
   void SetCycleType(int cycle_type)
   { HYPRE_BoomerAMGSetCycleType(amg_precond, cycle_type); }

   void GetNumIterations(int &num_iterations)
   {
      HYPRE_Int num_it;
      HYPRE_BoomerAMGGetNumIterations(amg_precond, &num_it);
      num_iterations = internal::to_int(num_it);
   }

   /// Expert option - consult hypre documentation/team
   void SetNodal(int blocksize)
   {
      HYPRE_BoomerAMGSetNumFunctions(amg_precond, blocksize);
      HYPRE_BoomerAMGSetNodal(amg_precond, 1);
   }

   /// Expert option - consult hypre documentation/team
   void SetAggressiveCoarsening(int num_levels)
   { HYPRE_BoomerAMGSetAggNumLevels(amg_precond, num_levels); }

   /// The typecast to HYPRE_Solver returns the internal amg_precond
   virtual operator HYPRE_Solver() const { return amg_precond; }

   virtual HYPRE_PtrToParSolverFcn SetupFcn() const
   { return (HYPRE_PtrToParSolverFcn) HYPRE_BoomerAMGSetup; }
   virtual HYPRE_PtrToParSolverFcn SolveFcn() const
   { return (HYPRE_PtrToParSolverFcn) HYPRE_BoomerAMGSolve; }

   using HypreSolver::Mult;

   virtual ~HypreBoomerAMG();
};

/// Compute the discrete gradient matrix between the nodal linear and ND1 spaces
HypreParMatrix* DiscreteGrad(ParFiniteElementSpace *edge_fespace,
                             ParFiniteElementSpace *vert_fespace);
/// Compute the discrete curl matrix between the ND1 and RT0 spaces
HypreParMatrix* DiscreteCurl(ParFiniteElementSpace *face_fespace,
                             ParFiniteElementSpace *edge_fespace);

/// The Auxiliary-space Maxwell Solver in hypre
class HypreAMS : public HypreSolver
{
private:
   /// Constuct AMS solver from finite element space
   void Init(ParFiniteElementSpace *edge_space);

   HYPRE_Solver ams;

   /// Vertex coordinates
   HypreParVector *x, *y, *z;
   /// Discrete gradient matrix
   HypreParMatrix *G;
   /// Nedelec interpolation matrix and its components
   HypreParMatrix *Pi, *Pix, *Piy, *Piz;

public:
   HypreAMS(ParFiniteElementSpace *edge_fespace);

   HypreAMS(HypreParMatrix &A, ParFiniteElementSpace *edge_fespace);

   virtual void SetOperator(const Operator &op);

   void SetPrintLevel(int print_lvl);

   /// Set this option when solving a curl-curl problem with zero mass term
   void SetSingularProblem() { HYPRE_AMSSetBetaPoissonMatrix(ams, NULL); }

   /// The typecast to HYPRE_Solver returns the internal ams object
   virtual operator HYPRE_Solver() const { return ams; }

   virtual HYPRE_PtrToParSolverFcn SetupFcn() const
   { return (HYPRE_PtrToParSolverFcn) HYPRE_AMSSetup; }
   virtual HYPRE_PtrToParSolverFcn SolveFcn() const
   { return (HYPRE_PtrToParSolverFcn) HYPRE_AMSSolve; }

   virtual ~HypreAMS();
};

/// The Auxiliary-space Divergence Solver in hypre
class HypreADS : public HypreSolver
{
private:
   /// Constuct ADS solver from finite element space
   void Init(ParFiniteElementSpace *face_fespace);

   HYPRE_Solver ads;

   /// Vertex coordinates
   HypreParVector *x, *y, *z;
   /// Discrete gradient matrix
   HypreParMatrix *G;
   /// Discrete curl matrix
   HypreParMatrix *C;
   /// Nedelec interpolation matrix and its components
   HypreParMatrix *ND_Pi, *ND_Pix, *ND_Piy, *ND_Piz;
   /// Raviart-Thomas interpolation matrix and its components
   HypreParMatrix *RT_Pi, *RT_Pix, *RT_Piy, *RT_Piz;

public:
   HypreADS(ParFiniteElementSpace *face_fespace);

   HypreADS(HypreParMatrix &A, ParFiniteElementSpace *face_fespace);

   virtual void SetOperator(const Operator &op);

   void SetPrintLevel(int print_lvl);

   /// The typecast to HYPRE_Solver returns the internal ads object
   virtual operator HYPRE_Solver() const { return ads; }

   virtual HYPRE_PtrToParSolverFcn SetupFcn() const
   { return (HYPRE_PtrToParSolverFcn) HYPRE_ADSSetup; }
   virtual HYPRE_PtrToParSolverFcn SolveFcn() const
   { return (HYPRE_PtrToParSolverFcn) HYPRE_ADSSolve; }

   virtual ~HypreADS();
};

/** LOBPCG eigenvalue solver in hypre

    The Locally Optimal Block Preconditioned Conjugate Gradient (LOBPCG)
    eigenvalue solver is designed to find the lowest eigenmodes of the
    generalized eigenvalue problem:
       A x = lambda M x
    where A is symmetric, potentially indefinite and M is symmetric positive
    definite. The eigenvectors are M-orthonormal, meaning that
       x^T M x = 1 and x^T M y = 0,
    if x and y are distinct eigenvectors. The matrix M is optional and is
    assumed to be the identity if left unset.

    The efficiency of LOBPCG relies on the availability of a suitable
    preconditioner for the matrix A. The preconditioner is supplied through the
    SetPreconditioner() method. It should be noted that the operator used with
    the preconditioner need not be A itself.

    For more information regarding LOBPCG see "Block Locally Optimal
    Preconditioned Eigenvalue Xolvers (BLOPEX) in Hypre and PETSc" by
    A. Knyazev, M. Argentati, I. Lashuk, and E. Ovtchinnikov, SISC, 29(5),
    2224-2239, 2007.
*/
class HypreLOBPCG
{
private:
   MPI_Comm comm;
   int myid;
   int numProcs;
   int nev;   // Number of desired eigenmodes
   int seed;  // Random seed used for initial vectors

   HYPRE_Int glbSize; // Global number of DoFs in the linear system
   HYPRE_Int * part;  // Row partitioning of the linear system

   // Pointer to HYPRE's solver struct
   HYPRE_Solver lobpcg_solver;

   // Interface for matrix storage type
   mv_InterfaceInterpreter interpreter;

   // Interface for setting up and performing matrix-vector products
   HYPRE_MatvecFunctions matvec_fn;

   // Eigenvalues
   Array<double> eigenvalues;

   // Forward declaration
   class HypreMultiVector;

   // MultiVector to store eigenvectors
   HypreMultiVector * multi_vec;

   // Empty vectors used to setup the matrices and preconditioner
   HypreParVector * x;

   // An optional operator which projects vectors into a desired subspace
   Operator * subSpaceProj;

   /// Internal class to represent a set of eigenvectors
   class HypreMultiVector
   {
   private:
      // Pointer to hypre's multi-vector object
      mv_MultiVectorPtr mv_ptr;

      // Wrappers for each member of the multivector
      HypreParVector ** hpv;

      // Number of vectors in the multivector
      int nv;

   public:
      HypreMultiVector(int n, HypreParVector & v,
                       mv_InterfaceInterpreter & interpreter);
      ~HypreMultiVector();

      /// Set random values
      void Randomize(HYPRE_Int seed);

      /// Extract a single HypreParVector object
      HypreParVector & GetVector(unsigned int i);

      /// Transfers ownership of data to returned array of vectors
      HypreParVector ** StealVectors();

      operator mv_MultiVectorPtr() const { return mv_ptr; }

      mv_MultiVectorPtr & GetMultiVector() { return mv_ptr; }
   };

   static void    * OperatorMatvecCreate( void *A, void *x );
   static HYPRE_Int OperatorMatvec( void *matvec_data,
                                    HYPRE_Complex alpha,
                                    void *A,
                                    void *x,
                                    HYPRE_Complex beta,
                                    void *y );
   static HYPRE_Int OperatorMatvecDestroy( void *matvec_data );

   static HYPRE_Int PrecondSolve(void *solver,
                                 void *A,
                                 void *b,
                                 void *x);
   static HYPRE_Int PrecondSetup(void *solver,
                                 void *A,
                                 void *b,
                                 void *x);

public:
   HypreLOBPCG(MPI_Comm comm);
   ~HypreLOBPCG();

   void SetTol(double tol);
   void SetRelTol(double rel_tol);
   void SetMaxIter(int max_iter);
   void SetPrintLevel(int logging);
   void SetNumModes(int num_eigs) { nev = num_eigs; }
   void SetPrecondUsageMode(int pcg_mode);
   void SetRandomSeed(int s) { seed = s; }
   void SetInitialVectors(int num_vecs, HypreParVector ** vecs);

   // The following four methods support general operators
   void SetPreconditioner(Solver & precond);
   void SetOperator(Operator & A);
   void SetMassMatrix(Operator & M);
   void SetSubSpaceProjector(Operator & proj) { subSpaceProj = &proj; }

   /// Solve the eigenproblem
   void Solve();

   /// Collect the converged eigenvalues
   void GetEigenvalues(Array<double> & eigenvalues);

   /// Extract a single eigenvector
   HypreParVector & GetEigenvector(unsigned int i);

   /// Transfer ownership of the converged eigenvectors
   HypreParVector ** StealEigenvectors() { return multi_vec->StealVectors(); }
};

/** AME eigenvalue solver in hypre

    The Auxiliary space Maxwell Eigensolver (AME) is designed to find
    the lowest eigenmodes of the generalized eigenvalue problem:
       Curl Curl x = lambda M x
    where the Curl Curl operator is discretized using Nedelec finite element
    basis functions. Properties of this discretization are essential to
    eliminating the large null space of the Curl Curl operator.

    This eigensolver relies upon the LOBPCG eigensolver internally. It is also
    expected that the preconditioner supplied to this method will be the
    HypreAMS preconditioner defined above.

    As with LOBPCG, the operator set in the preconditioner need not be the same
    as A. This flexibility may be useful in solving eigenproblems which bare a
    strong resemblance to the Curl Curl problems for which AME is designed.

    Unlike LOBPCG, this eigensolver requires that the mass matrix be set.
    It is possible to circumvent this by passing an identity operator as the
    mass matrix but it seems unlikely that this would be useful so it is not the
    default behavior.
*/
class HypreAME
{
private:
   int myid;
   int numProcs;
   int nev;   // Number of desired eigenmodes
   bool setT;

   // Pointer to HYPRE's AME solver struct
   HYPRE_Solver ame_solver;

   // Pointer to HYPRE's AMS solver struct
   HypreSolver * ams_precond;

   // Eigenvalues
   HYPRE_Real * eigenvalues;

   // MultiVector to store eigenvectors
   HYPRE_ParVector * multi_vec;

   HypreParVector ** eigenvectors;

   void createDummyVectors();

public:
   HypreAME(MPI_Comm comm);
   ~HypreAME();

   void SetTol(double tol);
   void SetRelTol(double rel_tol);
   void SetMaxIter(int max_iter);
   void SetPrintLevel(int logging);
   void SetNumModes(int num_eigs);

   // The following four methods support operators of type HypreParMatrix.
   void SetPreconditioner(HypreSolver & precond);
   void SetOperator(HypreParMatrix & A);
   void SetMassMatrix(HypreParMatrix & M);

   /// Solve the eigenproblem
   void Solve();

   /// Collect the converged eigenvalues
   void GetEigenvalues(Array<double> & eigenvalues);

   /// Extract a single eigenvector
   HypreParVector & GetEigenvector(unsigned int i);

   /// Transfer ownership of the converged eigenvectors
   HypreParVector ** StealEigenvectors();
};

}

#endif // MFEM_USE_MPI

#endif<|MERGE_RESOLUTION|>--- conflicted
+++ resolved
@@ -546,11 +546,7 @@
    /// Remove values smaller in absolute value than some threshold
    void Threshold(double threshold = 0.0);
 
-<<<<<<< HEAD
-   /** @brief Wrapper for hypre_ParCSRMatrixDropSmallEntries in dfferent
-=======
    /** @brief Wrapper for hypre_ParCSRMatrixDropSmallEntries in different
->>>>>>> 45752101
        versions of hypre. Drop off-diagonal entries that are smaller than
        tol * l2 norm of its row */
    /** For HYPRE versions < 2.14, this method just calls Threshold() with
