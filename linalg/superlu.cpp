--- conflicted
+++ resolved
@@ -24,13 +24,11 @@
 #error "SuperLUDist has been built with 64bit integers. This is not supported"
 #endif
 
-<<<<<<< HEAD
 // For now, it is assumed that HYPRE_Int is int.
 #ifdef HYPRE_BIGINT
 #error "SuperLUDist support requires HYPRE_Int == int, for now."
 #endif
 
-=======
 #if SUPERLU_DIST_MAJOR_VERSION > 6 ||                                   \
   (SUPERLU_DIST_MAJOR_VERSION == 6 && SUPERLU_DIST_MINOR_VERSION > 2)
 #define ScalePermstruct_t dScalePermstruct_t
@@ -43,7 +41,6 @@
 #endif
 
 
->>>>>>> 36c7d5f9
 using namespace std;
 
 namespace mfem
