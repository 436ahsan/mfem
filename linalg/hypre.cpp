--- conflicted
+++ resolved
@@ -1590,26 +1590,14 @@
 
 #endif
 
-<<<<<<< HEAD
-HypreParMatrix * ParMult(const HypreParMatrix *A, const HypreParMatrix *B)
-=======
 HypreParMatrix * ParMult(const HypreParMatrix *A, const HypreParMatrix *B,
                          bool own_matrix)
->>>>>>> b9a40daf
 {
    hypre_ParCSRMatrix * ab;
    ab = hypre_ParMatmul(*A,*B);
    hypre_ParCSRMatrixSetNumNonzeros(ab);
 
    hypre_MatvecCommPkgCreate(ab);
-<<<<<<< HEAD
-
-   return new HypreParMatrix(ab);
-}
-
-
-
-=======
    HypreParMatrix *C = new HypreParMatrix(ab);
    if (own_matrix)
    {
@@ -1619,7 +1607,6 @@
    return C;
 }
 
->>>>>>> b9a40daf
 HypreParMatrix * RAP(const HypreParMatrix *A, const HypreParMatrix *P)
 {
    HYPRE_Int P_owns_its_col_starts =
