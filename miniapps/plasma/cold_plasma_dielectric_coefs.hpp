// Copyright (c) 2010, Lawrence Livermore National Security, LLC. Produced at
// the Lawrence Livermore National Laboratory. LLNL-CODE-443211. All Rights
// reserved. See file COPYRIGHT for details.
//
// This file is part of the MFEM library. For more information and source code
// availability see http://mfem.org.
//
// MFEM is free software; you can redistribute it and/or modify it under the
// terms of the GNU Lesser General Public License (as published by the Free
// Software Foundation) version 2.1 dated February 1999.

#ifndef MFEM_COLD_PLASMA_DIELECTRIC_COEFS
#define MFEM_COLD_PLASMA_DIELECTRIC_COEFS

#include "../common/pfem_extras.hpp"
#include "plasma.hpp"
#include <complex>

#ifdef MFEM_USE_MPI

namespace mfem
{

namespace plasma
{

// Cyclotron frequency
inline double omega_c(double Bmag   /* Tesla */,
                      double charge /* electron charge */,
                      double mass   /* AMU */)
{
   return (charge * q_ * Bmag) / (mass * amu_);
}
inline std::complex<double> omega_c(double Bmag, double charge,
                                    std::complex<double> mass)
{
   return (charge * q_ * Bmag) / (mass * amu_);
}

// Plasma frequency in s^{-1}
inline double omega_p(double number /* particles / m^3 */,
                      double charge /* electron charge */,
                      double mass   /* AMU */)
{
   return fabs(charge * q_) * 1.0 * sqrt(number / (epsilon0_ * mass * amu_));
}
inline std::complex<double> omega_p(double number, double charge,
                                    std::complex<double> mass)
{
   return fabs(charge * q_) * 1.0 * sqrt(number / (epsilon0_ * mass * amu_));
}

// Coulomb logarithm
inline double CoulombLog(double n, double Te)
{
   return log((4.0 * M_PI * pow(epsilon0_ * Te, 1.5)) / (pow(q_, 3) * sqrt(n)));
}

// Collisional frequency between electrons and ions
inline double nu_ei(double charge, double coul_log, double mass,
                    double Te, double number)
{
   return (8.0 * number * M_PI * pow(charge * q_, 4) * coul_log) /
          (3.0 * sqrt(2.0 * M_PI * me_kg_) * pow(4.0 * M_PI * epsilon0_, 2)
           * pow(Te, 1.5));
}

// Collisional frequency profile from Kohno et al 2017:
inline double nu_art(double x)
{
   return (1e14*exp(-x/0.1));
}

void StixCoefs_cold_plasma(Vector &V, double omega, double Bmag, double nu,
                           const Vector & number,
                           const Vector & charge,
                           const Vector & mass,
                           const Vector & temp,
                           int nuprof,
                           bool realPart);

std::complex<double> R_cold_plasma(double omega, double Bmag, double nu,
                                   const Vector & number,
                                   const Vector & charge,
                                   const Vector & mass,
                                   const Vector & temp,
                                   int nuprof);

std::complex<double> L_cold_plasma(double omega, double Bmag, double nu,
                                   const Vector & number,
                                   const Vector & charge,
                                   const Vector & mass,
                                   const Vector & temp,
                                   int nuprof);

std::complex<double> P_cold_plasma(double omega, double nu,
                                   const Vector & number,
                                   const Vector & charge,
                                   const Vector & mass,
                                   const Vector & temp,
                                   int nuprof);

std::complex<double> S_cold_plasma(double omega, double Bmag, double nu,
                                   const Vector & number,
                                   const Vector & charge,
                                   const Vector & mass,
                                   const Vector & temp,
                                   int nuprof);

std::complex<double> D_cold_plasma(double omega, double Bmag, double nu,
                                   const Vector & number,
                                   const Vector & charge,
                                   const Vector & mass,
                                   const Vector & temp,
                                   int nuprof);

// """""""""""""""""""""""""""""""""""""""""""""""""""""""
// Jim's old sheath parameterization from Kohno et al 2017:
double gabsANY(double x);

double gargANY(double x);

std::complex<double> ficmplxANY1(double x);

double xafun(double x);

double maxfun(double x);

std::complex<double> ficmplxANY(double omega, double vpp);

double vrectfun(double x);

std::complex<double> fdcmplxANY(double omega, double vpp);

std::complex<double> fecmplxANY(double vpp);

std::complex<double> ftotcmplxANY(double omega, double vpp);
// """""""""""""""""""""""""""""""""""""""""""""""""""""""
double mu(double mass_e, double mass_i);

double ff(double x);

double gg(double w);

double phi0avg(double w, double xi);

double he(double x);

double phips(double bx, double wci,
             double mass_e,
             double mass_i);

double niw(double wci, double bx,
           double phi, double mass_e,
           double mass_i);

double ye(double bx, double xi);

double niww(double w, double wci,
            double bx, double xi,
            double mass_e,
            double mass_i);

std::complex<double> yd(double w, double wci,
                        double bx, std::complex<double> xi,
                        double mass_e,
                        double mass_i);

std::complex<double> yi(double w, double wci,
                        double bx, std::complex<double> xi,
                        double mass_e,
                        double mass_i);

std::complex<double> ytot(double w, double wci,
                          double bx, std::complex<double> xi,
                          double mass_e,
                          double mass_i);

double debye(double Te, double n0_cm);

class SheathBase: public Coefficient
{
public:
   SheathBase(const BlockVector & density,
              const BlockVector & temp,
              const ParFiniteElementSpace & L2FESpace,
              const ParFiniteElementSpace & H1FESpace,
              double omega,
              const Vector & charges,
              const Vector & masses,
              bool realPart);

   SheathBase(const SheathBase &sb, bool realPart = true);

   virtual void SetRealPart() { realPart_ = true; }
   virtual void SetImaginaryPart() { realPart_ = false; }

   virtual void SetPotential(ParComplexGridFunction & potential)
   { potential_ = &potential; }

   double               EvalIonDensity(ElementTransformation &T,
                                       const IntegrationPoint &ip);
   double               EvalElectronTemp(ElementTransformation &T,
                                         const IntegrationPoint &ip);
   std::complex<double> EvalSheathPotential(ElementTransformation &T,
                                            const IntegrationPoint &ip);

protected:

   const BlockVector & density_;
   const BlockVector & temp_;
   ParComplexGridFunction * potential_;
   const ParFiniteElementSpace & L2FESpace_;
   const ParFiniteElementSpace & H1FESpace_;

   double omega_;
   bool realPart_;

   ParGridFunction density_gf_;
   ParGridFunction temperature_gf_;

   const Vector & charges_;
   const Vector & masses_;
};

class RectifiedSheathPotential : public SheathBase
{
public:
   RectifiedSheathPotential(const BlockVector & density,
                            const BlockVector & temp,
                            const ParFiniteElementSpace & L2FESpace,
                            const ParFiniteElementSpace & H1FESpace,
                            double omega,
                            const Vector & charges,
                            const Vector & masses,
                            bool realPart);

   RectifiedSheathPotential(const SheathBase &sb,
                            bool realPart)
      : SheathBase(sb, realPart)
   {}

   double Eval(ElementTransformation &T,
               const IntegrationPoint &ip);
private:
};

class SheathImpedance: public SheathBase
{
public:
   SheathImpedance(const ParGridFunction & B,
                   const BlockVector & density,
                   const BlockVector & temp,
                   const ParFiniteElementSpace & L2FESpace,
                   const ParFiniteElementSpace & H1FESpace,
                   double omega,
                   const Vector & charges,
                   const Vector & masses,
                   bool realPart);

   SheathImpedance(const SheathBase &sb,
                   const ParGridFunction & B,
                   bool realPart)
      : SheathBase(sb, realPart), B_(B) {}

   double Eval(ElementTransformation &T,
               const IntegrationPoint &ip);

private:
   const ParGridFunction & B_;
};

class StixCoefBase
{
public:
   StixCoefBase(const ParGridFunction & B,
                const ParGridFunction & nu,
                const BlockVector & density,
                const BlockVector & temp,
                const ParFiniteElementSpace & L2FESpace,
                const ParFiniteElementSpace & H1FESpace,
                double omega,
                const Vector & charges,
                const Vector & masses,
                int nuprof,
                bool realPart);

   // Copy constructor
   StixCoefBase(StixCoefBase & s);

   void SetRealPart() { realPart_ = true; }
   void SetImaginaryPart() { realPart_ = false; }
   bool GetRealPartFlag() const { return realPart_; }

   void SetOmega(double omega) { omega_ = omega; }
   double GetOmega() const { return omega_; }

   void SetNu(int nuprof) { nuprof_ = nuprof; }
   double GetNuProf() const { return nuprof_; }

   const ParGridFunction & GetBField() const { return B_; }
   const ParGridFunction & GetNu() const { return nu_; }
   const BlockVector & GetDensityFields() const { return density_; }
   const BlockVector & GetTemperatureFields() const { return temp_; }
   const ParFiniteElementSpace & GetDensityFESpace() const
   { return L2FESpace_; }
   const ParFiniteElementSpace & GetTemperatureFESpace() const
   { return H1FESpace_; }
   const Vector & GetCharges() const { return charges_; }
   const Vector & GetMasses() const { return masses_; }

protected:
   double getBMagnitude(ElementTransformation &T,
                        const IntegrationPoint &ip);
   void   fillDensityVals(ElementTransformation &T,
                          const IntegrationPoint &ip);
   void   fillTemperatureVals(ElementTransformation &T,
                              const IntegrationPoint &ip);

   const ParGridFunction & B_;
   const ParGridFunction & nu_;
   const BlockVector & density_;
   const BlockVector & temp_;
   const ParFiniteElementSpace & L2FESpace_;
   const ParFiniteElementSpace & H1FESpace_;

   double omega_;
   bool realPart_;
   int nuprof_;

   mutable Vector BVec_;
   ParGridFunction density_gf_;
   ParGridFunction temperature_gf_;

   Vector density_vals_;
   Vector temp_vals_;
   double nu_vals_;
   const Vector & charges_;
   const Vector & masses_;
};

class StixSCoef: public Coefficient, public StixCoefBase
{
public:
   StixSCoef(const ParGridFunction & B,
             const ParGridFunction & nu,
             const BlockVector & density,
             const BlockVector & temp,
             const ParFiniteElementSpace & L2FESpace,
             const ParFiniteElementSpace & H1FESpace,
             double omega,
             const Vector & charges,
             const Vector & masses,
             int nuprof,
             bool realPart);

   StixSCoef(StixCoefBase &s) : StixCoefBase(s) {}

   virtual double Eval(ElementTransformation &T,
                       const IntegrationPoint &ip);
   virtual ~StixSCoef() {}
};

class StixDCoef: public Coefficient, public StixCoefBase
{
public:
   StixDCoef(const ParGridFunction & B,
             const ParGridFunction & nu,
             const BlockVector & density,
             const BlockVector & temp,
             const ParFiniteElementSpace & L2FESpace,
             const ParFiniteElementSpace & H1FESpace,
             double omega,
             const Vector & charges,
             const Vector & masses,
             int nuprof,
             bool realPart);

   StixDCoef(StixCoefBase &s) : StixCoefBase(s) {}

   virtual double Eval(ElementTransformation &T,
                       const IntegrationPoint &ip);
   virtual ~StixDCoef() {}
};

class StixPCoef: public Coefficient, public StixCoefBase
{
public:
   StixPCoef(const ParGridFunction & B,
             const ParGridFunction & nu,
             const BlockVector & density,
             const BlockVector & temp,
             const ParFiniteElementSpace & L2FESpace,
             const ParFiniteElementSpace & H1FESpace,
             double omega,
             const Vector & charges,
             const Vector & masses,
             int nuprof,
             bool realPart);

   StixPCoef(StixCoefBase &s) : StixCoefBase(s) {}

   virtual double Eval(ElementTransformation &T,
                       const IntegrationPoint &ip);
   virtual ~StixPCoef() {}
};

class StixTensorBase: public StixCoefBase
{
public:
   StixTensorBase(const ParGridFunction & B,
                  const ParGridFunction & nu,
                  const BlockVector & density,
                  const BlockVector & temp,
                  const ParFiniteElementSpace & L2FESpace,
                  const ParFiniteElementSpace & H1FESpace,
                  double omega,
                  const Vector & charges,
                  const Vector & masses,
                  int nuprof,
                  bool realPart);

   StixTensorBase(StixCoefBase &s) : StixCoefBase(s) {}

   virtual ~StixTensorBase() {}

protected:
   void addParallelComp(double P, DenseMatrix & eps);
   void addPerpDiagComp(double S, DenseMatrix & eps);
   void addPerpSkewComp(double D, DenseMatrix & eps);
};

class DielectricTensor: public MatrixCoefficient, public StixTensorBase
{
public:
   DielectricTensor(const ParGridFunction & B,
                    const ParGridFunction & nu,
                    const BlockVector & density,
                    const BlockVector & temp,
                    const ParFiniteElementSpace & L2FESpace,
                    const ParFiniteElementSpace & H1FESpace,
                    double omega,
                    const Vector & charges,
                    const Vector & masses,
                    int nuprof,
                    bool realPart);

   DielectricTensor(StixCoefBase &s)
      : MatrixCoefficient(3), StixTensorBase(s) {}

   virtual void Eval(DenseMatrix &K, ElementTransformation &T,
                     const IntegrationPoint &ip);

   virtual ~DielectricTensor() {}
};

class InverseDielectricTensor: public MatrixCoefficient, public StixTensorBase
{
public:
   InverseDielectricTensor(const ParGridFunction & B,
                           const ParGridFunction & nu,
                           const BlockVector & density,
                           const BlockVector & temp,
                           const ParFiniteElementSpace & L2FESpace,
                           const ParFiniteElementSpace & H1FESpace,
                           double omega,
                           const Vector & charges,
                           const Vector & masses,
                           int nuprof,
                           bool realPart);

   InverseDielectricTensor(StixCoefBase &s)
      : MatrixCoefficient(3), StixTensorBase(s) {}

   virtual void Eval(DenseMatrix &K, ElementTransformation &T,
                     const IntegrationPoint &ip);

   virtual ~InverseDielectricTensor() {}
};

class SPDDielectricTensor: public MatrixCoefficient, public StixCoefBase
{
public:
   SPDDielectricTensor(const ParGridFunction & B,
                       const ParGridFunction & nu,
                       const BlockVector & density,
                       const BlockVector & temp,
                       const ParFiniteElementSpace & L2FESpace,
                       const ParFiniteElementSpace & H1FESpace,
                       double omega,
                       const Vector & charges,
                       const Vector & masses,
                       int nuprof);

   virtual void Eval(DenseMatrix &K, ElementTransformation &T,
                     const IntegrationPoint &ip);

   virtual ~SPDDielectricTensor() {}
   /*
   private:
    const ParGridFunction & B_;
    const BlockVector & density_;
    const BlockVector & temp_;
    const ParFiniteElementSpace & L2FESpace_;
    const ParFiniteElementSpace & H1FESpace_;

    double omega_;

    ParGridFunction density_gf_;
    ParGridFunction temperature_gf_;

    Vector density_vals_;
    Vector temp_vals_;
    const Vector & charges_;
    const Vector & masses_;
   */
};

/*
   The different types of plasma profiles (i.e. temp, density) require
   different sets of parameters, for example.

   CONSTANT: 1 parameter
      the constant value of parameter

   GRADIENT: 7 parameters
      The value of the parameter at one point
      The location of this point (3 parameters)
      The gradient of the parameter at this point (3 parameters)

   TANH: 9 parameters
      The value of the parameter when tanh equals zero
      The value of the parameter when tanh equals one
      The skin depth, defined as the distance, in the direction of the
      steepest gradient, between locations where tanh equals zero and
      where tanh equals one-half.
      The location of a point where tanh equals zero (3 parameters)
      The unit vector in the direction of the steepest gradient away from
      the location described by the previous parameter (3 parameters)

   ELLIPTIC_COS: 7 parameters
      The value of the parameter when cos equals minus one
      The value of the parameter when cos equals one
      The radius of the ellipse in the x direction
      The radius of the ellipse in the y direction
      The center of the ellipse
*/
class PlasmaProfile : public Coefficient
{
public:
<<<<<<< HEAD
   enum Type {CONSTANT, GRADIENT, TANH, ELLIPTIC_COS, PARABOLIC, PEDESTAL};
=======
   enum Type {CONSTANT, GRADIENT, TANH, ELLIPTIC_COS, PARABOLIC, PEDESTAL, CUSTOM1, CUSTOM2};
>>>>>>> ec22215a

private:
   Type type_;
   Vector p_;

<<<<<<< HEAD
  const int np_[6] = {1, 7, 9, 7, 7, 7};
=======
   const int np_[8] = {1, 7, 9, 7, 7, 7, 2, 2};
>>>>>>> ec22215a

   mutable Vector x_;

public:
   PlasmaProfile(Type type, const Vector & params);

   double Eval(ElementTransformation &T,
               const IntegrationPoint &ip);
};

class BFieldProfile : public VectorCoefficient
{
public:
   enum Type {CONSTANT, B_P, B_TOPDOWN, B_P_KOHNO};

private:
   Type type_;
   Vector p_;
   bool unit_;


   const int np_[4] = {3, 7, 6, 8};

   mutable Vector x_;

public:
   BFieldProfile(Type type, const Vector & params, bool unit);

   void Eval(Vector &V, ElementTransformation &T,
             const IntegrationPoint &ip);
};


} // namespace plasma

} // namespace mfem

#endif // MFEM_USE_MPI

#endif // MFEM_COLD_PLASMA_DIELECTRIC_COEFS<|MERGE_RESOLUTION|>--- conflicted
+++ resolved
@@ -548,21 +548,13 @@
 class PlasmaProfile : public Coefficient
 {
 public:
-<<<<<<< HEAD
-   enum Type {CONSTANT, GRADIENT, TANH, ELLIPTIC_COS, PARABOLIC, PEDESTAL};
-=======
    enum Type {CONSTANT, GRADIENT, TANH, ELLIPTIC_COS, PARABOLIC, PEDESTAL, CUSTOM1, CUSTOM2};
->>>>>>> ec22215a
 
 private:
    Type type_;
    Vector p_;
 
-<<<<<<< HEAD
-  const int np_[6] = {1, 7, 9, 7, 7, 7};
-=======
    const int np_[8] = {1, 7, 9, 7, 7, 7, 2, 2};
->>>>>>> ec22215a
 
    mutable Vector x_;
 
