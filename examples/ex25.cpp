//                                MFEM Example 25
//
// Compile with: make ex25
//
// Sample runs:  ex25 -o 2 -f 1.0 -ref 2 -prob 0
//               ex25 -o 3 -f 10.0 -ref 2 -prob 1
//               ex25 -o 2 -f 5.0 -ref 4 -prob 2
//               ex25 -o 2 -f 1.0 -ref 2 -prob 3
//               ex25 -o 2 -f 1.0 -ref 2 -prob 0 -m ../data/beam-quad.mesh
//               ex25 -o 2 -f 8.0 -ref 3 -prob 4 -m ../data/inline-quad.mesh
//               ex25 -o 2 -f 2.0 -ref 1 -prob 4 -m ../data/inline-hex.mesh
//
// Device sample runs:
//               ex25 -o 2 -f 8.0 -ref 3 -prob 4 -m ../data/inline-quad.mesh -pa -d cuda
//               ex25 -o 2 -f 2.0 -ref 1 -prob 4 -m ../data/inline-hex.mesh -pa -d cuda
//
// Description:  This example code solves a simple electromagnetic wave
//               propagation problem corresponding to the second order
//               indefinite Maxwell equation
//
//                  (1/mu) * curl curl E - \omega^2 * epsilon E = f
//
//               with a Perfectly Matched Layer (PML).
//
//               The example demonstrates discretization with Nedelec finite
//               elements in 2D or 3D, as well as the use of complex-valued
//               bilinear and linear forms. Several test problems are included,
//               with prob = 0-3 having known exact solutions, see "On perfectly
//               matched layers for discontinuous Petrov-Galerkin methods" by
//               Vaziri Astaneh, Keith, Demkowicz, Comput Mech 63, 2019.
//
//               We recommend viewing Example 22 before viewing this example.

#include "mfem.hpp"
#include <fstream>
#include <iostream>

#ifdef _WIN32
#define jn(n, x) _jn(n, x)
#define yn(n, x) _yn(n, x)
#endif

using namespace std;
using namespace mfem;

// Class for setting up a simple Cartesian PML region
class CartesianPML
{
private:
   Mesh *mesh;

   int dim;

   // Length of the PML Region in each direction
   Array2D<double> length;

   // Computational Domain Boundary
   Array2D<double> comp_dom_bdr;

   // Domain Boundary
   Array2D<double> dom_bdr;

   // Integer Array identifying elements in the PML
   // 0: in the PML, 1: not in the PML
   Array<int> elems;

   // Compute Domain and Computational Domain Boundaries
   void SetBoundaries();

public:
   // Constructor
   CartesianPML(Mesh *mesh_,Array2D<double> length_);

   // Return Computational Domain Boundary
   Array2D<double> GetCompDomainBdr() {return comp_dom_bdr;}

   // Return Domain Boundary
   Array2D<double> GetDomainBdr() {return dom_bdr;}

   // Return Markers list for elements
   Array<int> * GetMarkedPMLElements() {return &elems;}

   // Mark elements in the PML region
   void SetAttributes(Mesh *mesh_);

   // PML complex stretching function
   void StretchFunction(const Vector &x, vector<complex<double>> &dxs);
};

// Class for returning the PML coefficients of the bilinear form
class PMLDiagMatrixCoefficient : public VectorCoefficient
{
private:
   CartesianPML * pml = nullptr;
   void (*Function)(const Vector &, CartesianPML * , Vector &);
public:
   PMLDiagMatrixCoefficient(int dim, void(*F)(const Vector &, CartesianPML *,
                                              Vector &),
                            CartesianPML * pml_)
      : VectorCoefficient(dim), pml(pml_), Function(F)
   {}

   using VectorCoefficient::Eval;

   virtual void Eval(Vector &K, ElementTransformation &T,
                     const IntegrationPoint &ip)
   {
      double x[3];
      Vector transip(x, 3);
      T.Transform(ip, transip);
      K.SetSize(vdim);
      (*Function)(transip, pml, K);
   }
};

void maxwell_solution(const Vector &x, vector<complex<double>> &Eval);

void E_bdr_data_Re(const Vector &x, Vector &E);
void E_bdr_data_Im(const Vector &x, Vector &E);

void E_exact_Re(const Vector &x, Vector &E);
void E_exact_Im(const Vector &x, Vector &E);

void source(const Vector &x, Vector & f);

// Functions for computing the necessary coefficients after PML stretching.
// J is the Jacobian matrix of the stretching function
void detJ_JT_J_inv_Re(const Vector &x, CartesianPML * pml, Vector &D);
void detJ_JT_J_inv_Im(const Vector &x, CartesianPML * pml, Vector &D);
void detJ_JT_J_inv_abs(const Vector &x, CartesianPML * pml, Vector &D);

void detJ_inv_JT_J_Re(const Vector &x, CartesianPML * pml, Vector &D);
void detJ_inv_JT_J_Im(const Vector &x, CartesianPML * pml, Vector &D);
void detJ_inv_JT_J_abs(const Vector &x, CartesianPML * pml, Vector &D);

Array2D<double> comp_domain_bdr;
Array2D<double> domain_bdr;

double mu = 1.0;
double epsilon = 1.0;
double omega;
int dim;
bool exact_known = false;

enum prob_type
{
   beam,     // Wave propagating in a beam-like domain
   disc,     // Point source propagating in the square-disc domain
   lshape,   // Point source propagating in the L-shape domain
   fichera,  // Point source propagating in the fichera domain
   load_src  // Approximated point source with PML all around
};
prob_type prob;

int main(int argc, char *argv[])
{
   int num_procs, myid;
   MPI_Init(&argc, &argv);
   MPI_Comm_size(MPI_COMM_SELF, &num_procs);
   MPI_Comm_rank(MPI_COMM_SELF, &myid);
   // 1. Parse command-line options.
   const char *mesh_file = nullptr;
   int order = 1;
   int ref_levels = 3;
   int iprob = 4;
   double freq = 5.0;
   bool herm_conv = true;
   bool umf_solver = false;
   bool visualization = 1;
   bool pa = false;
   const char *device_config = "cpu";

   OptionsParser args(argc, argv);
   args.AddOption(&mesh_file, "-m", "--mesh",
                  "Mesh file to use.");
   args.AddOption(&order, "-o", "--order",
                  "Finite element order (polynomial degree).");
   args.AddOption(&iprob, "-prob", "--problem", "Problem case"
                  " 0: beam, 1: disc, 2: lshape, 3: fichera, 4: General");
   args.AddOption(&ref_levels, "-ref", "--refinements",
                  "Number of refinements");
   args.AddOption(&mu, "-mu", "--permeability",
                  "Permeability of free space (or 1/(spring constant)).");
   args.AddOption(&epsilon, "-eps", "--permittivity",
                  "Permittivity of free space (or mass constant).");
   args.AddOption(&freq, "-f", "--frequency",
                  "Frequency (in Hz).");
   args.AddOption(&herm_conv, "-herm", "--hermitian", "-no-herm",
                  "--no-hermitian", "Use convention for Hermitian operators.");
#ifdef MFEM_USE_SUITESPARSE
   args.AddOption(&umf_solver, "-umf", "--umfpack", "-no-umf",
                  "--no-umfpack", "Use the UMFPack Solver.");
#endif
   args.AddOption(&visualization, "-vis", "--visualization", "-no-vis",
                  "--no-visualization",
                  "Enable or disable GLVis visualization.");
   args.AddOption(&pa, "-pa", "--partial-assembly", "-no-pa",
                  "--no-partial-assembly", "Enable Partial Assembly.");
   args.AddOption(&device_config, "-d", "--device",
                  "Device configuration string, see Device::Configure().");
   args.Parse();

   if (iprob > 4) { iprob = 4; }
   prob = (prob_type)iprob;

   // 2. Enable hardware devices such as GPUs, and programming models such as
   //    CUDA, OCCA, RAJA and OpenMP based on command line options.
   Device device(device_config);
   device.Print();

   // 3. Setup the mesh
   if (!mesh_file)
   {
      exact_known = true;
      switch (prob)
      {
         case beam:
            mesh_file = "../data/beam-hex.mesh";
            break;
         case disc:
            mesh_file = "../data/square-disc.mesh";
            break;
         case lshape:
            mesh_file = "../data/l-shape.mesh";
            break;
         case fichera:
            mesh_file = "../data/fichera.mesh";
            break;
         default:
            exact_known = false;
            mesh_file = "../data/inline-quad.mesh";
            break;
      }
   }

   if (!args.Good())
   {
      args.PrintUsage(cout);
      return 1;
   }
   args.PrintOptions(cout);

   Mesh * mesh = new Mesh(mesh_file, 1, 1);
   dim = mesh->Dimension();

   // Angular frequency
   omega = 2.0 * M_PI * freq;

   // Setup PML length
   Array2D<double> length(dim, 2); length = 0.0;

   // 4. Setup the Cartesian PML region.
   switch (prob)
   {
      case disc:
         length = 0.2;
         break;
      case lshape:
         length(0, 0) = 0.1;
         length(1, 0) = 0.1;
         break;
      case fichera:
         length(0, 1) = 0.5;
         length(1, 1) = 0.5;
         length(2, 1) = 0.5;
         break;
      case beam:
         length(0, 1) = 2.0;
         break;
      default:
         length = 0.25;
         break;
   }
   CartesianPML * pml = new CartesianPML(mesh,length);
   comp_domain_bdr = pml->GetCompDomainBdr();
   domain_bdr = pml->GetDomainBdr();

   // 5. Refine the mesh to increase the resolution.
   for (int l = 0; l < ref_levels; l++)
   {
      mesh->UniformRefinement();
   }

   // 6. Reorient mesh in case of a tet mesh
   mesh->ReorientTetMesh();

   // Set element attributes in order to distinguish elements in the PML region
   pml->SetAttributes(mesh);

   // 7. Define a finite element space on the mesh. Here we use the Nedelec
   //    finite elements of the specified order.
   FiniteElementCollection *fec = new ND_FECollection(order, dim);
   FiniteElementSpace *fespace = new FiniteElementSpace(mesh, fec);
   int size = fespace->GetTrueVSize();

   cout << "Number of finite element unknowns: " << size << endl;

   // 8. Determine the list of true essential boundary dofs. In this example,
   //    the boundary conditions are defined based on the specific mesh and the
   //    problem type.
   Array<int> ess_tdof_list;
   Array<int> ess_bdr;
   if (mesh->bdr_attributes.Size())
   {
      ess_bdr.SetSize(mesh->bdr_attributes.Max());
      ess_bdr = 1;
      if (prob == lshape || prob == fichera)
      {
         ess_bdr = 0;
         for (int j = 0; j < mesh->GetNBE(); j++)
         {
            Vector center(dim);
            int bdrgeom = mesh->GetBdrElementBaseGeometry(j);
            ElementTransformation * tr = mesh->GetBdrElementTransformation(j);
            tr->Transform(Geometries.GetCenter(bdrgeom),center);
            int k = mesh->GetBdrAttribute(j);
            switch (prob)
            {
               case lshape:
                  if (center[0] == 1.0 || center[0] == 0.5 || center[1] == 0.5)
                  {
                     ess_bdr[k - 1] = 1;
                  }
                  break;
               case fichera:
                  if (center[0] == -1.0 || center[0] == 0.0 ||
                      center[1] ==  0.0 || center[2] == 0.0)
                  {
                     ess_bdr[k - 1] = 1;
                  }
                  break;
               default:
                  break;
            }
         }
      }
   }
   fespace->GetEssentialTrueDofs(ess_bdr, ess_tdof_list);

   // 9. Setup Complex Operator convention
   ComplexOperator::Convention conv =
      herm_conv ? ComplexOperator::HERMITIAN : ComplexOperator::BLOCK_SYMMETRIC;

   // 10. Set up the linear form b(.) which corresponds to the right-hand side of
   //     the FEM linear system.
   VectorFunctionCoefficient f(dim, source);
   ComplexLinearForm b(fespace, conv);
   if (prob == load_src)
   {
      b.AddDomainIntegrator(NULL, new VectorFEDomainLFIntegrator(f));
   }
   b.Vector::operator=(0.0);
   b.Assemble();

   // 11. Define the solution vector x as a complex finite element grid function
   //     corresponding to fespace.
   ComplexGridFunction x(fespace);
   x = 0.0;
   VectorFunctionCoefficient E_Re(dim, E_bdr_data_Re);
   VectorFunctionCoefficient E_Im(dim, E_bdr_data_Im);
   x.ProjectBdrCoefficientTangent(E_Re, E_Im, ess_bdr);

   // 12. Set up the sesquilinear form a(.,.)
   //
   //     In Comp
   //     Domain:   1/mu (Curl E, Curl F) - omega^2 * epsilon (E,F)
   //
   //     In PML:   1/mu (1/det(J) J^T J Curl E, Curl F)
   //               - omega^2 * epsilon (det(J) * (J^T J)^-1 * E, F)
   //
   //     where J denotes the Jacobian Matrix of the PML Stretching function
   Array<int> attr;
   Array<int> attrPML;
   if (mesh->attributes.Size())
   {
      attr.SetSize(mesh->attributes.Max());
      attrPML.SetSize(mesh->attributes.Max());
      attr = 0;   attr[0] = 1;
      attrPML = 0;
      if (mesh->attributes.Max() > 1)
      {
         attrPML[1] = 1;
      }
   }

   ConstantCoefficient muinv(1.0/mu);
   ConstantCoefficient omeg(-pow(omega, 2) * epsilon);
   RestrictedCoefficient restr_muinv(muinv,attr);
   RestrictedCoefficient restr_omeg(omeg,attr);

   // Integrators inside the computational domain (excluding the PML region)
   SesquilinearForm a(fespace, conv);
   a.AddDomainIntegrator(new CurlCurlIntegrator(restr_muinv),NULL);
   a.AddDomainIntegrator(new VectorFEMassIntegrator(restr_omeg),NULL);

   int cdim = (dim == 2) ? 1 : dim;
   PMLDiagMatrixCoefficient pml_c1_Re(cdim,detJ_inv_JT_J_Re, pml);
   PMLDiagMatrixCoefficient pml_c1_Im(cdim,detJ_inv_JT_J_Im, pml);
   ScalarVectorProductCoefficient c1_Re(muinv,pml_c1_Re);
   ScalarVectorProductCoefficient c1_Im(muinv,pml_c1_Im);
   VectorRestrictedCoefficient restr_c1_Re(c1_Re,attrPML);
   VectorRestrictedCoefficient restr_c1_Im(c1_Im,attrPML);

   PMLDiagMatrixCoefficient pml_c2_Re(dim, detJ_JT_J_inv_Re,pml);
   PMLDiagMatrixCoefficient pml_c2_Im(dim, detJ_JT_J_inv_Im,pml);
   ScalarVectorProductCoefficient c2_Re(omeg,pml_c2_Re);
   ScalarVectorProductCoefficient c2_Im(omeg,pml_c2_Im);
   VectorRestrictedCoefficient restr_c2_Re(c2_Re,attrPML);
   VectorRestrictedCoefficient restr_c2_Im(c2_Im,attrPML);

   // Integrators inside the PML region
   a.AddDomainIntegrator(new CurlCurlIntegrator(restr_c1_Re),
                         new CurlCurlIntegrator(restr_c1_Im));
   a.AddDomainIntegrator(new VectorFEMassIntegrator(restr_c2_Re),
                         new VectorFEMassIntegrator(restr_c2_Im));

   // 13. Assemble the bilinear form and the corresponding linear system,
   //     applying any necessary transformations such as: assembly, eliminating
   //     boundary conditions, applying conforming constraints for
   //     non-conforming AMR, etc.
   if (pa) { a.SetAssemblyLevel(AssemblyLevel::PARTIAL); }
   a.Assemble(0);

   OperatorPtr A;
   Vector B, X;
   a.FormLinearSystem(ess_tdof_list, x, b, A, X, B);

   // 14. Solve using a direct or an iterative solver
#ifdef MFEM_USE_SUITESPARSE
<<<<<<< HEAD
   StopWatch chrono;

=======
   if (!pa && umf_solver)
>>>>>>> 3ee90e4c
   {
      chrono.Clear();
      chrono.Start();
      ComplexUMFPackSolver csolver(*A.As<ComplexSparseMatrix>());
      csolver.Control[UMFPACK_ORDERING] = UMFPACK_ORDERING_METIS;
      csolver.SetPrintLevel(1);
      csolver.Mult(B, X);
      chrono.Stop();
      cout << "UMFPACK for ComplexSparseMatrix = " << chrono.RealTime() << endl;
   }
   {
      chrono.Clear();
      chrono.Start();
      HYPRE_Int rowstarts[2]; rowstarts[0] = 0;
      rowstarts[1] = fespace->GetTrueVSize();
      HypreParMatrix * HypreMat_r =
         new HypreParMatrix(MPI_COMM_SELF,rowstarts[1],rowstarts,
                            &(*A.As<ComplexSparseMatrix>()).real());
      HypreParMatrix * HypreMat_i =
         new HypreParMatrix(MPI_COMM_SELF,rowstarts[1],rowstarts,
                            &(*A.As<ComplexSparseMatrix>()).imag());
      ComplexHypreParMatrix * HypreMat =
         new ComplexHypreParMatrix(HypreMat_r,HypreMat_i,true,true);
      ComplexMUMPSSolver csolver;
      csolver.SetOperator(*HypreMat);
      csolver.Mult(B, X);
      delete HypreMat;
      chrono.Stop();
      cout << "MUMPS  for ComplexSparseMatrix = " << chrono.RealTime() << endl;
   }
<<<<<<< HEAD

#else
   // 13a. Set up the Bilinear form a(.,.) for the preconditioner
=======
#endif
   // 14a. Set up the Bilinear form a(.,.) for the preconditioner
>>>>>>> 3ee90e4c
   //
   //    In Comp
   //    Domain:   1/mu (Curl E, Curl F) + omega^2 * epsilon (E,F)
   //
   //    In PML:   1/mu (abs(1/det(J) J^T J) Curl E, Curl F)
   //              + omega^2 * epsilon (abs(det(J) * (J^T J)^-1) * E, F)
   if (pa || !umf_solver)
   {
      ConstantCoefficient absomeg(pow(omega, 2) * epsilon);
      RestrictedCoefficient restr_absomeg(absomeg,attr);

      BilinearForm prec(fespace);
      prec.AddDomainIntegrator(new CurlCurlIntegrator(restr_muinv));
      prec.AddDomainIntegrator(new VectorFEMassIntegrator(restr_absomeg));

      PMLDiagMatrixCoefficient pml_c1_abs(cdim,detJ_inv_JT_J_abs, pml);
      ScalarVectorProductCoefficient c1_abs(muinv,pml_c1_abs);
      VectorRestrictedCoefficient restr_c1_abs(c1_abs,attrPML);

      PMLDiagMatrixCoefficient pml_c2_abs(dim, detJ_JT_J_inv_abs,pml);
      ScalarVectorProductCoefficient c2_abs(absomeg,pml_c2_abs);
      VectorRestrictedCoefficient restr_c2_abs(c2_abs,attrPML);

      prec.AddDomainIntegrator(new CurlCurlIntegrator(restr_c1_abs));
      prec.AddDomainIntegrator(new VectorFEMassIntegrator(restr_c2_abs));

      if (pa) { prec.SetAssemblyLevel(AssemblyLevel::PARTIAL); }
      prec.Assemble();

      // 14b. Define and apply a GMRES solver for AU=B with a block diagonal
      //      preconditioner based on the Gauss-Seidel or Jacobi sparse smoother.
      Array<int> offsets(3);
      offsets[0] = 0;
      offsets[1] = fespace->GetTrueVSize();
      offsets[2] = fespace->GetTrueVSize();
      offsets.PartialSum();

      Operator *pc_r = nullptr;
      Operator *pc_i = nullptr;
      int s = (conv == ComplexOperator::HERMITIAN) ? -1.0 : 1.0;
      if (pa)
      {
         // Jacobi Smoother
         OperatorJacobiSmoother *d00 = new OperatorJacobiSmoother(prec, ess_tdof_list);
         ScaledOperator *d11 = new ScaledOperator(d00, s);
         pc_r = d00;
         pc_i = d11;
      }
      else
      {
         OperatorPtr PCOpAh;
         prec.SetDiagonalPolicy(mfem::Operator::DIAG_ONE);
         prec.FormSystemMatrix(ess_tdof_list, PCOpAh);

         // Gauss-Seidel Smoother
         GSSmoother *gs00 = new GSSmoother(*PCOpAh.As<SparseMatrix>());
         ScaledOperator *gs11 = new ScaledOperator(gs00, s);
         pc_r = gs00;
         pc_i = gs11;
      }

      BlockDiagonalPreconditioner BlockDP(offsets);
      BlockDP.SetDiagonalBlock(0, pc_r);
      BlockDP.SetDiagonalBlock(1, pc_i);

      GMRESSolver gmres;
      gmres.SetPrintLevel(1);
      gmres.SetKDim(200);
      gmres.SetMaxIter(pa ? 5000 : 2000);
      gmres.SetRelTol(1e-5);
      gmres.SetAbsTol(0.0);
      gmres.SetOperator(*A);
      gmres.SetPreconditioner(BlockDP);
      gmres.Mult(B, X);
   }

   // 15. Recover the solution as a finite element grid function and compute the
   //     errors if the exact solution is known.
   a.RecoverFEMSolution(X, b, x);

   // If exact is known compute the error
   if (exact_known)
   {
      VectorFunctionCoefficient E_ex_Re(dim, E_exact_Re);
      VectorFunctionCoefficient E_ex_Im(dim, E_exact_Im);
      int order_quad = max(2, 2 * order + 1);
      const IntegrationRule *irs[Geometry::NumGeom];
      for (int i = 0; i < Geometry::NumGeom; ++i)
      {
         irs[i] = &(IntRules.Get(i, order_quad));
      }

      double L2Error_Re = x.real().ComputeL2Error(E_ex_Re, irs,
                                                  pml->GetMarkedPMLElements());
      double L2Error_Im = x.imag().ComputeL2Error(E_ex_Im, irs,
                                                  pml->GetMarkedPMLElements());

      ComplexGridFunction x_gf0(fespace);
      x_gf0 = 0.0;
      double norm_E_Re, norm_E_Im;
      norm_E_Re = x_gf0.real().ComputeL2Error(E_ex_Re, irs,
                                              pml->GetMarkedPMLElements());
      norm_E_Im = x_gf0.imag().ComputeL2Error(E_ex_Im, irs,
                                              pml->GetMarkedPMLElements());

      cout << "\n Relative Error (Re part): || E_h - E || / ||E|| = "
           << L2Error_Re / norm_E_Re
           << "\n Relative Error (Im part): || E_h - E || / ||E|| = "
           << L2Error_Im / norm_E_Im
           << "\n Total Error: "
           << sqrt(L2Error_Re*L2Error_Re + L2Error_Im*L2Error_Im) << "\n\n";
   }

   // 16. Save the refined mesh and the solution. This output can be viewed
   //     later using GLVis: "glvis -m mesh -g sol".
   {
      ofstream mesh_ofs("ex25.mesh");
      mesh_ofs.precision(8);
      mesh->Print(mesh_ofs);

      ofstream sol_r_ofs("ex25-sol_r.gf");
      ofstream sol_i_ofs("ex25-sol_i.gf");
      sol_r_ofs.precision(8);
      sol_i_ofs.precision(8);
      x.real().Save(sol_r_ofs);
      x.imag().Save(sol_i_ofs);
   }

   // 17. Send the solution by socket to a GLVis server.
   if (visualization)
   {
      // Define visualization keys for GLVis (see GLVis documentation)
      string keys;
      keys = (dim == 3) ? "keys macF\n" : keys = "keys amrRljcUUuu\n";
      if (prob == beam && dim == 3) {keys = "keys macFFiYYYYYYYYYYYYYYYYYY\n";}
      if (prob == beam && dim == 2) {keys = "keys amrRljcUUuuu\n"; }

      char vishost[] = "localhost";
      int visport = 19916;

      socketstream sol_sock_re(vishost, visport);
      sol_sock_re.precision(8);
      sol_sock_re << "solution\n"
                  << *mesh << x.real() << keys
                  << "window_title 'Solution real part'" << flush;

      socketstream sol_sock_im(vishost, visport);
      sol_sock_im.precision(8);
      sol_sock_im << "solution\n"
                  << *mesh << x.imag() << keys
                  << "window_title 'Solution imag part'" << flush;

      GridFunction x_t(fespace);
      x_t = x.real();
      socketstream sol_sock(vishost, visport);
      sol_sock.precision(8);
      sol_sock << "solution\n"
               << *mesh << x_t << keys << "autoscale off\n"
               << "window_title 'Harmonic Solution (t = 0.0 T)'"
               << "pause\n" << flush;
      cout << "GLVis visualization paused."
           << " Press space (in the GLVis window) to resume it.\n";
      int num_frames = 32;
      int i = 0;
      while (sol_sock)
      {
         double t = (double)(i % num_frames) / num_frames;
         ostringstream oss;
         oss << "Harmonic Solution (t = " << t << " T)";

         add(cos(2.0 * M_PI * t), x.real(),
             sin(2.0 * M_PI * t), x.imag(), x_t);
         sol_sock << "solution\n"
                  << *mesh << x_t
                  << "window_title '" << oss.str() << "'" << flush;
         i++;
      }
   }

   // 18. Free the used memory.
   delete pml;
   delete fespace;
   delete fec;
   delete mesh;
   MPI_Finalize();
   return 0;
}

void source(const Vector &x, Vector &f)
{
   Vector center(dim);
   double r = 0.0;
   for (int i = 0; i < dim; ++i)
   {
      center(i) = 0.5 * (comp_domain_bdr(i, 0) + comp_domain_bdr(i, 1));
      r += pow(x[i] - center[i], 2.);
   }
   double n = 5.0 * omega * sqrt(epsilon * mu) / M_PI;
   double coeff = pow(n, 2) / M_PI;
   double alpha = -pow(n, 2) * r;
   f = 0.0;
   f[0] = coeff * exp(alpha);
}

void maxwell_solution(const Vector &x, vector<complex<double>> &E)
{
   // Initialize
   for (int i = 0; i < dim; ++i)
   {
      E[i] = 0.0;
   }

   complex<double> zi = complex<double>(0., 1.);
   double k = omega * sqrt(epsilon * mu);
   switch (prob)
   {
      case disc:
      case lshape:
      case fichera:
      {
         Vector shift(dim);
         shift = 0.0;
         if (prob == fichera) { shift =  1.0; }
         if (prob == disc)    { shift = -0.5; }
         if (prob == lshape)  { shift = -1.0; }

         if (dim == 2)
         {
            double x0 = x(0) + shift(0);
            double x1 = x(1) + shift(1);
            double r = sqrt(x0 * x0 + x1 * x1);
            double beta = k * r;

            // Bessel functions
            complex<double> Ho, Ho_r, Ho_rr;
            Ho = jn(0, beta) + zi * yn(0, beta);
            Ho_r = -k * (jn(1, beta) + zi * yn(1, beta));
            Ho_rr = -k * k * (1.0 / beta *
                              (jn(1, beta) + zi * yn(1, beta)) -
                              (jn(2, beta) + zi * yn(2, beta)));

            // First derivatives
            double r_x = x0 / r;
            double r_y = x1 / r;
            double r_xy = -(r_x / r) * r_y;
            double r_xx = (1.0 / r) * (1.0 - r_x * r_x);

            complex<double> val, val_xx, val_xy;
            val = 0.25 * zi * Ho;
            val_xx = 0.25 * zi * (r_xx * Ho_r + r_x * r_x * Ho_rr);
            val_xy = 0.25 * zi * (r_xy * Ho_r + r_x * r_y * Ho_rr);
            E[0] = zi / k * (k * k * val + val_xx);
            E[1] = zi / k * val_xy;
         }
         else if (dim == 3)
         {
            double x0 = x(0) + shift(0);
            double x1 = x(1) + shift(1);
            double x2 = x(2) + shift(2);
            double r = sqrt(x0 * x0 + x1 * x1 + x2 * x2);

            double r_x = x0 / r;
            double r_y = x1 / r;
            double r_z = x2 / r;
            double r_xx = (1.0 / r) * (1.0 - r_x * r_x);
            double r_yx = -(r_y / r) * r_x;
            double r_zx = -(r_z / r) * r_x;

            complex<double> val, val_r, val_rr;
            val = exp(zi * k * r) / r;
            val_r = val / r * (zi * k * r - 1.0);
            val_rr = val / (r * r) * (-k * k * r * r
                                      - 2.0 * zi * k * r + 2.0);

            complex<double> val_xx, val_yx, val_zx;
            val_xx = val_rr * r_x * r_x + val_r * r_xx;
            val_yx = val_rr * r_x * r_y + val_r * r_yx;
            val_zx = val_rr * r_x * r_z + val_r * r_zx;

            complex<double> alpha = zi * k / 4.0 / M_PI / k / k;
            E[0] = alpha * (k * k * val + val_xx);
            E[1] = alpha * val_yx;
            E[2] = alpha * val_zx;
         }
         break;
      }
      case beam:
      {
         // T_10 mode
         if (dim == 3)
         {
            double k10 = sqrt(k * k - M_PI * M_PI);
            E[1] = -zi * k / M_PI * sin(M_PI*x(2))*exp(zi * k10 * x(0));
         }
         else if (dim == 2)
         {
            E[1] = -zi * k / M_PI * exp(zi * k * x(0));
         }
         break;
      }
      default:
         break;
   }
}

void E_exact_Re(const Vector &x, Vector &E)
{
   vector<complex<double>> Eval(E.Size());
   maxwell_solution(x, Eval);
   for (int i = 0; i < dim; ++i)
   {
      E[i] = Eval[i].real();
   }
}

void E_exact_Im(const Vector &x, Vector &E)
{
   vector<complex<double>> Eval(E.Size());
   maxwell_solution(x, Eval);
   for (int i = 0; i < dim; ++i)
   {
      E[i] = Eval[i].imag();
   }
}

void E_bdr_data_Re(const Vector &x, Vector &E)
{
   E = 0.0;
   bool in_pml = false;

   for (int i = 0; i < dim; ++i)
   {
      // check if in PML
      if (x(i) - comp_domain_bdr(i, 0) < 0.0 ||
          x(i) - comp_domain_bdr(i, 1) > 0.0)
      {
         in_pml = true;
         break;
      }
   }
   if (!in_pml)
   {
      vector<complex<double>> Eval(E.Size());
      maxwell_solution(x, Eval);
      for (int i = 0; i < dim; ++i)
      {
         E[i] = Eval[i].real();
      }
   }
}

// Define bdr_data solution
void E_bdr_data_Im(const Vector &x, Vector &E)
{
   E = 0.0;
   bool in_pml = false;

   for (int i = 0; i < dim; ++i)
   {
      // check if in PML
      if (x(i) - comp_domain_bdr(i, 0) < 0.0 ||
          x(i) - comp_domain_bdr(i, 1) > 0.0)
      {
         in_pml = true;
         break;
      }
   }
   if (!in_pml)
   {
      vector<complex<double>> Eval(E.Size());
      maxwell_solution(x, Eval);
      for (int i = 0; i < dim; ++i)
      {
         E[i] = Eval[i].imag();
      }
   }
}

void detJ_JT_J_inv_Re(const Vector &x, CartesianPML * pml, Vector &D)
{
   vector<complex<double>> dxs(dim);
   complex<double> det(1.0, 0.0);
   pml->StretchFunction(x, dxs);

   for (int i = 0; i < dim; ++i)
   {
      det *= dxs[i];
   }

   for (int i = 0; i < dim; ++i)
   {
      D(i) = (det / pow(dxs[i], 2)).real();
   }
}

void detJ_JT_J_inv_Im(const Vector &x, CartesianPML * pml, Vector &D)
{
   vector<complex<double>> dxs(dim);
   complex<double> det = 1.0;
   pml->StretchFunction(x, dxs);

   for (int i = 0; i < dim; ++i)
   {
      det *= dxs[i];
   }

   for (int i = 0; i < dim; ++i)
   {
      D(i) = (det / pow(dxs[i], 2)).imag();
   }
}

void detJ_JT_J_inv_abs(const Vector &x, CartesianPML * pml, Vector &D)
{
   vector<complex<double>> dxs(dim);
   complex<double> det = 1.0;
   pml->StretchFunction(x, dxs);

   for (int i = 0; i < dim; ++i)
   {
      det *= dxs[i];
   }

   for (int i = 0; i < dim; ++i)
   {
      D(i) = abs(det / pow(dxs[i], 2));
   }
}

void detJ_inv_JT_J_Re(const Vector &x, CartesianPML * pml, Vector &D)
{
   vector<complex<double>> dxs(dim);
   complex<double> det(1.0, 0.0);
   pml->StretchFunction(x, dxs);

   for (int i = 0; i < dim; ++i)
   {
      det *= dxs[i];
   }

   // in the 2D case the coefficient is scalar 1/det(J)
   if (dim == 2)
   {
      D = (1.0 / det).real();
   }
   else
   {
      for (int i = 0; i < dim; ++i)
      {
         D(i) = (pow(dxs[i], 2) / det).real();
      }
   }
}

void detJ_inv_JT_J_Im(const Vector &x, CartesianPML * pml, Vector &D)
{
   vector<complex<double>> dxs(dim);
   complex<double> det = 1.0;
   pml->StretchFunction(x, dxs);

   for (int i = 0; i < dim; ++i)
   {
      det *= dxs[i];
   }

   if (dim == 2)
   {
      D = (1.0 / det).imag();
   }
   else
   {
      for (int i = 0; i < dim; ++i)
      {
         D(i) = (pow(dxs[i], 2) / det).imag();
      }
   }
}

void detJ_inv_JT_J_abs(const Vector &x, CartesianPML * pml, Vector &D)
{
   vector<complex<double>> dxs(dim);
   complex<double> det = 1.0;
   pml->StretchFunction(x, dxs);

   for (int i = 0; i < dim; ++i)
   {
      det *= dxs[i];
   }

   if (dim == 2)
   {
      D = abs(1.0 / det);
   }
   else
   {
      for (int i = 0; i < dim; ++i)
      {
         D(i) = abs(pow(dxs[i], 2) / det);
      }
   }
}

CartesianPML::CartesianPML(Mesh *mesh_, Array2D<double> length_)
   : mesh(mesh_), length(length_)
{
   dim = mesh->Dimension();
   SetBoundaries();
}

void CartesianPML::SetBoundaries()
{
   comp_dom_bdr.SetSize(dim, 2);
   dom_bdr.SetSize(dim, 2);
   Vector pmin, pmax;
   mesh->GetBoundingBox(pmin, pmax);
   for (int i = 0; i < dim; i++)
   {
      dom_bdr(i, 0) = pmin(i);
      dom_bdr(i, 1) = pmax(i);
      comp_dom_bdr(i, 0) = dom_bdr(i, 0) + length(i, 0);
      comp_dom_bdr(i, 1) = dom_bdr(i, 1) - length(i, 1);
   }
}

void CartesianPML::SetAttributes(Mesh *mesh_)
{
   // Initialize bdr attributes
   for (int i = 0; i < mesh_->GetNBE(); ++i)
   {
      mesh_->GetBdrElement(i)->SetAttribute(i+1);
   }

   int nrelem = mesh_->GetNE();

   elems.SetSize(nrelem);

   // Loop through the elements and identify which of them are in the PML
   for (int i = 0; i < nrelem; ++i)
   {
      elems[i] = 1;
      bool in_pml = false;
      Element *el = mesh_->GetElement(i);
      Array<int> vertices;

      // Initialize attribute
      el->SetAttribute(1);
      el->GetVertices(vertices);
      int nrvert = vertices.Size();

      // Check if any vertex is in the PML
      for (int iv = 0; iv < nrvert; ++iv)
      {
         int vert_idx = vertices[iv];
         double *coords = mesh_->GetVertex(vert_idx);
         for (int comp = 0; comp < dim; ++comp)
         {
            if (coords[comp] > comp_dom_bdr(comp, 1) ||
                coords[comp] < comp_dom_bdr(comp, 0))
            {
               in_pml = true;
               break;
            }
         }
      }
      if (in_pml)
      {
         elems[i] = 0;
         el->SetAttribute(2);
      }
   }
   mesh_->SetAttributes();
}

void CartesianPML::StretchFunction(const Vector &x,
                                   vector<complex<double>> &dxs)
{
   complex<double> zi = complex<double>(0., 1.);

   double n = 2.0;
   double c = 5.0;
   double coeff;
   double k = omega * sqrt(epsilon * mu);

   // Stretch in each direction independently
   for (int i = 0; i < dim; ++i)
   {
      dxs[i] = 1.0;
      if (x(i) >= comp_domain_bdr(i, 1))
      {
         coeff = n * c / k / pow(length(i, 1), n);
         dxs[i] = 1.0 + zi * coeff *
                  abs(pow(x(i) - comp_domain_bdr(i, 1), n - 1.0));
      }
      if (x(i) <= comp_domain_bdr(i, 0))
      {
         coeff = n * c / k / pow(length(i, 0), n);
         dxs[i] = 1.0 + zi * coeff *
                  abs(pow(x(i) - comp_domain_bdr(i, 0), n - 1.0));
      }
   }
}<|MERGE_RESOLUTION|>--- conflicted
+++ resolved
@@ -427,12 +427,7 @@
 
    // 14. Solve using a direct or an iterative solver
 #ifdef MFEM_USE_SUITESPARSE
-<<<<<<< HEAD
-   StopWatch chrono;
-
-=======
    if (!pa && umf_solver)
->>>>>>> 3ee90e4c
    {
       chrono.Clear();
       chrono.Start();
@@ -463,14 +458,8 @@
       chrono.Stop();
       cout << "MUMPS  for ComplexSparseMatrix = " << chrono.RealTime() << endl;
    }
-<<<<<<< HEAD
-
-#else
-   // 13a. Set up the Bilinear form a(.,.) for the preconditioner
-=======
 #endif
    // 14a. Set up the Bilinear form a(.,.) for the preconditioner
->>>>>>> 3ee90e4c
    //
    //    In Comp
    //    Domain:   1/mu (Curl E, Curl F) + omega^2 * epsilon (E,F)
