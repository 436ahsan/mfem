--- conflicted
+++ resolved
@@ -230,22 +230,14 @@
 {
    int nint = blfr->GetFBFI()->Size() + blfr->GetDBFI()->Size() +
               blfr->GetBBFI()->Size() + blfr->GetBFBFI()->Size();
-<<<<<<< HEAD
-   return !(nint == 0);
-=======
    return (nint != 0);
->>>>>>> 29d59ce9
 }
 
 bool SesquilinearForm::ImagInteg()
 {
    int nint = blfi->GetFBFI()->Size() + blfi->GetDBFI()->Size() +
               blfi->GetBBFI()->Size() + blfi->GetBFBFI()->Size();
-<<<<<<< HEAD
-   return !(nint == 0);
-=======
    return (nint != 0);
->>>>>>> 29d59ce9
 }
 
 SesquilinearForm::SesquilinearForm(FiniteElementSpace *f,
@@ -366,11 +358,8 @@
    Vector b_r(b.GetData(), vsize);
    Vector b_i(&(b.GetData())[vsize], vsize);
 
-<<<<<<< HEAD
-=======
    if (conv == ComplexOperator::BLOCK_SYMMETRIC) { b_i *= -1.0; }
 
->>>>>>> 29d59ce9
    int tvsize = fes->GetTrueVSize();
    SparseMatrix * A_r = nullptr;
    SparseMatrix * A_i = nullptr;
@@ -383,74 +372,20 @@
    Vector X_i(&(X.GetData())[tvsize], tvsize);
    Vector B_r(B.GetData(), tvsize);
    Vector B_i(&(B.GetData())[tvsize], tvsize);
-<<<<<<< HEAD
-   if (RealInteg() && ImagInteg())
-   {
-      A_r = new SparseMatrix;
-      A_i = new SparseMatrix;
-
-      blfr->SetDiagonalPolicy(diag_policy);
-      blfi->SetDiagonalPolicy(mfem::Matrix::DiagonalPolicy::DIAG_ZERO);
-=======
 
    if (RealInteg())
    {
       A_r = new SparseMatrix;
       blfr->SetDiagonalPolicy(diag_policy);
 
->>>>>>> 29d59ce9
       b_0 = b_r;
       blfr->FormLinearSystem(ess_tdof_list, x_r, b_0, *A_r, X_0, B_0, ci);
       X_r = X_0; B_r = B_0;
 
-<<<<<<< HEAD
-      b_0 = 0.0;
-      blfi->FormLinearSystem(ess_tdof_list, x_i, b_0, *A_i, X_0, B_0, false);
-      B_r -= B_0;
-
-=======
->>>>>>> 29d59ce9
       b_0 = b_i;
       blfr->FormLinearSystem(ess_tdof_list, x_i, b_0, *A_r, X_0, B_0, ci);
       X_i = X_0; B_i = B_0;
 
-<<<<<<< HEAD
-      b_0 = 0.0;
-      blfi->FormLinearSystem(ess_tdof_list, x_r, b_0, *A_i, X_0, B_0, false);
-      B_i += B_0;
-   }
-   else if (RealInteg())
-   {
-      A_r = new SparseMatrix;
-
-      blfr->SetDiagonalPolicy(diag_policy);
-      b_0 = b_r;
-      blfr->FormLinearSystem(ess_tdof_list, x_r, b_0, *A_r, X_0, B_0, ci);
-      X_r = X_0; B_r = B_0;
-
-      b_0 = b_i;
-      blfr->FormLinearSystem(ess_tdof_list, x_i, b_0, *A_r, X_0, B_0, ci);
-      X_i = X_0; B_i = B_0;
-   }
-   else if (ImagInteg())
-   {
-      A_i = new SparseMatrix;
-      blfi->SetDiagonalPolicy(diag_policy);
-      b_0 = b_i;
-      blfi->FormLinearSystem(ess_tdof_list, x_r, b_0, *A_i, X_0, B_0, ci);
-      X_r = X_0; B_i = B_0;
-
-      b_0 = b_r; b_0 *= -1.0;
-      blfi->FormLinearSystem(ess_tdof_list, x_i, b_0, *A_i, X_0, B_0, ci);
-      X_i = X_0; B_r = B_0; B_r *= -1.0;
-   }
-   else
-   {
-      MFEM_ABORT("Real and Imaginary part of the Sesquilinear form are empty");
-   }
-   B_i *= s;
-   b_i *= s;
-=======
       if (ImagInteg())
       {
          A_i = new SparseMatrix;
@@ -488,39 +423,6 @@
       B_i *= -1.0;
       b_i *= -1.0;
    }
-   // A = A_r + i A_i
-   A.Clear();
-   ComplexSparseMatrix * A_sp;
-   A_sp = new ComplexSparseMatrix(A_r, A_i, true, true, conv);
-   A.Reset<ComplexSparseMatrix>(A_sp, true);
-}
-
-void
-SesquilinearForm::FormSystemMatrix(const Array<int> &ess_tdof_list,
-                                   OperatorHandle &A)
-
-{
-   SparseMatrix * A_r = nullptr;
-   SparseMatrix * A_i = nullptr;
-
-   if (RealInteg())
-   {
-      A_r = new SparseMatrix;
-      blfr->SetDiagonalPolicy(diag_policy);
-      blfr->FormSystemMatrix(ess_tdof_list, *A_r);
-   }
-   if (ImagInteg())
-   {
-      A_i = new SparseMatrix;
-      blfr->SetDiagonalPolicy(diag_policy);
-      blfi->FormSystemMatrix(ess_tdof_list, *A_i);
-   }
-   if (!RealInteg() && !ImagInteg())
-   {
-      MFEM_ABORT("Both Real and Imaginary part of the Sesquilinear form are empty");
-   }
->>>>>>> 29d59ce9
-
    // A = A_r + i A_i
    A.Clear();
    ComplexSparseMatrix * A_sp;
@@ -897,22 +799,14 @@
 {
    int nint = pblfr->GetFBFI()->Size() + pblfr->GetDBFI()->Size() +
               pblfr->GetBBFI()->Size() + pblfr->GetBFBFI()->Size();
-<<<<<<< HEAD
-   return !(nint == 0);
-=======
    return (nint != 0);
->>>>>>> 29d59ce9
 }
 
 bool ParSesquilinearForm::ImagInteg()
 {
    int nint = pblfi->GetFBFI()->Size() + pblfi->GetDBFI()->Size() +
               pblfi->GetBBFI()->Size() + pblfi->GetBFBFI()->Size();
-<<<<<<< HEAD
-   return !(nint == 0);
-=======
    return (nint != 0);
->>>>>>> 29d59ce9
 }
 
 ParSesquilinearForm::ParSesquilinearForm(ParFiniteElementSpace *pf,
@@ -1018,11 +912,6 @@
 {
    ParFiniteElementSpace * pfes = pblfr->ParFESpace();
    int vsize = pfes->GetVSize();
-<<<<<<< HEAD
-
-   double s = (conv == ComplexOperator::HERMITIAN)?1.0:-1.0;
-=======
->>>>>>> 29d59ce9
 
    // Allocate temporary vectors
    Vector b_0(vsize);  b_0 = 0.0;
@@ -1035,11 +924,8 @@
    Vector b_r(b.GetData(), vsize);
    Vector b_i(&(b.GetData())[vsize], vsize);
 
-<<<<<<< HEAD
-=======
    if (conv == ComplexOperator::BLOCK_SYMMETRIC) { b_i *= -1.0; }
 
->>>>>>> 29d59ce9
    int tvsize = pfes->GetTrueVSize();
 
    OperatorHandle A_r, A_i;
@@ -1053,39 +939,12 @@
    Vector B_r(B.GetData(), tvsize);
    Vector B_i(&(B.GetData())[tvsize], tvsize);
 
-<<<<<<< HEAD
-   if (RealInteg() && ImagInteg())
-=======
    if (RealInteg())
->>>>>>> 29d59ce9
    {
       b_0 = b_r;
       pblfr->FormLinearSystem(ess_tdof_list, x_r, b_0, A_r, X_0, B_0, ci);
       X_r = X_0; B_r = B_0;
 
-<<<<<<< HEAD
-      b_0 = 0.0;
-      pblfi->FormLinearSystem(ess_tdof_list, x_i, b_0, A_i, X_0, B_0, false);
-      B_r -= B_0;
-
-      b_0 = b_i;
-      pblfr->FormLinearSystem(ess_tdof_list, x_i, b_0, A_r, X_0, B_0, ci);
-      X_i = X_0; B_i = B_0;
-
-      b_0 = 0.0;
-      pblfi->FormLinearSystem(ess_tdof_list, x_r, b_0, A_i, X_0, B_0, false);
-      B_i += B_0;
-   }
-   else if (RealInteg())
-   {
-      b_0 = b_r;
-      pblfr->FormLinearSystem(ess_tdof_list, x_r, b_0, A_r, X_0, B_0, ci);
-      X_r = X_0; B_r = B_0;
-
-      b_0 = b_i;
-      pblfr->FormLinearSystem(ess_tdof_list, x_i, b_0, A_r, X_0, B_0, ci);
-      X_i = X_0; B_i = B_0;
-=======
       b_0 = b_i;
       pblfr->FormLinearSystem(ess_tdof_list, x_i, b_0, A_r, X_0, B_0, ci);
       X_i = X_0; B_i = B_0;
@@ -1100,7 +959,6 @@
          pblfi->FormLinearSystem(ess_tdof_list, x_r, b_0, A_i, X_0, B_0, false);
          B_i += B_0;
       }
->>>>>>> 29d59ce9
    }
    else if (ImagInteg())
    {
@@ -1121,7 +979,6 @@
    // conform with standard essential BC treatment i.e. zero out rows and
    // columns and place ones on the diagonal.
    if (RealInteg() && ImagInteg())
-<<<<<<< HEAD
    {
       if ( A_i.Type() == Operator::Hypre_ParCSR )
       {
@@ -1139,9 +996,11 @@
       }
    }
 
-   B_i *= s;
-   b_i *= s;
-
+   if (conv == ComplexOperator::BLOCK_SYMMETRIC)
+   {
+      B_i *= -1.0;
+      b_i *= -1.0;
+   }
    // A = A_r + i A_i
    A.Clear();
    if ( A_r.Type() == Operator::Hypre_ParCSR ||
@@ -1167,55 +1026,6 @@
    }
 }
 
-=======
-   {
-      if ( A_i.Type() == Operator::Hypre_ParCSR )
-      {
-         HypreParMatrix * Ah;  A_i.Get(Ah);
-         int n = ess_tdof_list.Size();
-         hypre_ParCSRMatrix * Aih =
-            (hypre_ParCSRMatrix *)const_cast<HypreParMatrix&>(*Ah);
-         for (int k=0; k<n; k++)
-         {
-            int j=ess_tdof_list[k];
-            Aih->diag->data[Aih->diag->i[j]] = 0.0;
-            B_r(j) = X_r(j);
-            B_i(j) = X_i(j);
-         }
-      }
-   }
-
-   if (conv == ComplexOperator::BLOCK_SYMMETRIC)
-   {
-      B_i *= -1.0;
-      b_i *= -1.0;
-   }
-   // A = A_r + i A_i
-   A.Clear();
-   if ( A_r.Type() == Operator::Hypre_ParCSR ||
-        A_i.Type() == Operator::Hypre_ParCSR )
-   {
-      ComplexHypreParMatrix * A_hyp =
-         new ComplexHypreParMatrix(A_r.As<HypreParMatrix>(),
-                                   A_i.As<HypreParMatrix>(),
-                                   A_r.OwnsOperator(),
-                                   A_i.OwnsOperator(),
-                                   conv);
-      A.Reset<ComplexHypreParMatrix>(A_hyp, true);
-   }
-   else
-   {
-      ComplexOperator * A_op =
-         new ComplexOperator(A_r.As<Operator>(),
-                             A_i.As<Operator>(),
-                             A_r.OwnsOperator(),
-                             A_i.OwnsOperator(),
-                             conv);
-      A.Reset<ComplexOperator>(A_op, true);
-   }
-}
-
->>>>>>> 29d59ce9
 void
 ParSesquilinearForm::FormSystemMatrix(const Array<int> &ess_tdof_list,
                                       OperatorHandle &A)
