// Copyright (c) 2010-2020, Lawrence Livermore National Security, LLC. Produced
// at the Lawrence Livermore National Laboratory. All Rights reserved. See files
// LICENSE and NOTICE for details. LLNL-CODE-806117.
//
// This file is part of the MFEM library. For more information and source code
// availability visit https://mfem.org.
//
// MFEM is free software; you can redistribute it and/or modify it under the
// terms of the BSD-3 license. We welcome feedback and contributions, see file
// CONTRIBUTING.md for details.

#include "mfem.hpp"
#include "unit_tests.hpp"

using namespace mfem;

namespace pa_coeff
{

int dimension;

double coeffFunction(const Vector& x)
{
   if (dimension == 2)
   {
      return sin(8.0 * M_PI * x[0]) * cos(6.0 * M_PI * x[1]) + 2.0;
   }
   else
   {
      return sin(8.0 * M_PI * x[0]) * cos(6.0 * M_PI * x[1]) *
             sin(4.0 * M_PI * x[2]) +
             2.0;
   }
}

void vectorCoeffFunction(const Vector & x, Vector & f)
{
   f = 0.0;
   if (dimension > 1)
   {
      f[0] = sin(M_PI * x[1]);
      f[1] = sin(2.5 * M_PI * x[0]);
   }
   if (dimension == 3)
   {
      f[2] = sin(6.1 * M_PI * x[2]);
   }
}

double linearFunction(const Vector & x)
{
   if (dimension == 3)
   {
      return (10.0 * x(0)) + (5.0 * x(1)) + x(2);
   }
   else
   {
      return (10.0 * x(0)) + (5.0 * x(1));
   }
}

void asymmetricMatrixCoeffFunction(const Vector & x, DenseMatrix & f)
{
   f = 0.0;
   if (dimension == 2)
   {
      f(0,0) = 1.1 + sin(M_PI * x[1]);  // 1,1
      f(1,0) = cos(1.3 * M_PI * x[1]);  // 2,1
      f(0,1) = cos(2.5 * M_PI * x[0]);  // 1,2
      f(1,1) = 1.1 + sin(4.9 * M_PI * x[0]);  // 2,2
   }
   else if (dimension == 3)
   {
      f(0,0) = 1.1 + sin(M_PI * x[1]);  // 1,1
      f(0,1) = cos(2.5 * M_PI * x[0]);  // 1,2
      f(0,2) = sin(4.9 * M_PI * x[2]);  // 1,3
      f(1,0) = cos(M_PI * x[0]);  // 2,1
      f(1,1) = 1.1 + sin(6.1 * M_PI * x[1]);  // 2,2
      f(1,2) = cos(6.1 * M_PI * x[2]);  // 2,3
      f(2,0) = sin(1.5 * M_PI * x[1]);  // 3,1
      f(2,1) = cos(2.9 * M_PI * x[0]);  // 3,2
      f(2,2) = 1.1 + sin(6.1 * M_PI * x[2]);  // 3,3
   }
}

void fullSymmetricMatrixCoeffFunction(const Vector & x, DenseMatrix & f)
{
   f = 0.0;
   if (dimension == 2)
   {
      f(0,0) = 1.1 + sin(M_PI * x[1]);  // 1,1
      f(0,1) = cos(2.5 * M_PI * x[0]);  // 1,2
      f(1,1) = 1.1 + sin(4.9 * M_PI * x[0]);  // 2,2
      f(1,0) = f(0,1);
   }
   else if (dimension == 3)
   {
      f(0,0) = sin(M_PI * x[1]);  // 1,1
      f(0,1) = cos(2.5 * M_PI * x[0]);  // 1,2
      f(0,2) = sin(4.9 * M_PI * x[2]);  // 1,3
      f(1,1) = sin(6.1 * M_PI * x[1]);  // 2,2
      f(1,2) = cos(6.1 * M_PI * x[2]);  // 2,3
      f(2,2) = sin(6.1 * M_PI * x[2]);  // 3,3
      f(1,0) = f(0,1);
      f(2,0) = f(0,2);
      f(2,1) = f(1,2);
   }
}

void symmetricMatrixCoeffFunction(const Vector & x, Vector & f)
{
   f = 0.0;
   if (dimension == 2)
   {
      f[0] = 1.1 + sin(M_PI * x[1]);  // 1,1
      f[1] = cos(2.5 * M_PI * x[0]);  // 1,2
      f[2] = 1.1 + sin(4.9 * M_PI * x[0]);  // 2,2
   }
   else if (dimension == 3)
   {
      f[0] = sin(M_PI * x[1]);  // 1,1
      f[1] = cos(2.5 * M_PI * x[0]);  // 1,2
      f[2] = sin(4.9 * M_PI * x[2]);  // 1,3
      f[3] = sin(6.1 * M_PI * x[1]);  // 2,2
      f[4] = cos(6.1 * M_PI * x[2]);  // 2,3
      f[5] = sin(6.1 * M_PI * x[2]);  // 3,3
   }
}

TEST_CASE("H1 pa_coeff")
{
   for (dimension = 2; dimension < 4; ++dimension)
   {
      for (int coeffType = 0; coeffType < 6; ++coeffType)
      {
         for (int integrator = 0; integrator < 2; ++integrator)
         {
            const int ne = 2;
            std::cout << "Testing " << dimension << "D partial assembly with "
                      << "coeffType " << coeffType << " and "
                      << "integrator " << integrator << std::endl;
            for (int order = 1; order < 4; ++order)
            {
               Mesh* mesh;
               if (dimension == 2)
               {
                  mesh = new Mesh(ne, ne, Element::QUADRILATERAL, 1, 1.0, 1.0);
               }
               else
               {
                  mesh = new Mesh(ne, ne, ne, Element::HEXAHEDRON, 1, 1.0, 1.0,
                                  1.0);
               }
               FiniteElementCollection* h1_fec =
                  new H1_FECollection(order, dimension);
               FiniteElementSpace h1_fespace(mesh, h1_fec);
               Array<int> ess_tdof_list;

               BilinearForm paform(&h1_fespace);
               GridFunction* coeffGridFunction = nullptr;
               Coefficient* coeff = nullptr;
               VectorCoefficient* vcoeff = nullptr;
               MatrixCoefficient* mcoeff = nullptr;
               MatrixCoefficient* smcoeff = nullptr;
               if (coeffType == 0)
               {
                  coeff = new ConstantCoefficient(1.0);
               }
               else if (coeffType == 1)
               {
                  coeff = new FunctionCoefficient(&coeffFunction);
               }
               else if (coeffType >= 2)
               {
                  FunctionCoefficient tmpCoeff(&coeffFunction);
                  coeffGridFunction = new GridFunction(&h1_fespace);
                  coeffGridFunction->ProjectCoefficient(tmpCoeff);
                  coeff = new GridFunctionCoefficient(coeffGridFunction);
               }

               if (coeffType == 3)
               {
                  vcoeff = new VectorFunctionCoefficient(dimension, &vectorCoeffFunction);
               }
               else if (coeffType == 4)
               {
                  mcoeff = new MatrixFunctionCoefficient(dimension,
                                                         &fullSymmetricMatrixCoeffFunction);
                  smcoeff = new MatrixFunctionCoefficient(dimension,
                                                          &symmetricMatrixCoeffFunction);
               }
               else if (coeffType == 5)
               {
                  mcoeff = new MatrixFunctionCoefficient(dimension,
                                                         &asymmetricMatrixCoeffFunction);
                  smcoeff = new MatrixFunctionCoefficient(dimension,
                                                          &asymmetricMatrixCoeffFunction);
               }

               paform.SetAssemblyLevel(AssemblyLevel::PARTIAL);
               if (integrator < 2)
               {
                  if (coeffType == 3)
                  {
                     paform.AddDomainIntegrator(new DiffusionIntegrator(*vcoeff));
                  }
                  else if (coeffType >= 4)
                  {
                     paform.AddDomainIntegrator(new DiffusionIntegrator(*smcoeff));
                  }
                  else
                  {
                     paform.AddDomainIntegrator(new DiffusionIntegrator(*coeff));
                  }
               }
               if (integrator > 0)
               {
                  paform.AddDomainIntegrator(new MassIntegrator(*coeff));
               }
               paform.Assemble();
               OperatorHandle paopr;
               paform.FormSystemMatrix(ess_tdof_list, paopr);

               BilinearForm assemblyform(&h1_fespace);
               if (integrator < 2)
               {
                  if (coeffType == 3)
                  {
                     assemblyform.AddDomainIntegrator(new DiffusionIntegrator(*vcoeff));
                  }
                  else if (coeffType >= 4)
                  {
                     assemblyform.AddDomainIntegrator(new DiffusionIntegrator(*mcoeff));
                  }
                  else
                  {
                     assemblyform.AddDomainIntegrator(new DiffusionIntegrator(*coeff));
                  }
               }
               if (integrator > 0)
               {
                  assemblyform.AddDomainIntegrator(new MassIntegrator(*coeff));
               }
               assemblyform.SetDiagonalPolicy(Operator::DIAG_ONE);
               assemblyform.Assemble();
               assemblyform.Finalize();
               const SparseMatrix& A_explicit = assemblyform.SpMat();

               Vector xin(h1_fespace.GetTrueVSize());
               xin.Randomize();
               Vector y_mat(xin);
               y_mat = 0.0;
               Vector y_assembly(xin);
               y_assembly = 0.0;
               Vector y_pa(xin);
               y_pa = 0.0;

               paopr->Mult(xin, y_pa);
               assemblyform.Mult(xin, y_assembly);
               A_explicit.Mult(xin, y_mat);

               y_pa -= y_mat;
               double pa_error = y_pa.Norml2();
               std::cout << "  order: " << order
                         << ", pa error norm: " << pa_error << std::endl;
               REQUIRE(pa_error < 1.e-12);

               y_assembly -= y_mat;
               double assembly_error = y_assembly.Norml2();
               std::cout << "  order: " << order
                         << ", assembly error norm: " << assembly_error
                         << std::endl;
               REQUIRE(assembly_error < 1.e-12);

               delete coeff;
               delete vcoeff;
               delete mcoeff;
               delete smcoeff;
               delete coeffGridFunction;
               delete mesh;
               delete h1_fec;
            }
         }
      }
   }
}

TEST_CASE("Hcurl/Hdiv pa_coeff",
          "[CUDA]")
{
   for (dimension = 2; dimension < 4; ++dimension)
   {
      Mesh* mesh;
      const int ne = 3;
      if (dimension == 2)
      {
         mesh = new Mesh(ne, ne, Element::QUADRILATERAL, 1, 1.0, 1.0);
      }
      else
      {
         mesh = new Mesh(ne, ne, ne, Element::HEXAHEDRON, 1, 1.0, 1.0, 1.0);
      }

      for (int coeffType = 0; coeffType < 5; ++coeffType)
      {
         Coefficient* coeff = nullptr;
         Coefficient* coeff2 = nullptr;
         VectorCoefficient* vcoeff = nullptr;
         MatrixCoefficient* mcoeff = nullptr;
         MatrixCoefficient* smcoeff = nullptr;
         if (coeffType == 0)
         {
            coeff = new ConstantCoefficient(12.34);
            coeff2 = new ConstantCoefficient(12.34);
         }
         else if (coeffType == 1)
         {
            coeff = new FunctionCoefficient(&coeffFunction);
            coeff2 = new FunctionCoefficient(&linearFunction);
         }
         else if (coeffType == 2)
         {
            vcoeff = new VectorFunctionCoefficient(dimension, &vectorCoeffFunction);
            coeff2 = new FunctionCoefficient(&linearFunction);
         }
         else if (coeffType == 3)
         {
            mcoeff = new MatrixFunctionCoefficient(dimension,
                                                   &fullSymmetricMatrixCoeffFunction);
            smcoeff = new MatrixFunctionCoefficient(dimension,
                                                    &symmetricMatrixCoeffFunction);
            coeff2 = new FunctionCoefficient(&linearFunction);
         }
         else if (coeffType == 4)
         {
            mcoeff = new MatrixFunctionCoefficient(dimension,
                                                   &asymmetricMatrixCoeffFunction);
            smcoeff = new MatrixFunctionCoefficient(dimension,
                                                    &asymmetricMatrixCoeffFunction);
            coeff2 = new FunctionCoefficient(&linearFunction);
         }
<<<<<<< HEAD
=======

         enum MixedSpaces {Hcurl, Hdiv, HcurlHdiv, HdivHcurl, NumSpaceTypes};
>>>>>>> 4645f97f

         for (int spaceType = 0; spaceType < NumSpaceTypes; ++spaceType)
         {
<<<<<<< HEAD
            if (spaceType == 1 && coeffType >= 2)
=======
            if (spaceType == Hdiv && coeffType >= 2)
>>>>>>> 4645f97f
            {
               continue;   // Case not implemented yet
            }

            const int numIntegrators =
               (spaceType >= HcurlHdiv) ? 1 : ((coeffType == 2) ? 2 : 3);

            for (int integrator = 0; integrator < numIntegrators; ++integrator)
            {
               if (spaceType == Hcurl)
                  std::cout << "Testing " << dimension
                            << "D ND partial assembly with coeffType "
                            << coeffType << " and integrator "
                            << integrator << std::endl;
               else if (spaceType == Hdiv)
                  std::cout << "Testing " << dimension
                            << "D RT partial assembly with coeffType "
                            << coeffType << " and integrator "
                            << integrator << std::endl;
               else if (spaceType == HcurlHdiv)
                  std::cout << "Testing " << dimension
<<<<<<< HEAD
                            << "D RT partial assembly with coeffType "
=======
                            << "D ND x RT partial assembly with coeffType "
                            << coeffType << " and integrator "
                            << integrator << std::endl;
               else  // HdivHcurl
                  std::cout << "Testing " << dimension
                            << "D RT x ND partial assembly with coeffType "
>>>>>>> 4645f97f
                            << coeffType << " and integrator "
                            << integrator << std::endl;

               for (int order = 1; order < 4; ++order)
               {
                  FiniteElementCollection* fec = nullptr;
                  if (spaceType == Hcurl || spaceType == HcurlHdiv)
                  {
                     fec = (FiniteElementCollection*) new ND_FECollection(order, dimension);
                  }
                  else if (spaceType == HdivHcurl)
                  {
                     fec = (FiniteElementCollection*) new RT_FECollection(order - 1, dimension);
                  }
                  else
                  {
                     fec = (FiniteElementCollection*) new RT_FECollection(order, dimension);
                  }

                  FiniteElementSpace fespace(mesh, fec);

                  // Set essential boundary conditions on the entire boundary.
                  Array<int> tdof_ess(fespace.GetVSize());
                  tdof_ess = 0;

                  for (int i=0; i<mesh->GetNBE(); ++i)
                  {
                     Array<int> dofs;
                     fespace.GetBdrElementDofs(i, dofs);
                     for (int j=0; j<dofs.Size(); ++j)
                     {
                        const int dof_j = (dofs[j] >= 0) ? dofs[j] : -1 - dofs[j];
                        tdof_ess[dof_j] = 1;
                     }
                  }

                  int num_ess = 0;
                  for (int i=0; i<fespace.GetVSize(); ++i)
                  {
                     if (tdof_ess[i] == 1)
                     {
                        num_ess++;
                     }
                  }

                  Array<int> ess_tdof_list(num_ess);
                  num_ess = 0;
                  for (int i=0; i<fespace.GetVSize(); ++i)
                  {
                     if (tdof_ess[i] == 1)
                     {
                        ess_tdof_list[num_ess] = i;
                        num_ess++;
                     }
                  }

                  Vector xin(fespace.GetTrueVSize());
                  xin.Randomize();

                  Vector y_mat, y_assembly, y_pa;

                  if (spaceType >= HcurlHdiv)
                  {
<<<<<<< HEAD
                     if (coeffType >= 3)
                     {
                        paform.AddDomainIntegrator(new VectorFEMassIntegrator(*smcoeff));
                        assemblyform.AddDomainIntegrator(
                           new VectorFEMassIntegrator(*mcoeff));
                     }
                     else if (coeffType == 2)
=======
                     FiniteElementCollection* fecTest = nullptr;
                     if (spaceType == HcurlHdiv)
>>>>>>> 4645f97f
                     {
                        fecTest = (FiniteElementCollection*) new RT_FECollection(order - 1, dimension);
                     }
                     else
                     {
                        fecTest = (FiniteElementCollection*) new ND_FECollection(order, dimension);
                     }

                     FiniteElementSpace fespaceTest(mesh, fecTest);

                     MixedBilinearForm *paform = new MixedBilinearForm(&fespace, &fespaceTest);
                     paform->SetAssemblyLevel(AssemblyLevel::PARTIAL);
                     MixedBilinearForm *assemblyform = new MixedBilinearForm(&fespace, &fespaceTest);

                     const int testSize = fespaceTest.GetTrueVSize();
                     y_mat.SetSize(testSize);
                     y_mat = 0.0;
                     y_assembly.SetSize(testSize);
                     y_assembly = 0.0;
                     y_pa.SetSize(testSize);
                     y_pa = 0.0;

                     if (coeffType >= 3)
                     {
                        paform->AddDomainIntegrator(new VectorFEMassIntegrator(*smcoeff));
                        assemblyform->AddDomainIntegrator(new VectorFEMassIntegrator(*mcoeff));
                     }
                     else if (coeffType == 2)
                     {
                        paform->AddDomainIntegrator(new VectorFEMassIntegrator(*vcoeff));
                        assemblyform->AddDomainIntegrator(new VectorFEMassIntegrator(*vcoeff));
                     }
                     else
                     {
                        paform->AddDomainIntegrator(new VectorFEMassIntegrator(*coeff));
                        assemblyform->AddDomainIntegrator(new VectorFEMassIntegrator(*coeff));
                     }

                     if (spaceType == HcurlHdiv && dimension == 3)
                     {
                        if (coeffType == 2)
                        {
                           paform->AddDomainIntegrator(new MixedVectorCurlIntegrator(*vcoeff));
                           assemblyform->AddDomainIntegrator(new MixedVectorCurlIntegrator(*vcoeff));
                        }
                        else if (coeffType < 2)
                        {
                           paform->AddDomainIntegrator(new MixedVectorCurlIntegrator(*coeff));
                           assemblyform->AddDomainIntegrator(new MixedVectorCurlIntegrator(*coeff));
                        }
                     }

                     Array<int> empty_ess; // empty

                     paform->Assemble();
                     OperatorHandle paopr;
                     paform->FormRectangularSystemMatrix(ess_tdof_list, empty_ess, paopr);

                     assemblyform->Assemble();
                     OperatorPtr A_explicit;
                     assemblyform->FormRectangularSystemMatrix(ess_tdof_list, empty_ess, A_explicit);

                     paopr->Mult(xin, y_pa);
                     assemblyform->Mult(xin, y_assembly);
                     A_explicit->Mult(xin, y_mat);

                     delete paform;
                     delete assemblyform;
                     delete fecTest;
                  }
                  else
                  {
                     BilinearForm *paform = new BilinearForm(&fespace);
                     paform->SetAssemblyLevel(AssemblyLevel::PARTIAL);
                     BilinearForm *assemblyform = new BilinearForm(&fespace);

<<<<<<< HEAD
                  assemblyform.SetDiagonalPolicy(Matrix::DIAG_ONE);
                  assemblyform.Assemble();
                  SparseMatrix A_explicit;
                  assemblyform.FormSystemMatrix(ess_tdof_list, A_explicit);
=======
                     y_mat.SetSize(xin.Size());
                     y_mat = 0.0;
                     y_assembly.SetSize(xin.Size());
                     y_assembly = 0.0;
                     y_pa.SetSize(xin.Size());
                     y_pa = 0.0;
>>>>>>> 4645f97f

                     if (integrator < 2)
                     {
                        if (coeffType >= 3)
                        {
                           paform->AddDomainIntegrator(new VectorFEMassIntegrator(*smcoeff));
                           assemblyform->AddDomainIntegrator(new VectorFEMassIntegrator(*mcoeff));
                        }
                        else if (coeffType == 2)
                        {
                           paform->AddDomainIntegrator(new VectorFEMassIntegrator(*vcoeff));
                           assemblyform->AddDomainIntegrator(new VectorFEMassIntegrator(*vcoeff));

                        }
                        else
                        {
                           paform->AddDomainIntegrator(new VectorFEMassIntegrator(*coeff));
                           assemblyform->AddDomainIntegrator(new VectorFEMassIntegrator(*coeff));
                        }
                     }
                     if (integrator > 0)
                     {
                        if (spaceType == Hcurl)
                        {
                           const FiniteElement *fel = fespace.GetFE(0);
                           const IntegrationRule *intRule = &MassIntegrator::GetRule(*fel, *fel,
                                                                                     *mesh->GetElementTransformation(0));

                           if (coeffType >= 3 && dimension == 3)
                           {
                              paform->AddDomainIntegrator(new CurlCurlIntegrator(*smcoeff, intRule));
                              assemblyform->AddDomainIntegrator(new CurlCurlIntegrator(*mcoeff, intRule));
                           }
                           else if (coeffType == 2 && dimension == 3)
                           {
                              paform->AddDomainIntegrator(new CurlCurlIntegrator(*vcoeff, intRule));
                              assemblyform->AddDomainIntegrator(new CurlCurlIntegrator(*vcoeff, intRule));
                           }
                           else
                           {
                              paform->AddDomainIntegrator(new CurlCurlIntegrator(*coeff2));
                              assemblyform->AddDomainIntegrator(new CurlCurlIntegrator(*coeff2));
                           }
                        }
                        else
                        {
                           paform->AddDomainIntegrator(new DivDivIntegrator(*coeff2));
                           assemblyform->AddDomainIntegrator(new DivDivIntegrator(*coeff2));
                        }
                     }
                     paform->Assemble();
                     OperatorHandle paopr;
                     paform->FormSystemMatrix(ess_tdof_list, paopr);

                     assemblyform->SetDiagonalPolicy(Matrix::DIAG_ONE);
                     assemblyform->Assemble();
                     OperatorPtr A_explicit;
                     assemblyform->FormSystemMatrix(ess_tdof_list, A_explicit);

                     paopr->Mult(xin, y_pa);
                     assemblyform->Mult(xin, y_assembly);
                     A_explicit->Mult(xin, y_mat);

                     delete paform;
                     delete assemblyform;
                  }

                  y_pa -= y_mat;
                  double pa_error = y_pa.Norml2();
                  std::cout << "  order: " << order
                            << ", pa error norm: " << pa_error << std::endl;
                  REQUIRE(pa_error < 1.e-10);

                  y_assembly -= y_mat;
                  double assembly_error = y_assembly.Norml2();
                  std::cout << "  order: " << order
                            << ", assembly error norm: " << assembly_error
                            << std::endl;
                  REQUIRE(assembly_error < 1.e-12);

                  delete fec;
               }
            }
         }

         delete coeff;
         delete coeff2;
         delete vcoeff;
         delete mcoeff;
         delete smcoeff;
      }

      delete mesh;
   }
}

TEST_CASE("Hcurl/Hdiv mixed pa_coeff",
          "[CUDA]")
{
   for (dimension = 2; dimension < 4; ++dimension)
   {
      Mesh* mesh;
      const int ne = 3;
      if (dimension == 2)
      {
         mesh = new Mesh(ne, ne, Element::QUADRILATERAL, 1, 1.0, 1.0);
      }
      else
      {
         mesh = new Mesh(ne, ne, ne, Element::HEXAHEDRON, 1, 1.0, 1.0, 1.0);
      }

      for (int coeffType = 0; coeffType < 3; ++coeffType)
      {
         Coefficient* coeff = nullptr;
         VectorCoefficient* vcoeff = nullptr;
         if (coeffType == 0)
         {
            coeff = new ConstantCoefficient(12.34);
         }
         else if (coeffType == 1)
         {
            coeff = new FunctionCoefficient(&coeffFunction);
         }
         else if (coeffType == 2)
         {
            vcoeff = new VectorFunctionCoefficient(dimension, &vectorCoeffFunction);
         }

         enum MixedSpaces {HcurlH1, HcurlL2, HdivL2, NumSpaceTypes};

         for (int spaceType = 0; spaceType < NumSpaceTypes; ++spaceType)
         {
            if (spaceType == HdivL2 && coeffType == 1)
            {
               continue;  // This case fails, maybe because of insufficient quadrature.
            }
            if ((spaceType != HcurlL2 && coeffType == 2) || (spaceType == HcurlL2 &&
                                                             dimension == 2))
            {
               continue;  // Case not implemented yet
            }

            const int numIntegrators = (spaceType == HcurlL2) ? 2 : 1;
            for (int integrator = 0; integrator < numIntegrators; ++integrator)
            {
               if (spaceType == HcurlH1)
                  std::cout << "Testing " << dimension << "D ND H1 mixed partial assembly with "
                            << "coeffType " << coeffType << " and "
                            << "integrator " << integrator << std::endl;
               else if (spaceType == HcurlL2)
                  std::cout << "Testing " << dimension << "D ND L2 mixed partial assembly with "
                            << "coeffType " << coeffType << " and "
                            << "integrator " << integrator << std::endl;
               else
                  std::cout << "Testing " << dimension << "D RT L2 mixed partial assembly with "
                            << "coeffType " << coeffType << " and "
                            << "integrator " << integrator << std::endl;

               for (int order = 1; order < 4; ++order)
               {
                  FiniteElementCollection* vec_fec = (spaceType == HcurlH1 ||
                                                      spaceType == HcurlL2) ?
                                                     (FiniteElementCollection*) new ND_FECollection(order, dimension) :
                                                     (FiniteElementCollection*) new RT_FECollection(order-1, dimension);

                  FiniteElementCollection* scalar_fec = (spaceType == HcurlH1) ?
                                                        (FiniteElementCollection*) new H1_FECollection(order, dimension) :
                                                        (FiniteElementCollection*) new L2_FECollection(order-1, dimension);

                  FiniteElementSpace v_fespace(mesh, vec_fec);
                  FiniteElementSpace s_fespace(mesh, scalar_fec);

                  Array<int> ess_tdof_list;

                  MixedBilinearForm *paform = NULL;
                  MixedBilinearForm *assemblyform = NULL;

                  if (spaceType == HcurlH1)
                  {
                     assemblyform = new MixedBilinearForm(&s_fespace, &v_fespace);
                     assemblyform->AddDomainIntegrator(new MixedVectorGradientIntegrator(*coeff));

                     paform = new MixedBilinearForm(&s_fespace, &v_fespace);
                     paform->SetAssemblyLevel(AssemblyLevel::PARTIAL);
                     paform->AddDomainIntegrator(new MixedVectorGradientIntegrator(*coeff));
                  }
                  else if (spaceType == HcurlL2)
                  {
                     assemblyform = new MixedBilinearForm(&v_fespace, &v_fespace);
                     paform = new MixedBilinearForm(&v_fespace, &v_fespace);
                     paform->SetAssemblyLevel(AssemblyLevel::PARTIAL);

                     if (coeffType == 2)
                     {
                        if (integrator == 0)
                        {
                           paform->AddDomainIntegrator(new MixedVectorCurlIntegrator(*vcoeff));
                           assemblyform->AddDomainIntegrator(new MixedVectorCurlIntegrator(*vcoeff));
                        }
                        else
                        {
                           paform->AddDomainIntegrator(new MixedVectorWeakCurlIntegrator(*vcoeff));
                           assemblyform->AddDomainIntegrator(new MixedVectorWeakCurlIntegrator(*vcoeff));
                        }
                     }
                     else
                     {
                        if (integrator == 0)
                        {
                           paform->AddDomainIntegrator(new MixedVectorCurlIntegrator(*coeff));
                           assemblyform->AddDomainIntegrator(new MixedVectorCurlIntegrator(*coeff));
                        }
                        else
                        {
                           paform->AddDomainIntegrator(new MixedVectorWeakCurlIntegrator(*coeff));
                           assemblyform->AddDomainIntegrator(new MixedVectorWeakCurlIntegrator(*coeff));
                        }
                     }
                  }
                  else
                  {
                     assemblyform = new MixedBilinearForm(&v_fespace, &s_fespace);
                     assemblyform->AddDomainIntegrator(new VectorFEDivergenceIntegrator(*coeff));

                     paform = new MixedBilinearForm(&v_fespace, &s_fespace);
                     paform->SetAssemblyLevel(AssemblyLevel::PARTIAL);
                     paform->AddDomainIntegrator(new VectorFEDivergenceIntegrator(*coeff));
                  }

                  assemblyform->Assemble();
                  assemblyform->Finalize();

                  paform->Assemble();

                  const SparseMatrix& A_explicit = assemblyform->SpMat();

                  Vector *xin = new Vector((spaceType == 0) ? s_fespace.GetTrueVSize() :
                                           v_fespace.GetTrueVSize());
                  xin->Randomize();
                  Vector y_mat((spaceType == HdivL2) ? s_fespace.GetTrueVSize() :
                               v_fespace.GetTrueVSize());
                  y_mat = 0.0;
                  Vector y_assembly(y_mat.Size());
                  y_assembly = 0.0;
                  Vector y_pa(y_mat.Size());
                  y_pa = 0.0;

                  paform->Mult(*xin, y_pa);
                  assemblyform->Mult(*xin, y_assembly);
                  A_explicit.Mult(*xin, y_mat);

                  y_pa -= y_mat;
                  double pa_error = y_pa.Norml2();
                  std::cout << "  order: " << order
                            << ", pa error norm: " << pa_error << std::endl;
                  REQUIRE(pa_error < 1.e-12);

                  y_assembly -= y_mat;
                  double assembly_error = y_assembly.Norml2();
                  std::cout << "  order: " << order
                            << ", assembly error norm: " << assembly_error
                            << std::endl;
                  REQUIRE(assembly_error < 1.e-12);

                  delete xin;
                  if (spaceType == HdivL2)
                  {
                     // Test the transpose.
                     xin = new Vector((spaceType == 0) ? v_fespace.GetTrueVSize() :
                                      s_fespace.GetTrueVSize());
                     xin->Randomize();

                     y_mat.SetSize((spaceType == 0) ? s_fespace.GetTrueVSize() :
                                   v_fespace.GetTrueVSize());
                     y_assembly.SetSize(y_mat.Size());
                     y_pa.SetSize(y_mat.Size());

                     A_explicit.BuildTranspose();
                     paform->MultTranspose(*xin, y_pa);
                     assemblyform->MultTranspose(*xin, y_assembly);
                     A_explicit.MultTranspose(*xin, y_mat);

                     delete xin;

                     y_pa -= y_mat;
                     pa_error = y_pa.Norml2();
                     std::cout << "  order: " << order
                               << ", pa transpose error norm: " << pa_error << std::endl;
                     REQUIRE(pa_error < 1.e-12);

                     y_assembly -= y_mat;
                     assembly_error = y_assembly.Norml2();
                     std::cout << "  order: " << order
                               << ", assembly transpose error norm: " << assembly_error
                               << std::endl;
                     REQUIRE(assembly_error < 1.e-12);
                  }

                  delete paform;
                  delete assemblyform;
                  delete vec_fec;
                  delete scalar_fec;
               }
            }
         }

         delete coeff;
         delete vcoeff;
      }

      delete mesh;
   }
}

} // namespace pa_coeff<|MERGE_RESOLUTION|>--- conflicted
+++ resolved
@@ -339,19 +339,12 @@
                                                     &asymmetricMatrixCoeffFunction);
             coeff2 = new FunctionCoefficient(&linearFunction);
          }
-<<<<<<< HEAD
-=======
 
          enum MixedSpaces {Hcurl, Hdiv, HcurlHdiv, HdivHcurl, NumSpaceTypes};
->>>>>>> 4645f97f
 
          for (int spaceType = 0; spaceType < NumSpaceTypes; ++spaceType)
          {
-<<<<<<< HEAD
-            if (spaceType == 1 && coeffType >= 2)
-=======
             if (spaceType == Hdiv && coeffType >= 2)
->>>>>>> 4645f97f
             {
                continue;   // Case not implemented yet
             }
@@ -373,16 +366,12 @@
                             << integrator << std::endl;
                else if (spaceType == HcurlHdiv)
                   std::cout << "Testing " << dimension
-<<<<<<< HEAD
-                            << "D RT partial assembly with coeffType "
-=======
                             << "D ND x RT partial assembly with coeffType "
                             << coeffType << " and integrator "
                             << integrator << std::endl;
                else  // HdivHcurl
                   std::cout << "Testing " << dimension
                             << "D RT x ND partial assembly with coeffType "
->>>>>>> 4645f97f
                             << coeffType << " and integrator "
                             << integrator << std::endl;
 
@@ -446,18 +435,8 @@
 
                   if (spaceType >= HcurlHdiv)
                   {
-<<<<<<< HEAD
-                     if (coeffType >= 3)
-                     {
-                        paform.AddDomainIntegrator(new VectorFEMassIntegrator(*smcoeff));
-                        assemblyform.AddDomainIntegrator(
-                           new VectorFEMassIntegrator(*mcoeff));
-                     }
-                     else if (coeffType == 2)
-=======
                      FiniteElementCollection* fecTest = nullptr;
                      if (spaceType == HcurlHdiv)
->>>>>>> 4645f97f
                      {
                         fecTest = (FiniteElementCollection*) new RT_FECollection(order - 1, dimension);
                      }
@@ -534,19 +513,12 @@
                      paform->SetAssemblyLevel(AssemblyLevel::PARTIAL);
                      BilinearForm *assemblyform = new BilinearForm(&fespace);
 
-<<<<<<< HEAD
-                  assemblyform.SetDiagonalPolicy(Matrix::DIAG_ONE);
-                  assemblyform.Assemble();
-                  SparseMatrix A_explicit;
-                  assemblyform.FormSystemMatrix(ess_tdof_list, A_explicit);
-=======
                      y_mat.SetSize(xin.Size());
                      y_mat = 0.0;
                      y_assembly.SetSize(xin.Size());
                      y_assembly = 0.0;
                      y_pa.SetSize(xin.Size());
                      y_pa = 0.0;
->>>>>>> 4645f97f
 
                      if (integrator < 2)
                      {
