// Copyright (c) 2010-2021, Lawrence Livermore National Security, LLC. Produced
// at the Lawrence Livermore National Laboratory. All Rights reserved. See files
// LICENSE and NOTICE for details. LLNL-CODE-806117.
//
// This file is part of the MFEM library. For more information and source code
// availability visit https://mfem.org.
//
// MFEM is free software; you can redistribute it and/or modify it under the
// terms of the BSD-3 license. We welcome feedback and contributions, see file
// CONTRIBUTING.md for details.

#ifndef MFEM_FESPACE
#define MFEM_FESPACE

#include "../config/config.hpp"
#include "../linalg/sparsemat.hpp"
#include "../mesh/mesh.hpp"
#include "fe_coll.hpp"
#include "restriction.hpp"
#include <iostream>
#include <unordered_map>

namespace mfem
{

/** @brief The ordering method used when the number of unknowns per mesh node
    (vector dimension) is bigger than 1. */
class Ordering
{
public:
   /// %Ordering methods:
   enum Type
   {
      byNODES, /**< loop first over the nodes (inner loop) then over the vector
                    dimension (outer loop); symbolically it can be represented
                    as: XXX...,YYY...,ZZZ... */
      byVDIM   /**< loop first over the vector dimension (inner loop) then over
                    the nodes (outer loop); symbolically it can be represented
                    as: XYZ,XYZ,XYZ,... */
   };

   template <Type Ord>
   static inline int Map(int ndofs, int vdim, int dof, int vd);

   template <Type Ord>
   static void DofsToVDofs(int ndofs, int vdim, Array<int> &dofs);
};

template <> inline int
Ordering::Map<Ordering::byNODES>(int ndofs, int vdim, int dof, int vd)
{
   MFEM_ASSERT(dof < ndofs && -1-dof < ndofs && 0 <= vd && vd < vdim, "");
   return (dof >= 0) ? dof+ndofs*vd : dof-ndofs*vd;
}

template <> inline int
Ordering::Map<Ordering::byVDIM>(int ndofs, int vdim, int dof, int vd)
{
   MFEM_ASSERT(dof < ndofs && -1-dof < ndofs && 0 <= vd && vd < vdim, "");
   return (dof >= 0) ? vd+vdim*dof : -1-(vd+vdim*(-1-dof));
}


/// Constants describing the possible orderings of the DOFs in one element.
enum class ElementDofOrdering
{
   /// Native ordering as defined by the FiniteElement.
   /** This ordering can be used by tensor-product elements when the
       interpolation from the DOFs to quadrature points does not use the
       tensor-product structure. */
   NATIVE,
   /// Lexicographic ordering for tensor-product FiniteElements.
   /** This ordering can be used only with tensor-product elements. */
   LEXICOGRAPHIC
};

// Forward declarations
class NURBSExtension;
class BilinearFormIntegrator;
class QuadratureSpace;
class QuadratureInterpolator;
class FaceQuadratureInterpolator;


/** @brief Class FiniteElementSpace - responsible for providing FEM view of the
    mesh, mainly managing the set of degrees of freedom. */
class FiniteElementSpace
{
   friend class InterpolationGridTransfer;
   friend class PRefinementTransferOperator;
   friend void Mesh::Swap(Mesh &, bool);
   friend class LORBase;

protected:
   /// The mesh that FE space lives on (not owned).
   Mesh *mesh;

   /// Associated FE collection (not owned).
   const FiniteElementCollection *fec;

   /// %Vector dimension (number of unknowns per degree of freedom).
   int vdim;

   /** Type of ordering of the vector dofs when #vdim > 1.
       - Ordering::byNODES - first nodes, then vector dimension,
       - Ordering::byVDIM  - first vector dimension, then nodes */
   Ordering::Type ordering;

   /// Number of degrees of freedom. Number of unknowns is #ndofs * #vdim.
   int ndofs;

   /** Polynomial order for each element. If empty, all elements are assumed
       to be of the default order (fec->GetOrder()). */
   Array<char> elem_order;

   int nvdofs, nedofs, nfdofs, nbdofs;
   int uni_fdof; ///< # of single face DOFs if all faces uniform; -1 otherwise
   int *bdofs; ///< internal DOFs of elements if mixed/var-order; NULL otherwise

   /** Variable order spaces only: DOF assignments for edges and faces, see
       docs in MakeDofTable. For constant order spaces the tables are empty. */
   Table var_edge_dofs;
   Table var_face_dofs; ///< NOTE: also used for spaces with mixed faces

   /** Additional data for the var_*_dofs tables: individual variant orders
       (these are basically alternate J arrays for var_edge/face_dofs). */
   Array<char> var_edge_orders, var_face_orders;

   // precalculated DOFs for each element, boundary element, and face
   mutable Table *elem_dof; // owned (except in NURBS FE space)
   mutable Table *bdr_elem_dof; // owned (except in NURBS FE space)
   mutable Table *face_dof; // owned; in var-order space contains variant 0 DOFs

   Array<int> dof_elem_array, dof_ldof_array;

   NURBSExtension *NURBSext;
   int own_ext;
   mutable Array<int> face_to_be; // NURBS FE space only

   /** Matrix representing the prolongation from the global conforming dofs to
       a set of intermediate partially conforming dofs, e.g. the dofs associated
       with a "cut" space on a non-conforming mesh. */
   mutable SparseMatrix *cP; // owned
   /// Conforming restriction matrix such that cR.cP=I.
   mutable SparseMatrix *cR; // owned
   /// A version of the conforming restriction matrix for variable-order spaces.
   mutable SparseMatrix *cR_hp; // owned
   mutable bool cP_is_set;

   /// Transformation to apply to GridFunctions after space Update().
   OperatorHandle Th;

   /// The element restriction operators, see GetElementRestriction().
   mutable OperatorHandle L2E_nat, L2E_lex;
   /// The face restriction operators, see GetFaceRestriction().
   using key_face = std::tuple<bool, ElementDofOrdering, FaceType, L2FaceValues>;
   struct key_hash
   {
      std::size_t operator()(const key_face& k) const
      {
         return std::get<0>(k)
                + 2 * (int)std::get<1>(k)
                + 4 * (int)std::get<2>(k)
                + 8 * (int)std::get<3>(k);
      }
   };
   using map_L2F = std::unordered_map<const key_face,FaceRestriction*,key_hash>;
   mutable map_L2F L2F;

   mutable Array<QuadratureInterpolator*> E2Q_array;
   mutable Array<FaceQuadratureInterpolator*> E2IFQ_array;
   mutable Array<FaceQuadratureInterpolator*> E2BFQ_array;

   /** Update counter, incremented every time the space is constructed/updated.
       Used by GridFunctions to check if they are up to date with the space. */
   long sequence;

   /** Mesh sequence number last seen when constructing the space. The space
       needs updating if Mesh::GetSequence() is larger than this. */
   long mesh_sequence;

   /// True if at least one element order changed (variable-order space only).
   bool orders_changed;

   bool relaxed_hp; // see SetRelaxedHpConformity()

   void UpdateNURBS();

   void Construct();
   void Destroy();

   void BuildElementToDofTable() const;
   void BuildBdrElementToDofTable() const;
   void BuildFaceToDofTable() const;

   /** @brief  Generates partial face_dof table for a NURBS space.

       The table is only defined for exterior faces that coincide with a
       boundary. */
   void BuildNURBSFaceToDofTable() const;

   /// Bit-mask representing a set of orders needed by an edge/face.
   typedef std::uint64_t VarOrderBits;
   static constexpr int MaxVarOrder = 8*sizeof(VarOrderBits) - 1;

   /// Return the minimum order (least significant bit set) in the bit mask.
   static int MinOrder(VarOrderBits bits);

   /// Return element order: internal version of GetElementOrder without checks.
   int GetElementOrderImpl(int i) const;

   /** In a variable order space, calculate a bitmask of polynomial orders that
       need to be represented on each edge and face. */
   void CalcEdgeFaceVarOrders(Array<VarOrderBits> &edge_orders,
                              Array<VarOrderBits> &face_orders) const;

   /** Build the table var_edge_dofs (or var_face_dofs) in a variable order
       space; return total edge/face DOFs. */
   int MakeDofTable(int ent_dim, const Array<int> &entity_orders,
                    Table &entity_dofs, Array<char> *var_ent_order);

   /// Search row of a DOF table for a DOF set of size 'ndof', return first DOF.
   int FindDofs(const Table &var_dof_table, int row, int ndof) const;

   /** In a variable order space, return edge DOFs associated with a polynomial
       order that has 'ndof' degrees of freedom. */
   int FindEdgeDof(int edge, int ndof) const
   { return FindDofs(var_edge_dofs, edge, ndof); }

   /// Similar to FindEdgeDof, but used for mixed meshes too.
   int FindFaceDof(int face, int ndof) const
   { return FindDofs(var_face_dofs, face, ndof); }

   int FirstFaceDof(int face, int variant = 0) const
   { return uni_fdof >= 0 ? face*uni_fdof : var_face_dofs.GetRow(face)[variant];}

   /// Return number of possible DOF variants for edge/face (var. order spaces).
   int GetNVariants(int entity, int index) const;

   /// Helper to encode a sign flip into a DOF index (for Hcurl/Hdiv shapes).
   static inline int EncodeDof(int entity_base, int idx)
   { return (idx >= 0) ? (entity_base + idx) : (-1-(entity_base + (-1-idx))); }

   /// Helpers to remove encoded sign from a DOF
   static inline int DecodeDof(int dof)
   { return (dof >= 0) ? dof : (-1 - dof); }

   static inline int DecodeDof(int dof, double& sign)
   { return (dof >= 0) ? (sign = 1, dof) : (sign = -1, (-1 - dof)); }

   /// Helper to get vertex, edge or face DOFs (entity=0,1,2 resp.).
   int GetEntityDofs(int entity, int index, Array<int> &dofs,
                     Geometry::Type master_geom = Geometry::INVALID,
                     int variant = 0) const;

   // Get degenerate face DOFs: see explanation in method implementation.
   int GetDegenerateFaceDofs(int index, Array<int> &dofs,
                             Geometry::Type master_geom, int variant) const;

   int GetNumBorderDofs(Geometry::Type geom, int order) const;

   /// Calculate the cP and cR matrices for a nonconforming mesh.
   void BuildConformingInterpolation() const;

   static void AddDependencies(SparseMatrix& deps, Array<int>& master_dofs,
                               Array<int>& slave_dofs, DenseMatrix& I,
                               int skipfirst = 0);

   static bool DofFinalizable(int dof, const Array<bool>& finalized,
                              const SparseMatrix& deps);

   void AddEdgeFaceDependencies(SparseMatrix &deps, Array<int>& master_dofs,
                                const FiniteElement *master_fe,
                                Array<int> &slave_dofs, int slave_face,
                                const DenseMatrix *pm) const;

   /// Replicate 'mat' in the vector dimension, according to vdim ordering mode.
   void MakeVDimMatrix(SparseMatrix &mat) const;

   /// GridFunction interpolation operator applicable after mesh refinement.
   class RefinementOperator : public Operator
   {
      const FiniteElementSpace* fespace;
      DenseTensor localP[Geometry::NumGeom];
      Table* old_elem_dof; // Owned.

   public:
      /** Construct the operator based on the elem_dof table of the original
          (coarse) space. The class takes ownership of the table. */
      RefinementOperator(const FiniteElementSpace* fespace,
                         Table *old_elem_dof/*takes ownership*/, int old_ndofs);
      RefinementOperator(const FiniteElementSpace *fespace,
                         const FiniteElementSpace *coarse_fes);
      virtual void Mult(const Vector &x, Vector &y) const;
      virtual void MultTranspose(const Vector &x, Vector &y) const;
      virtual ~RefinementOperator();
   };

   /// Derefinement operator, used by the friend class InterpolationGridTransfer.
   class DerefinementOperator : public Operator
   {
      const FiniteElementSpace *fine_fes; // Not owned.
      DenseTensor localR[Geometry::NumGeom];
      Table *coarse_elem_dof; // Owned.
      Table coarse_to_fine;
      Array<int> coarse_to_ref_type;
      Array<Geometry::Type> ref_type_to_geom;
      Array<int> ref_type_to_fine_elem_offset;

   public:
      DerefinementOperator(const FiniteElementSpace *f_fes,
                           const FiniteElementSpace *c_fes,
                           BilinearFormIntegrator *mass_integ);
      virtual void Mult(const Vector &x, Vector &y) const;
      virtual ~DerefinementOperator();
   };

   /** This method makes the same assumptions as the method:
       void GetLocalRefinementMatrices(
           const FiniteElementSpace &coarse_fes, Geometry::Type geom,
           DenseTensor &localP) const
       which is defined below. It also assumes that the coarse fes and this have
       the same vector dimension, vdim. */
   SparseMatrix *RefinementMatrix_main(const int coarse_ndofs,
                                       const Table &coarse_elem_dof,
                                       const DenseTensor localP[]) const;

   void GetLocalRefinementMatrices(Geometry::Type geom,
                                   DenseTensor &localP) const;
   void GetLocalDerefinementMatrices(Geometry::Type geom,
                                     DenseTensor &localR) const;

   /** Calculate explicit GridFunction interpolation matrix (after mesh
       refinement). NOTE: consider using the RefinementOperator class instead
       of the fully assembled matrix, which can take a lot of memory. */
   SparseMatrix* RefinementMatrix(int old_ndofs, const Table* old_elem_dof);

   /// Calculate GridFunction restriction matrix after mesh derefinement.
   SparseMatrix* DerefinementMatrix(int old_ndofs, const Table* old_elem_dof);

   /** @brief Return in @a localP the local refinement matrices that map
       between fespaces after mesh refinement. */
   /** This method assumes that this->mesh is a refinement of coarse_fes->mesh
       and that the CoarseFineTransformations of this->mesh are set accordingly.
       Another assumption is that the FEs of this use the same MapType as the FEs
       of coarse_fes. Finally, it assumes that the spaces this and coarse_fes are
       NOT variable-order spaces. */
   void GetLocalRefinementMatrices(const FiniteElementSpace &coarse_fes,
                                   Geometry::Type geom,
                                   DenseTensor &localP) const;

   /// Help function for constructors + Load().
   void Constructor(Mesh *mesh, NURBSExtension *ext,
                    const FiniteElementCollection *fec,
                    int vdim = 1, int ordering = Ordering::byNODES);

   /// Updates the internal mesh pointer. @warning @a new_mesh must be
   /// <b>topologically identical</b> to the existing mesh. Used if the address
   /// of the Mesh object has changed, e.g. in @a Mesh::Swap.
   virtual void UpdateMeshPointer(Mesh *new_mesh);

   /// Resize the elem_order array on mesh change.
   void UpdateElementOrders();

   /// @brief Copies the prolongation and restriction matrices from @a fes.
   ///
   /// Used for low order preconditioning on non-conforming meshes. If the DOFs
   /// require a permutation, it will be supplied by non-NULL @a perm. NULL @a
   /// perm indicates that no permutation is required.
   virtual void CopyProlongationAndRestriction(const FiniteElementSpace &fes,
                                               const Array<int> *perm);

public:
   /** @brief Default constructor: the object is invalid until initialized using
       the method Load(). */
   FiniteElementSpace();

   /** @brief Copy constructor: deep copy all data from @a orig except the Mesh,
       the FiniteElementCollection, ans some derived data. */
   /** If the @a mesh or @a fec pointers are NULL (default), then the new
       FiniteElementSpace will reuse the respective pointers from @a orig. If
       any of these pointers is not NULL, the given pointer will be used instead
       of the one used by @a orig.

       @note The objects pointed to by the @a mesh and @a fec parameters must be
       either the same objects as the ones used by @a orig, or copies of them.
       Otherwise, the behavior is undefined.

       @note Derived data objects, such as the conforming prolongation and
       restriction matrices, and the update operator, will not be copied, even
       if they are created in the @a orig object. */
   FiniteElementSpace(const FiniteElementSpace &orig, Mesh *mesh = NULL,
                      const FiniteElementCollection *fec = NULL);

   FiniteElementSpace(Mesh *mesh,
                      const FiniteElementCollection *fec,
                      int vdim = 1, int ordering = Ordering::byNODES)
   { Constructor(mesh, NULL, fec, vdim, ordering); }

   /// Construct a NURBS FE space based on the given NURBSExtension, @a ext.
   /** @note If the pointer @a ext is NULL, this constructor is equivalent to
       the standard constructor with the same arguments minus the
       NURBSExtension, @a ext. */
   FiniteElementSpace(Mesh *mesh, NURBSExtension *ext,
                      const FiniteElementCollection *fec,
                      int vdim = 1, int ordering = Ordering::byNODES)
   { Constructor(mesh, ext, fec, vdim, ordering); }

   /// Returns the mesh
   inline Mesh *GetMesh() const { return mesh; }

   const NURBSExtension *GetNURBSext() const { return NURBSext; }
   NURBSExtension *GetNURBSext() { return NURBSext; }
   NURBSExtension *StealNURBSext();

   bool Conforming() const { return mesh->Conforming() && cP == NULL; }
   bool Nonconforming() const { return mesh->Nonconforming() || cP != NULL; }

   /// Sets the order of the i'th finite element.
   /** By default, all elements are assumed to be of fec->GetOrder(). Once
       SetElementOrder is called, the space becomes a variable order space. */
   void SetElementOrder(int i, int p);

   /// Returns the order of the i'th finite element.
   int GetElementOrder(int i) const;

   /// Return the maximum polynomial order.
   int GetMaxElementOrder() const
   { return IsVariableOrder() ? elem_order.Max() : fec->GetOrder(); }

   /// Returns true if the space contains elements of varying polynomial orders.
   bool IsVariableOrder() const { return elem_order.Size(); }

   /// The returned SparseMatrix is owned by the FiniteElementSpace.
   const SparseMatrix *GetConformingProlongation() const;

   /// The returned SparseMatrix is owned by the FiniteElementSpace.
   const SparseMatrix *GetConformingRestriction() const;

   /** Return a version of the conforming restriction matrix for variable-order
       spaces with complex hp interfaces, where some true DOFs are not owned by
       any elements and need to be interpolated from higher order edge/face
       variants (see also @a SetRelaxedHpConformity()). */
   /// The returned SparseMatrix is owned by the FiniteElementSpace.
   const SparseMatrix *GetHpConformingRestriction() const;

   /// The returned Operator is owned by the FiniteElementSpace.
   virtual const Operator *GetProlongationMatrix() const
   { return GetConformingProlongation(); }

   /// Return an operator that performs the transpose of GetRestrictionOperator
   /** The returned operator is owned by the FiniteElementSpace. In serial this
       is the same as GetProlongationMatrix() */
   virtual const Operator *GetRestrictionTransposeOperator() const
   { return GetConformingProlongation(); }

   /// An abstract operator that performs the same action as GetRestrictionMatrix
   /** In some cases this is an optimized matrix-free implementation. The
       returned operator is owned by the FiniteElementSpace. */
   virtual const Operator *GetRestrictionOperator() const
   { return GetConformingRestriction(); }

   /// The returned SparseMatrix is owned by the FiniteElementSpace.
   virtual const SparseMatrix *GetRestrictionMatrix() const
   { return GetConformingRestriction(); }

   /// The returned SparseMatrix is owned by the FiniteElementSpace.
   virtual const SparseMatrix *GetHpRestrictionMatrix() const
   { return GetHpConformingRestriction(); }

   /// Return an Operator that converts L-vectors to E-vectors.
   /** An L-vector is a vector of size GetVSize() which is the same size as a
       GridFunction. An E-vector represents the element-wise discontinuous
       version of the FE space.

       The layout of the E-vector is: ND x VDIM x NE, where ND is the number of
       degrees of freedom, VDIM is the vector dimension of the FE space, and NE
       is the number of the mesh elements.

       The parameter @a e_ordering describes how the local DOFs in each element
       should be ordered, see ElementDofOrdering.

       For discontinuous spaces, the element restriction corresponds to a
       permutation of the degrees of freedom, implemented by the
       L2ElementRestriction class.

       The returned Operator is owned by the FiniteElementSpace. */
   const Operator *GetElementRestriction(ElementDofOrdering e_ordering) const;

   /// Return an Operator that converts L-vectors to E-vectors on each face.
   virtual const FaceRestriction *GetFaceRestriction(
      ElementDofOrdering e_ordering, FaceType,
      L2FaceValues mul = L2FaceValues::DoubleValued) const;

   /** @brief Return a QuadratureInterpolator that interpolates E-vectors to
       quadrature point values and/or derivatives (Q-vectors). */
   /** An E-vector represents the element-wise discontinuous version of the FE
       space and can be obtained, for example, from a GridFunction using the
       Operator returned by GetElementRestriction().

       All elements will use the same IntegrationRule, @a ir as the target
       quadrature points. */
   const QuadratureInterpolator *GetQuadratureInterpolator(
      const IntegrationRule &ir) const;

   /** @brief Return a QuadratureInterpolator that interpolates E-vectors to
       quadrature point values and/or derivatives (Q-vectors). */
   /** An E-vector represents the element-wise discontinuous version of the FE
       space and can be obtained, for example, from a GridFunction using the
       Operator returned by GetElementRestriction().

       The target quadrature points in the elements are described by the given
       QuadratureSpace, @a qs. */
   const QuadratureInterpolator *GetQuadratureInterpolator(
      const QuadratureSpace &qs) const;

   /** @brief Return a FaceQuadratureInterpolator that interpolates E-vectors to
       quadrature point values and/or derivatives (Q-vectors). */
   const FaceQuadratureInterpolator *GetFaceQuadratureInterpolator(
      const IntegrationRule &ir, FaceType type) const;

   /// Returns the polynomial degree of the i'th finite element.
   /** NOTE: it is recommended to use GetElementOrder in new code. */
   int GetOrder(int i) const { return GetElementOrder(i); }

   /** Return the order of an edge. In a variable order space, return the order
       of a specific variant, or -1 if there are no more variants. */
   int GetEdgeOrder(int edge, int variant = 0) const;

   /// Returns the polynomial degree of the i'th face finite element
   int GetFaceOrder(int face, int variant = 0) const;

   /// Returns vector dimension.
   inline int GetVDim() const { return vdim; }

   /// Returns number of degrees of freedom.
   inline int GetNDofs() const { return ndofs; }

   /// Return the number of vector dofs, i.e. GetNDofs() x GetVDim().
   inline int GetVSize() const { return vdim * ndofs; }

   /// Return the number of vector true (conforming) dofs.
   virtual int GetTrueVSize() const { return GetConformingVSize(); }

   /// Returns the number of conforming ("true") degrees of freedom
   /// (if the space is on a nonconforming mesh with hanging nodes).
   int GetNConformingDofs() const;

   int GetConformingVSize() const { return vdim * GetNConformingDofs(); }

   /// Return the ordering method.
   inline Ordering::Type GetOrdering() const { return ordering; }

   const FiniteElementCollection *FEColl() const { return fec; }

   /// Number of all scalar vertex dofs
   int GetNVDofs() const { return nvdofs; }
   /// Number of all scalar edge-interior dofs
   int GetNEDofs() const { return nedofs; }
   /// Number of all scalar face-interior dofs
   int GetNFDofs() const { return nfdofs; }

   /// Returns number of vertices in the mesh.
   inline int GetNV() const { return mesh->GetNV(); }

   /// Returns number of elements in the mesh.
   inline int GetNE() const { return mesh->GetNE(); }

   /// Returns number of faces (i.e. co-dimension 1 entities) in the mesh.
   /** The co-dimension 1 entities are those that have dimension 1 less than the
       mesh dimension, e.g. for a 2D mesh, the faces are the 1D entities, i.e.
       the edges. */
   inline int GetNF() const { return mesh->GetNumFaces(); }

   /// Returns number of boundary elements in the mesh.
   inline int GetNBE() const { return mesh->GetNBE(); }

   /// Returns the number of faces according to the requested type.
   /** If type==Boundary returns only the "true" number of boundary faces
       contrary to GetNBE() that returns "fake" boundary faces associated to
       visualization for GLVis.
       Similarly, if type==Interior, the "fake" boundary faces associated to
       visualization are counted as interior faces. */
   inline int GetNFbyType(FaceType type) const
   { return mesh->GetNFbyType(type); }

   /// Returns the type of element i.
   inline int GetElementType(int i) const
   { return mesh->GetElementType(i); }

   /// Returns the vertices of element i.
   inline void GetElementVertices(int i, Array<int> &vertices) const
   { mesh->GetElementVertices(i, vertices); }

   /// Returns the type of boundary element i.
   inline int GetBdrElementType(int i) const
   { return mesh->GetBdrElementType(i); }

   /// Returns ElementTransformation for the @a i-th element.
   ElementTransformation *GetElementTransformation(int i) const
   { return mesh->GetElementTransformation(i); }

   /** @brief Returns the transformation defining the @a i-th element in the
       user-defined variable @a ElTr. */
   void GetElementTransformation(int i, IsoparametricTransformation *ElTr)
   { mesh->GetElementTransformation(i, ElTr); }

   /// Returns ElementTransformation for the @a i-th boundary element.
   ElementTransformation *GetBdrElementTransformation(int i) const
   { return mesh->GetBdrElementTransformation(i); }

   int GetAttribute(int i) const { return mesh->GetAttribute(i); }

   int GetBdrAttribute(int i) const { return mesh->GetBdrAttribute(i); }

   /// Returns indices of degrees of freedom of element 'elem'.
   virtual void GetElementDofs(int elem, Array<int> &dofs) const;

   /// Returns indices of degrees of freedom for boundary element 'bel'.
   virtual void GetBdrElementDofs(int bel, Array<int> &dofs) const;

   /** @brief Returns the indices of the degrees of freedom for the specified
       face, including the DOFs for the edges and the vertices of the face. */
   /** In variable order spaces, multiple variants of DOFs can be returned.
       See @a GetEdgeDofs for more details.
       @return Order of the selected variant, or -1 if there are no more
       variants.*/
   virtual int GetFaceDofs(int face, Array<int> &dofs, int variant = 0) const;

   /** @brief Returns the indices of the degrees of freedom for the specified
       edge, including the DOFs for the vertices of the edge. */
   /** In variable order spaces, multiple sets of DOFs may exist on an edge,
       corresponding to the different polynomial orders of incident elements.
       The 'variant' parameter is the zero-based index of the desired DOF set.
       The variants are ordered from lowest polynomial degree to the highest.
       @return Order of the selected variant, or -1 if there are no more
       variants. */
   int GetEdgeDofs(int edge, Array<int> &dofs, int variant = 0) const;

   void GetVertexDofs(int i, Array<int> &dofs) const;

   void GetElementInteriorDofs(int i, Array<int> &dofs) const;

   void GetFaceInteriorDofs(int i, Array<int> &dofs) const;

   int GetNumElementInteriorDofs(int i) const;

   void GetEdgeInteriorDofs(int i, Array<int> &dofs) const;

   /** @brief Returns the indices of all of the VDofs for the specified
       dimension 'vd'. */
   /** The 'ndofs' parameter defines the number of Dofs in the
       FiniteElementSpace. If 'ndofs' is -1 (the default value), then the
       number of Dofs is determined by the FiniteElementSpace. */
   void GetVDofs(int vd, Array<int> &dofs, int ndofs = -1) const;

   void DofsToVDofs(Array<int> &dofs, int ndofs = -1) const;

   void DofsToVDofs(int vd, Array<int> &dofs, int ndofs = -1) const;

   int DofToVDof(int dof, int vd, int ndofs = -1) const;

   int VDofToDof(int vdof) const
   { return (ordering == Ordering::byNODES) ? (vdof%ndofs) : (vdof/vdim); }

   static void AdjustVDofs(Array<int> &vdofs);

   /// Returns indexes of degrees of freedom in array dofs for i'th element.
   void GetElementVDofs(int i, Array<int> &vdofs) const;

   /// Returns indexes of degrees of freedom for i'th boundary element.
   void GetBdrElementVDofs(int i, Array<int> &vdofs) const;

   /// Returns indexes of degrees of freedom for i'th face element (2D and 3D).
   void GetFaceVDofs(int i, Array<int> &vdofs) const;

   /// Returns indexes of degrees of freedom for i'th edge.
   void GetEdgeVDofs(int i, Array<int> &vdofs) const;

   void GetVertexVDofs(int i, Array<int> &vdofs) const;

   void GetElementInteriorVDofs(int i, Array<int> &vdofs) const;

   void GetEdgeInteriorVDofs(int i, Array<int> &vdofs) const;

   /// (@deprecated) Use the Update() method if the space or mesh changed.
   MFEM_DEPRECATED void RebuildElementToDofTable();

   /** @brief Reorder the scalar DOFs based on the element ordering.

       The new ordering is constructed as follows: 1) loop over all elements as
       ordered in the Mesh; 2) for each element, assign new indices to all of
       its current DOFs that are still unassigned; the new indices we assign are
       simply the sequence `0,1,2,...`; if there are any signed DOFs their sign
       is preserved. */
   void ReorderElementToDofTable();

   /** @brief Return a reference to the internal Table that stores the lists of
       scalar dofs, for each mesh element, as returned by GetElementDofs(). */
   const Table &GetElementToDofTable() const { return *elem_dof; }

   /** @brief Return a reference to the internal Table that stores the lists of
       scalar dofs, for each boundary mesh element, as returned by
       GetBdrElementDofs(). */
   const Table &GetBdrElementToDofTable() const
   { if (!bdr_elem_dof) { BuildBdrElementToDofTable(); } return *bdr_elem_dof; }

   /** @brief Return a reference to the internal Table that stores the lists of
       scalar dofs, for each face in the mesh, as returned by GetFaceDofs(). In
       this context, "face" refers to a (dim-1)-dimensional mesh entity. */
   /** @note In the case of a NURBS space, the rows corresponding to interior
       faces will be empty. */
   const Table &GetFaceToDofTable() const
   { if (!face_dof) { BuildFaceToDofTable(); } return *face_dof; }

   /** @brief Initialize internal data that enables the use of the methods
       GetElementForDof() and GetLocalDofForDof(). */
   void BuildDofToArrays();

   /// Return the index of the first element that contains dof @a i.
   /** This method can be called only after setup is performed using the method
       BuildDofToArrays(). */
   int GetElementForDof(int i) const { return dof_elem_array[i]; }
   /// Return the local dof index in the first element that contains dof @a i.
   /** This method can be called only after setup is performed using the method
       BuildDofToArrays(). */
   int GetLocalDofForDof(int i) const { return dof_ldof_array[i]; }

   /** @brief Returns pointer to the FiniteElement in the FiniteElementCollection
        associated with i'th element in the mesh object. */
   virtual const FiniteElement *GetFE(int i) const;

   /** @brief Returns pointer to the FiniteElement in the FiniteElementCollection
        associated with i'th boundary face in the mesh object. */
   const FiniteElement *GetBE(int i) const;

   /** @brief Returns pointer to the FiniteElement in the FiniteElementCollection
        associated with i'th face in the mesh object.  Faces in this case refer
        to the MESHDIM-1 primitive so in 2D they are segments and in 1D they are
        points.*/
   const FiniteElement *GetFaceElement(int i) const;

   /** @brief Returns pointer to the FiniteElement in the FiniteElementCollection
        associated with i'th edge in the mesh object. */
   const FiniteElement *GetEdgeElement(int i, int variant = 0) const;

   /// Return the trace element from element 'i' to the given 'geom_type'
   const FiniteElement *GetTraceElement(int i, Geometry::Type geom_type) const;

   /** @brief Mark degrees of freedom associated with boundary elements with
       the specified boundary attributes (marked in 'bdr_attr_is_ess').
       For spaces with 'vdim' > 1, the 'component' parameter can be used
       to restricts the marked vDOFs to the specified component. */
   virtual void GetEssentialVDofs(const Array<int> &bdr_attr_is_ess,
                                  Array<int> &ess_vdofs,
                                  int component = -1) const;

   /** Mark dofs associated with boundary elements for the attributes
       specified in bdr_attr_is_ess with the component list in the
       input component array, if specified. This is a custom
       implementation for ExaConstit where the element in the compnent
       array is actual a dof code for dof combinations with prescribed
       essential boundary conditions. */
   virtual void GetEssentialVDofs(const Array<int> &bdr_attr_is_ess,
                                  Array<int> &ess_vdofs,
                                  Array2D<int> component) const;

   /** @brief Get a list of essential true dofs, ess_tdof_list, corresponding to the
       boundary attributes marked in the array bdr_attr_is_ess.
       For spaces with 'vdim' > 1, the 'component' parameter can be used
       to restricts the marked tDOFs to the specified component. */
   virtual void GetEssentialTrueDofs(const Array<int> &bdr_attr_is_ess,
                                     Array<int> &ess_tdof_list,
                                     int component = -1);

<<<<<<< HEAD
   /** Get a list of essential true dofs, ess_tdof_list, for the boundary
       attributes marked in the array bdr_attr_is_ess using the components
       in the input component array, srw */
   virtual void GetEssentialTrueDofs(const Array<int> &bdr_attr_is_ess,
                                     Array<int> &ess_tdof_list,
                                     Array2D<int> component);
=======
   /** @brief Get a list of all boundary true dofs, @a boundary_dofs. For spaces
       with 'vdim' > 1, the 'component' parameter can be used to restricts the
       marked tDOFs to the specified component. Equivalent to
       FiniteElementSpace::GetEssentialTrueDofs with all boundary attributes
       marked as essential. */
   void GetBoundaryTrueDofs(Array<int> &boundary_dofs, int component = -1);
>>>>>>> e649539e

   /// Convert a Boolean marker array to a list containing all marked indices.
   static void MarkerToList(const Array<int> &marker, Array<int> &list);

   /** @brief Convert an array of indices (list) to a Boolean marker array where all
       indices in the list are marked with the given value and the rest are set
       to zero. */
   static void ListToMarker(const Array<int> &list, int marker_size,
                            Array<int> &marker, int mark_val = -1);

   /** @brief For a partially conforming FE space, convert a marker array (nonzero
       entries are true) on the partially conforming dofs to a marker array on
       the conforming dofs. A conforming dofs is marked iff at least one of its
       dependent dofs is marked. */
   void ConvertToConformingVDofs(const Array<int> &dofs, Array<int> &cdofs);

   /** @brief For a partially conforming FE space, convert a marker array (nonzero
       entries are true) on the conforming dofs to a marker array on the
       (partially conforming) dofs. A dof is marked iff it depends on a marked
       conforming dofs, where dependency is defined by the ConformingRestriction
       matrix; in other words, a dof is marked iff it corresponds to a marked
       conforming dof. */
   void ConvertFromConformingVDofs(const Array<int> &cdofs, Array<int> &dofs);

   /** @brief Generate the global restriction matrix from a discontinuous
       FE space to the continuous FE space of the same polynomial degree. */
   SparseMatrix *D2C_GlobalRestrictionMatrix(FiniteElementSpace *cfes);

   /** @brief Generate the global restriction matrix from a discontinuous
       FE space to the piecewise constant FE space. */
   SparseMatrix *D2Const_GlobalRestrictionMatrix(FiniteElementSpace *cfes);

   /** @brief Construct the restriction matrix from the FE space given by
       (*this) to the lower degree FE space given by (*lfes) which
       is defined on the same mesh. */
   SparseMatrix *H2L_GlobalRestrictionMatrix(FiniteElementSpace *lfes);

   /** @brief Construct and return an Operator that can be used to transfer
       GridFunction data from @a coarse_fes, defined on a coarse mesh, to @a
       this FE space, defined on a refined mesh. */
   /** It is assumed that the mesh of this FE space is a refinement of the mesh
       of @a coarse_fes and the CoarseFineTransformations returned by the method
       Mesh::GetRefinementTransforms() of the refined mesh are set accordingly.
       The Operator::Type of @a T can be set to request an Operator of the set
       type. Currently, only Operator::MFEM_SPARSEMAT and Operator::ANY_TYPE
       (matrix-free) are supported. When Operator::ANY_TYPE is requested, the
       choice of the particular Operator sub-class is left to the method.  This
       method also works in parallel because the transfer operator is local to
       the MPI task when the input is a synchronized ParGridFunction. */
   void GetTransferOperator(const FiniteElementSpace &coarse_fes,
                            OperatorHandle &T) const;

   /** @brief Construct and return an Operator that can be used to transfer
       true-dof data from @a coarse_fes, defined on a coarse mesh, to @a this FE
       space, defined on a refined mesh.

       This method calls GetTransferOperator() and multiplies the result by the
       prolongation operator of @a coarse_fes on the right, and by the
       restriction operator of this FE space on the left.

       The Operator::Type of @a T can be set to request an Operator of the set
       type. In serial, the supported types are: Operator::MFEM_SPARSEMAT and
       Operator::ANY_TYPE (matrix-free). In parallel, the supported types are:
       Operator::Hypre_ParCSR and Operator::ANY_TYPE. Any other type is treated
       as Operator::ANY_TYPE: the operator representation choice is made by this
       method. */
   virtual void GetTrueTransferOperator(const FiniteElementSpace &coarse_fes,
                                        OperatorHandle &T) const;

   /** @brief Reflect changes in the mesh: update number of DOFs, etc. Also, calculate
       GridFunction transformation operator (unless want_transform is false).
       Safe to call multiple times, does nothing if space already up to date. */
   virtual void Update(bool want_transform = true);

   /// Get the GridFunction update operator.
   const Operator* GetUpdateOperator() { Update(); return Th.Ptr(); }

   /// Return the update operator in the given OperatorHandle, @a T.
   void GetUpdateOperator(OperatorHandle &T) { T = Th; }

   /** @brief Set the ownership of the update operator: if set to false, the
       Operator returned by GetUpdateOperator() must be deleted outside the
       FiniteElementSpace. */
   /** The update operator ownership is automatically reset to true when a new
       update operator is created by the Update() method. */
   void SetUpdateOperatorOwner(bool own) { Th.SetOperatorOwner(own); }

   /// Specify the Operator::Type to be used by the update operators.
   /** The default type is Operator::ANY_TYPE which leaves the choice to this
       class. The other currently supported option is Operator::MFEM_SPARSEMAT
       which is only guaranteed to be honored for a refinement update operator.
       Any other type will be treated as Operator::ANY_TYPE.
       @note This operation destroys the current update operator (if owned). */
   void SetUpdateOperatorType(Operator::Type tid) { Th.SetType(tid); }

   /// Free the GridFunction update operator (if any), to save memory.
   virtual void UpdatesFinished() { Th.Clear(); }

   /** Return update counter, similar to Mesh::GetSequence(). Used by
       GridFunction to check if it is up to date with the space. */
   long GetSequence() const { return sequence; }

   /// Return whether or not the space is discontinuous (L2)
   bool IsDGSpace() const
   {
      return dynamic_cast<const L2_FECollection*>(fec) != NULL;
   }

   /** In variable order spaces on nonconforming (NC) meshes, this function
       controls whether strict conformity is enforced in cases where coarse
       edges/faces have higher polynomial order than their fine NC neighbors.
       In the default (strict) case, the coarse side polynomial order is
       reduced to that of the lowest order fine edge/face, so all fine
       neighbors can interpolate the coarse side exactly. If relaxed == true,
       some discontinuities in the solution in such cases are allowed and the
       coarse side is not restricted. For an example, see
       https://github.com/mfem/mfem/pull/1423#issuecomment-621340392 */
   void SetRelaxedHpConformity(bool relaxed = true)
   {
      relaxed_hp = relaxed;
      orders_changed = true; // force update
      Update(false);
   }

   /// Save finite element space to output stream @a out.
   void Save(std::ostream &out) const;

   /** @brief Read a FiniteElementSpace from a stream. The returned
       FiniteElementCollection is owned by the caller. */
   FiniteElementCollection *Load(Mesh *m, std::istream &input);

   virtual ~FiniteElementSpace();
};


/// Class representing the storage layout of a QuadratureFunction.
/** Multiple QuadratureFunction%s can share the same QuadratureSpace. */
class QuadratureSpace
{
protected:
   friend class QuadratureFunction; // Uses the element_offsets.

   Mesh *mesh;
   int order;
   int size;

   const IntegrationRule *int_rule[Geometry::NumGeom];
   int *element_offsets; // scalar offsets; size = number of elements + 1

   // protected functions

   // Assuming mesh and order are set, construct the members: int_rule,
   // element_offsets, and size.
   void Construct();

public:
   /// Create a QuadratureSpace based on the global rules from #IntRules.
   QuadratureSpace(Mesh *mesh_, int order_)
      : mesh(mesh_), order(order_) { Construct(); }

   /// Read a QuadratureSpace from the stream @a in.
   QuadratureSpace(Mesh *mesh_, std::istream &in);

   virtual ~QuadratureSpace() { delete [] element_offsets; }

   /// Return the total number of quadrature points.
   int GetSize() const { return size; }

   /// Return the order of the quadrature rule(s) used by all elements.
   int GetOrder() const { return order; }

   /// Returns the mesh
   inline Mesh *GetMesh() const { return mesh; }

   /// Returns number of elements in the mesh.
   inline int GetNE() const { return mesh->GetNE(); }

   /// Get the IntegrationRule associated with mesh element @a idx.
   const IntegrationRule &GetElementIntRule(int idx) const
   { return *int_rule[mesh->GetElementBaseGeometry(idx)]; }

   /// Write the QuadratureSpace to the stream @a out.
   void Save(std::ostream &out) const;
};

inline bool UsesTensorBasis(const FiniteElementSpace& fes)
{
   // TODO: mixed meshes: return true if there is at least one tensor-product
   // Geometry in the global mesh and the FE collection returns a
   // TensorBasisElement for that Geometry?

   // Potential issue: empty local mesh --> no element 0.
   return dynamic_cast<const mfem::TensorBasisElement *>(fes.GetFE(0))!=nullptr;
}

}

#endif<|MERGE_RESOLUTION|>--- conflicted
+++ resolved
@@ -773,21 +773,19 @@
                                      Array<int> &ess_tdof_list,
                                      int component = -1);
 
-<<<<<<< HEAD
    /** Get a list of essential true dofs, ess_tdof_list, for the boundary
        attributes marked in the array bdr_attr_is_ess using the components
        in the input component array, srw */
    virtual void GetEssentialTrueDofs(const Array<int> &bdr_attr_is_ess,
                                      Array<int> &ess_tdof_list,
                                      Array2D<int> component);
-=======
+
    /** @brief Get a list of all boundary true dofs, @a boundary_dofs. For spaces
        with 'vdim' > 1, the 'component' parameter can be used to restricts the
        marked tDOFs to the specified component. Equivalent to
        FiniteElementSpace::GetEssentialTrueDofs with all boundary attributes
        marked as essential. */
    void GetBoundaryTrueDofs(Array<int> &boundary_dofs, int component = -1);
->>>>>>> e649539e
 
    /// Convert a Boolean marker array to a list containing all marked indices.
    static void MarkerToList(const Array<int> &marker, Array<int> &list);
