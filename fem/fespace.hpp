// Copyright (c) 2010-2020, Lawrence Livermore National Security, LLC. Produced
// at the Lawrence Livermore National Laboratory. All Rights reserved. See files
// LICENSE and NOTICE for details. LLNL-CODE-806117.
//
// This file is part of the MFEM library. For more information and source code
// availability visit https://mfem.org.
//
// MFEM is free software; you can redistribute it and/or modify it under the
// terms of the BSD-3 license. We welcome feedback and contributions, see file
// CONTRIBUTING.md for details.

#ifndef MFEM_FESPACE
#define MFEM_FESPACE

#include "../config/config.hpp"
#include "../linalg/sparsemat.hpp"
#include "../mesh/mesh.hpp"
#include "fe_coll.hpp"
#include "restriction.hpp"
#include <iostream>
#include <unordered_map>

namespace mfem
{

/** @brief The ordering method used when the number of unknowns per mesh node
    (vector dimension) is bigger than 1. */
class Ordering
{
public:
   /// %Ordering methods:
   enum Type
   {
      byNODES, /**< loop first over the nodes (inner loop) then over the vector
                    dimension (outer loop); symbolically it can be represented
                    as: XXX...,YYY...,ZZZ... */
      byVDIM   /**< loop first over the vector dimension (inner loop) then over
                    the nodes (outer loop); symbolically it can be represented
                    as: XYZ,XYZ,XYZ,... */
   };

   template <Type Ord>
   static inline int Map(int ndofs, int vdim, int dof, int vd);

   template <Type Ord>
   static void DofsToVDofs(int ndofs, int vdim, Array<int> &dofs);
};

template <> inline int
Ordering::Map<Ordering::byNODES>(int ndofs, int vdim, int dof, int vd)
{
   MFEM_ASSERT(dof < ndofs && -1-dof < ndofs && 0 <= vd && vd < vdim, "");
   return (dof >= 0) ? dof+ndofs*vd : dof-ndofs*vd;
}

template <> inline int
Ordering::Map<Ordering::byVDIM>(int ndofs, int vdim, int dof, int vd)
{
   MFEM_ASSERT(dof < ndofs && -1-dof < ndofs && 0 <= vd && vd < vdim, "");
   return (dof >= 0) ? vd+vdim*dof : -1-(vd+vdim*(-1-dof));
}


/// Constants describing the possible orderings of the DOFs in one element.
enum class ElementDofOrdering
{
   /// Native ordering as defined by the FiniteElement.
   /** This ordering can be used by tensor-product elements when the
       interpolation from the DOFs to quadrature points does not use the
       tensor-product structure. */
   NATIVE,
   /// Lexicographic ordering for tensor-product FiniteElements.
   /** This ordering can be used only with tensor-product elements. */
   LEXICOGRAPHIC
};

// Forward declarations
class NURBSExtension;
class BilinearFormIntegrator;
class QuadratureSpace;
class QuadratureInterpolator;
class FaceQuadratureInterpolator;


/** @brief Class FiniteElementSpace - responsible for providing FEM view of the
    mesh, mainly managing the set of degrees of freedom. */
class FiniteElementSpace
{
   friend class InterpolationGridTransfer;
   friend class PRefinementTransferOperator;

protected:
   /// The mesh that FE space lives on (not owned).
   Mesh *mesh;

   /// Associated FE collection (not owned).
   const FiniteElementCollection *fec;

   /// %Vector dimension (number of unknowns per degree of freedom).
   int vdim;

   /** Type of ordering of the vector dofs when #vdim > 1.
       - Ordering::byNODES - first nodes, then vector dimension,
       - Ordering::byVDIM  - first vector dimension, then nodes */
   Ordering::Type ordering;

   /// Number of degrees of freedom. Number of unknowns is #ndofs * #vdim.
   int ndofs;

   int nvdofs, nedofs, nfdofs, nbdofs;
   int *fdofs, *bdofs;

   mutable Table *elem_dof; // if NURBS FE space, not owned; otherwise, owned.
   mutable Table *bdrElem_dof; // not owned only if NURBS FE space.
   mutable Table *face_dof; // owned
   mutable Array<int> face_to_be; // used only with NURBS FE spaces; owned.

   Array<int> dof_elem_array, dof_ldof_array;

   NURBSExtension *NURBSext;
   int own_ext;

   /** Matrix representing the prolongation from the global conforming dofs to
       a set of intermediate partially conforming dofs, e.g. the dofs associated
       with a "cut" space on a non-conforming mesh. */
   mutable SparseMatrix *cP; // owned
   /// Conforming restriction matrix such that cR.cP=I.
   mutable SparseMatrix *cR; // owned
   mutable bool cP_is_set;

   /// Transformation to apply to GridFunctions after space Update().
   OperatorHandle Th;

   /// The element restriction operators, see GetElementRestriction().
   mutable OperatorHandle L2E_nat, L2E_lex;
   /// The face restriction operators, see GetFaceRestriction().
   using key_face = std::tuple<bool, ElementDofOrdering, FaceType, L2FaceValues>;
   struct key_hash
   {
      std::size_t operator()(const key_face& k) const
      {
         return std::get<0>(k)
                + 2 * (int)std::get<1>(k)
                + 4 * (int)std::get<2>(k)
                + 8 * (int)std::get<3>(k);
      }
   };
   using map_L2F = std::unordered_map<const key_face,Operator*,key_hash>;
   mutable map_L2F L2F;

   mutable Array<QuadratureInterpolator*> E2Q_array;
   mutable Array<FaceQuadratureInterpolator*> E2IFQ_array;
   mutable Array<FaceQuadratureInterpolator*> E2BFQ_array;

   long sequence; // should match Mesh::GetSequence

   void UpdateNURBS();

   void Construct();
   void Destroy();

   void BuildElementToDofTable() const;
   void BuildBdrElementToDofTable() const;
   void BuildFaceToDofTable() const;

   /** @brief  Generates partial face_dof table for a NURBS space.

       The table is only defined for exterior faces that coincide with a
       boundary. */
   void BuildNURBSFaceToDofTable() const;

   /// Helpers to remove encoded sign from a DOF
   static inline int DecodeDof(int dof)
   {
      return (dof >= 0) ? dof : (-1 - dof);
   }

   static inline int DecodeDof(int dof, double& sign)
   { return (dof >= 0) ? (sign = 1, dof) : (sign = -1, (-1 - dof)); }

   /// Helper to get vertex, edge or face DOFs (entity=0,1,2 resp.).
   void GetEntityDofs(int entity, int index, Array<int> &dofs,
                      Geometry::Type master_geom = Geometry::INVALID) const;
   // Get degenerate face DOFs: see explanation in method implementation.
   void GetDegenerateFaceDofs(int index, Array<int> &dofs,
                              Geometry::Type master_geom) const;

   /// Calculate the cP and cR matrices for a nonconforming mesh.
   void BuildConformingInterpolation() const;

   static void AddDependencies(SparseMatrix& deps, Array<int>& master_dofs,
                               Array<int>& slave_dofs, DenseMatrix& I);

   static bool DofFinalizable(int dof, const Array<bool>& finalized,
                              const SparseMatrix& deps);

   /// Replicate 'mat' in the vector dimension, according to vdim ordering mode.
   void MakeVDimMatrix(SparseMatrix &mat) const;

   /// GridFunction interpolation operator applicable after mesh refinement.
   class RefinementOperator : public Operator
   {
      const FiniteElementSpace* fespace;
      DenseTensor localP[Geometry::NumGeom];
      Table* old_elem_dof; // Owned.

   public:
      /** Construct the operator based on the elem_dof table of the original
          (coarse) space. The class takes ownership of the table. */
      RefinementOperator(const FiniteElementSpace* fespace,
                         Table *old_elem_dof/*takes ownership*/, int old_ndofs);
      RefinementOperator(const FiniteElementSpace *fespace,
                         const FiniteElementSpace *coarse_fes);
      virtual void Mult(const Vector &x, Vector &y) const;
      virtual void MultTranspose(const Vector &x, Vector &y) const;
      virtual ~RefinementOperator();
   };

   /// Derefinement operator, used by the friend class InterpolationGridTransfer.
   class DerefinementOperator : public Operator
   {
      const FiniteElementSpace *fine_fes; // Not owned.
      DenseTensor localR[Geometry::NumGeom];
      Table *coarse_elem_dof; // Owned.
      Table coarse_to_fine;
      Array<int> coarse_to_ref_type;
      Array<Geometry::Type> ref_type_to_geom;
      Array<int> ref_type_to_fine_elem_offset;

   public:
      DerefinementOperator(const FiniteElementSpace *f_fes,
                           const FiniteElementSpace *c_fes,
                           BilinearFormIntegrator *mass_integ);
      virtual void Mult(const Vector &x, Vector &y) const;
      virtual ~DerefinementOperator();
   };

   /** This method makes the same assumptions as the method:
       void GetLocalRefinementMatrices(
           const FiniteElementSpace &coarse_fes, Geometry::Type geom,
           DenseTensor &localP) const
       which is defined below. It also assumes that the coarse fes and this have
       the same vector dimension, vdim. */
   SparseMatrix *RefinementMatrix_main(const int coarse_ndofs,
                                       const Table &coarse_elem_dof,
                                       const DenseTensor localP[]) const;

   void GetLocalRefinementMatrices(Geometry::Type geom,
                                   DenseTensor &localP) const;
   void GetLocalDerefinementMatrices(Geometry::Type geom,
                                     DenseTensor &localR) const;

   /** Calculate explicit GridFunction interpolation matrix (after mesh
       refinement). NOTE: consider using the RefinementOperator class instead
       of the fully assembled matrix, which can take a lot of memory. */
   SparseMatrix* RefinementMatrix(int old_ndofs, const Table* old_elem_dof);

   /// Calculate GridFunction restriction matrix after mesh derefinement.
   SparseMatrix* DerefinementMatrix(int old_ndofs, const Table* old_elem_dof);

   /** @brief Return in @a localP the local refinement matrices that map
       between fespaces after mesh refinement. */
   /** This method assumes that this->mesh is a refinement of coarse_fes->mesh
       and that the CoarseFineTransformations of this->mesh are set accordingly.
       Another assumption is that the FEs of this use the same MapType as the FEs
       of coarse_fes. Finally, it assumes that the spaces this and coarse_fes are
       NOT variable-order spaces. */
   void GetLocalRefinementMatrices(const FiniteElementSpace &coarse_fes,
                                   Geometry::Type geom,
                                   DenseTensor &localP) const;

   /// Help function for constructors + Load().
   void Constructor(Mesh *mesh, NURBSExtension *ext,
                    const FiniteElementCollection *fec,
                    int vdim = 1, int ordering = Ordering::byNODES);

public:
   /** @brief Default constructor: the object is invalid until initialized using
       the method Load(). */
   FiniteElementSpace();

   /** @brief Copy constructor: deep copy all data from @a orig except the Mesh,
       the FiniteElementCollection, ans some derived data. */
   /** If the @a mesh or @a fec pointers are NULL (default), then the new
       FiniteElementSpace will reuse the respective pointers from @a orig. If
       any of these pointers is not NULL, the given pointer will be used instead
       of the one used by @a orig.

       @note The objects pointed to by the @a mesh and @a fec parameters must be
       either the same objects as the ones used by @a orig, or copies of them.
       Otherwise, the behavior is undefined.

       @note Derived data objects, such as the conforming prolongation and
       restriction matrices, and the update operator, will not be copied, even
       if they are created in the @a orig object. */
   FiniteElementSpace(const FiniteElementSpace &orig, Mesh *mesh = NULL,
                      const FiniteElementCollection *fec = NULL);

   FiniteElementSpace(Mesh *mesh,
                      const FiniteElementCollection *fec,
                      int vdim = 1, int ordering = Ordering::byNODES)
   { Constructor(mesh, NULL, fec, vdim, ordering); }

   /// Construct a NURBS FE space based on the given NURBSExtension, @a ext.
   /** @note If the pointer @a ext is NULL, this constructor is equivalent to
       the standard constructor with the same arguments minus the
       NURBSExtension, @a ext. */
   FiniteElementSpace(Mesh *mesh, NURBSExtension *ext,
                      const FiniteElementCollection *fec,
                      int vdim = 1, int ordering = Ordering::byNODES)
   { Constructor(mesh, ext, fec, vdim, ordering); }

   /// Returns the mesh
   inline Mesh *GetMesh() const { return mesh; }

   const NURBSExtension *GetNURBSext() const { return NURBSext; }
   NURBSExtension *GetNURBSext() { return NURBSext; }
   NURBSExtension *StealNURBSext();

   bool Conforming() const { return mesh->Conforming(); }
   bool Nonconforming() const { return mesh->Nonconforming(); }

   /// The returned SparseMatrix is owned by the FiniteElementSpace.
   const SparseMatrix *GetConformingProlongation() const;

   /// The returned SparseMatrix is owned by the FiniteElementSpace.
   const SparseMatrix *GetConformingRestriction() const;

   /// The returned Operator is owned by the FiniteElementSpace.
   virtual const Operator *GetProlongationMatrix() const
   { return GetConformingProlongation(); }

   /// The returned SparseMatrix is owned by the FiniteElementSpace.
   virtual const SparseMatrix *GetRestrictionMatrix() const
   { return GetConformingRestriction(); }

   /// Return an Operator that converts L-vectors to E-vectors.
   /** An L-vector is a vector of size GetVSize() which is the same size as a
       GridFunction. An E-vector represents the element-wise discontinuous
       version of the FE space.

       The layout of the E-vector is: ND x VDIM x NE, where ND is the number of
       degrees of freedom, VDIM is the vector dimension of the FE space, and NE
       is the number of the mesh elements.

       The parameter @a e_ordering describes how the local DOFs in each element
       should be ordered, see ElementDofOrdering.

       For discontinuous spaces, the element restriction corresponds to a
       permutation of the degrees of freedom, implemented by the
       L2ElementRestriction class.

       The returned Operator is owned by the FiniteElementSpace. */
   const Operator *GetElementRestriction(ElementDofOrdering e_ordering) const;

   /// Return an Operator that converts L-vectors to E-vectors on each face.
   virtual const Operator *GetFaceRestriction(
      ElementDofOrdering e_ordering, FaceType,
      L2FaceValues mul = L2FaceValues::DoubleValued) const;

   /** @brief Return a QuadratureInterpolator that interpolates E-vectors to
       quadrature point values and/or derivatives (Q-vectors). */
   /** An E-vector represents the element-wise discontinuous version of the FE
       space and can be obtained, for example, from a GridFunction using the
       Operator returned by GetElementRestriction().

       All elements will use the same IntegrationRule, @a ir as the target
       quadrature points. */
   const QuadratureInterpolator *GetQuadratureInterpolator(
      const IntegrationRule &ir) const;

   /** @brief Return a QuadratureInterpolator that interpolates E-vectors to
       quadrature point values and/or derivatives (Q-vectors). */
   /** An E-vector represents the element-wise discontinuous version of the FE
       space and can be obtained, for example, from a GridFunction using the
       Operator returned by GetElementRestriction().

       The target quadrature points in the elements are described by the given
       QuadratureSpace, @a qs. */
   const QuadratureInterpolator *GetQuadratureInterpolator(
      const QuadratureSpace &qs) const;

   /** @brief Return a FaceQuadratureInterpolator that interpolates E-vectors to
       quadrature point values and/or derivatives (Q-vectors). */
   const FaceQuadratureInterpolator *GetFaceQuadratureInterpolator(
      const IntegrationRule &ir, FaceType type) const;

   /// Returns vector dimension.
   inline int GetVDim() const { return vdim; }

   /// Returns the order of the i'th finite element
   int GetOrder(int i) const;
   /// Returns the order of the i'th face finite element
   int GetFaceOrder(int i) const;

   /// Returns number of degrees of freedom.
   inline int GetNDofs() const { return ndofs; }

   /// Return the number of vector dofs, i.e. GetNDofs() x GetVDim().
   inline int GetVSize() const { return vdim * ndofs; }

   /// Return the number of vector true (conforming) dofs.
   virtual int GetTrueVSize() const { return GetConformingVSize(); }

   /// Returns the number of conforming ("true") degrees of freedom
   /// (if the space is on a nonconforming mesh with hanging nodes).
   int GetNConformingDofs() const;

   int GetConformingVSize() const { return vdim * GetNConformingDofs(); }

   /// Return the ordering method.
   inline Ordering::Type GetOrdering() const { return ordering; }

   const FiniteElementCollection *FEColl() const { return fec; }

   /// Number of all scalar vertex dofs
   int GetNVDofs() const { return nvdofs; }
   /// Number of all scalar edge-interior dofs
   int GetNEDofs() const { return nedofs; }
   /// Number of all scalar face-interior dofs
   int GetNFDofs() const { return nfdofs; }

   /// Returns number of vertices in the mesh.
   inline int GetNV() const { return mesh->GetNV(); }

   /// Returns number of elements in the mesh.
   inline int GetNE() const { return mesh->GetNE(); }

   /// Returns number of faces (i.e. co-dimension 1 entities) in the mesh.
   /** The co-dimension 1 entities are those that have dimension 1 less than the
       mesh dimension, e.g. for a 2D mesh, the faces are the 1D entities, i.e.
       the edges. */
   inline int GetNF() const { return mesh->GetNumFaces(); }

   /// Returns number of boundary elements in the mesh.
   inline int GetNBE() const { return mesh->GetNBE(); }

   /// Returns the number of faces according to the requested type.
   /** If type==Boundary returns only the "true" number of boundary faces
       contrary to GetNBE() that returns "fake" boundary faces associated to
       visualization for GLVis.
       Similarly, if type==Interior, the "fake" boundary faces associated to
       visualization are counted as interior faces. */
   inline int GetNFbyType(FaceType type) const
   { return mesh->GetNFbyType(type); }

   /// Returns the type of element i.
   inline int GetElementType(int i) const
   { return mesh->GetElementType(i); }

   /// Returns the vertices of element i.
   inline void GetElementVertices(int i, Array<int> &vertices) const
   { mesh->GetElementVertices(i, vertices); }

   /// Returns the type of boundary element i.
   inline int GetBdrElementType(int i) const
   { return mesh->GetBdrElementType(i); }

   /// Returns ElementTransformation for the @a i-th element.
   ElementTransformation *GetElementTransformation(int i) const
   { return mesh->GetElementTransformation(i); }

   /** @brief Returns the transformation defining the @a i-th element in the
       user-defined variable @a ElTr. */
   void GetElementTransformation(int i, IsoparametricTransformation *ElTr)
   { mesh->GetElementTransformation(i, ElTr); }

   /// Returns ElementTransformation for the @a i-th boundary element.
   ElementTransformation *GetBdrElementTransformation(int i) const
   { return mesh->GetBdrElementTransformation(i); }

   int GetAttribute(int i) const { return mesh->GetAttribute(i); }

   int GetBdrAttribute(int i) const { return mesh->GetBdrAttribute(i); }

   /// Returns indexes of degrees of freedom in array dofs for i'th element.
   virtual void GetElementDofs(int i, Array<int> &dofs) const;

   /// Returns indexes of degrees of freedom for i'th boundary element.
   virtual void GetBdrElementDofs(int i, Array<int> &dofs) const;

   /** @brief Returns the indexes of the degrees of freedom for i'th face
       including the dofs for the edges and the vertices of the face. */
   virtual void GetFaceDofs(int i, Array<int> &dofs) const;

   /** @brief Returns the indexes of the degrees of freedom for i'th edge
       including the dofs for the vertices of the edge. */
   void GetEdgeDofs(int i, Array<int> &dofs) const;

   void GetVertexDofs(int i, Array<int> &dofs) const;

   void GetElementInteriorDofs(int i, Array<int> &dofs) const;

   void GetFaceInteriorDofs(int i, Array<int> &dofs) const;

   int GetNumElementInteriorDofs(int i) const
   { return fec->DofForGeometry(mesh->GetElementBaseGeometry(i)); }

   void GetEdgeInteriorDofs(int i, Array<int> &dofs) const;

   void DofsToVDofs(Array<int> &dofs, int ndofs = -1) const;

   void DofsToVDofs(int vd, Array<int> &dofs, int ndofs = -1) const;

   int DofToVDof(int dof, int vd, int ndofs = -1) const;

   int VDofToDof(int vdof) const
   { return (ordering == Ordering::byNODES) ? (vdof%ndofs) : (vdof/vdim); }

   static void AdjustVDofs(Array<int> &vdofs);

   /// Returns indexes of degrees of freedom in array dofs for i'th element.
   void GetElementVDofs(int i, Array<int> &vdofs) const;

   /// Returns indexes of degrees of freedom for i'th boundary element.
   void GetBdrElementVDofs(int i, Array<int> &vdofs) const;

   /// Returns indexes of degrees of freedom for i'th face element (2D and 3D).
   void GetFaceVDofs(int i, Array<int> &vdofs) const;

   /// Returns indexes of degrees of freedom for i'th edge.
   void GetEdgeVDofs(int i, Array<int> &vdofs) const;

   void GetVertexVDofs(int i, Array<int> &vdofs) const;

   void GetElementInteriorVDofs(int i, Array<int> &vdofs) const;

   void GetEdgeInteriorVDofs(int i, Array<int> &vdofs) const;

   void RebuildElementToDofTable();

   /** @brief Reorder the scalar DOFs based on the element ordering.

       The new ordering is constructed as follows: 1) loop over all elements as
       ordered in the Mesh; 2) for each element, assign new indices to all of
       its current DOFs that are still unassigned; the new indices we assign are
       simply the sequence `0,1,2,...`; if there are any signed DOFs their sign
       is preserved. */
   void ReorderElementToDofTable();

   /** @brief Return a reference to the internal Table that stores the lists of
       scalar dofs, for each mesh element, as returned by GetElementDofs(). */
   const Table &GetElementToDofTable() const { return *elem_dof; }

   /** @brief Return a reference to the internal Table that stores the lists of
       scalar dofs, for each boundary mesh element, as returned by
       GetBdrElementDofs(). */
   const Table &GetBdrElementToDofTable() const
   { if (!bdrElem_dof) { BuildBdrElementToDofTable(); } return *bdrElem_dof; }

   /** @brief Return a reference to the internal Table that stores the lists of
       scalar dofs, for each face in the mesh, as returned by GetFaceDofs(). In
       this context, "face" refers to a (dim-1)-dimensional mesh entity. */
   /** @note In the case of a NURBS space, the rows corresponding to interior
       faces will be empty. */
   const Table &GetFaceToDofTable() const
   { if (!face_dof) { BuildFaceToDofTable(); } return *face_dof; }

   /** @brief Initialize internal data that enables the use of the methods
       GetElementForDof() and GetLocalDofForDof(). */
   void BuildDofToArrays();

   /// Return the index of the first element that contains dof @a i.
   /** This method can be called only after setup is performed using the method
       BuildDofToArrays(). */
   int GetElementForDof(int i) const { return dof_elem_array[i]; }
   /// Return the local dof index in the first element that contains dof @a i.
   /** This method can be called only after setup is performed using the method
       BuildDofToArrays(). */
   int GetLocalDofForDof(int i) const { return dof_ldof_array[i]; }

   /** @brief Returns pointer to the FiniteElement in the FiniteElementCollection
        associated with i'th element in the mesh object. */
   const FiniteElement *GetFE(int i) const;

   /** @brief Returns pointer to the FiniteElement in the FiniteElementCollection
        associated with i'th boundary face in the mesh object. */
   const FiniteElement *GetBE(int i) const;

   /** @brief Returns pointer to the FiniteElement in the FiniteElementCollection
        associated with i'th face in the mesh object.  Faces in this case refer
        to the MESHDIM-1 primitive so in 2D they are segments and in 1D they are
        points.*/
   const FiniteElement *GetFaceElement(int i) const;

   /** @brief Returns pointer to the FiniteElement in the FiniteElementCollection
        associated with i'th edge in the mesh object. */
   const FiniteElement *GetEdgeElement(int i) const;

   /// Return the trace element from element 'i' to the given 'geom_type'
   const FiniteElement *GetTraceElement(int i, Geometry::Type geom_type) const;

   /** @brief Mark degrees of freedom associated with boundary elements with
       the specified boundary attributes (marked in 'bdr_attr_is_ess').
       For spaces with 'vdim' > 1, the 'component' parameter can be used
       to restricts the marked vDOFs to the specified component. */
   virtual void GetEssentialVDofs(const Array<int> &bdr_attr_is_ess,
                                  Array<int> &ess_vdofs,
                                  int component = -1) const;

<<<<<<< HEAD
   /** Mark dofs associated with boundary elements for the attributes
       specified in bdr_attr_is_ess with the component list in the
       input component array, if specified. This is a custom
       implementation for ExaConstit where the element in the compnent
       array is actual a dof code for dof combinations with prescribed
       essential boundary conditions. */
   virtual void GetEssentialVDofs(const Array<int> &bdr_attr_is_ess,
                                  Array<int> &ess_vdofs,
                                  Array2D<int> component) const;

   /** Get a list of essential true dofs, ess_tdof_list, corresponding to the
=======
   /** @brief Get a list of essential true dofs, ess_tdof_list, corresponding to the
>>>>>>> 95e7dd3d
       boundary attributes marked in the array bdr_attr_is_ess.
       For spaces with 'vdim' > 1, the 'component' parameter can be used
       to restricts the marked tDOFs to the specified component. */
   virtual void GetEssentialTrueDofs(const Array<int> &bdr_attr_is_ess,
                                     Array<int> &ess_tdof_list,
                                     int component = -1);

   /** Get a list of essential true dofs, ess_tdof_list, for the boundary
       attributes marked in the array bdr_attr_is_ess using the components
       in the input component array, srw */
   virtual void GetEssentialTrueDofs(const Array<int> &bdr_attr_is_ess,
                                     Array<int> &ess_tdof_list,
                                     Array2D<int> component);

   /// Convert a Boolean marker array to a list containing all marked indices.
   static void MarkerToList(const Array<int> &marker, Array<int> &list);

   /** @brief Convert an array of indices (list) to a Boolean marker array where all
       indices in the list are marked with the given value and the rest are set
       to zero. */
   static void ListToMarker(const Array<int> &list, int marker_size,
                            Array<int> &marker, int mark_val = -1);

   /** @brief For a partially conforming FE space, convert a marker array (nonzero
       entries are true) on the partially conforming dofs to a marker array on
       the conforming dofs. A conforming dofs is marked iff at least one of its
       dependent dofs is marked. */
   void ConvertToConformingVDofs(const Array<int> &dofs, Array<int> &cdofs);

   /** @brief For a partially conforming FE space, convert a marker array (nonzero
       entries are true) on the conforming dofs to a marker array on the
       (partially conforming) dofs. A dof is marked iff it depends on a marked
       conforming dofs, where dependency is defined by the ConformingRestriction
       matrix; in other words, a dof is marked iff it corresponds to a marked
       conforming dof. */
   void ConvertFromConformingVDofs(const Array<int> &cdofs, Array<int> &dofs);

   /** @brief Generate the global restriction matrix from a discontinuous
       FE space to the continuous FE space of the same polynomial degree. */
   SparseMatrix *D2C_GlobalRestrictionMatrix(FiniteElementSpace *cfes);

   /** @brief Generate the global restriction matrix from a discontinuous
       FE space to the piecewise constant FE space. */
   SparseMatrix *D2Const_GlobalRestrictionMatrix(FiniteElementSpace *cfes);

   /** @brief Construct the restriction matrix from the FE space given by
       (*this) to the lower degree FE space given by (*lfes) which
       is defined on the same mesh. */
   SparseMatrix *H2L_GlobalRestrictionMatrix(FiniteElementSpace *lfes);

   /** @brief Construct and return an Operator that can be used to transfer
       GridFunction data from @a coarse_fes, defined on a coarse mesh, to @a
       this FE space, defined on a refined mesh. */
   /** It is assumed that the mesh of this FE space is a refinement of the mesh
       of @a coarse_fes and the CoarseFineTransformations returned by the method
       Mesh::GetRefinementTransforms() of the refined mesh are set accordingly.
       The Operator::Type of @a T can be set to request an Operator of the set
       type. Currently, only Operator::MFEM_SPARSEMAT and Operator::ANY_TYPE
       (matrix-free) are supported. When Operator::ANY_TYPE is requested, the
       choice of the particular Operator sub-class is left to the method.  This
       method also works in parallel because the transfer operator is local to
       the MPI task when the input is a synchronized ParGridFunction. */
   void GetTransferOperator(const FiniteElementSpace &coarse_fes,
                            OperatorHandle &T) const;

   /** @brief Construct and return an Operator that can be used to transfer
       true-dof data from @a coarse_fes, defined on a coarse mesh, to @a this FE
       space, defined on a refined mesh.

       This method calls GetTransferOperator() and multiplies the result by the
       prolongation operator of @a coarse_fes on the right, and by the
       restriction operator of this FE space on the left.

       The Operator::Type of @a T can be set to request an Operator of the set
       type. In serial, the supported types are: Operator::MFEM_SPARSEMAT and
       Operator::ANY_TYPE (matrix-free). In parallel, the supported types are:
       Operator::Hypre_ParCSR and Operator::ANY_TYPE. Any other type is treated
       as Operator::ANY_TYPE: the operator representation choice is made by this
       method. */
   virtual void GetTrueTransferOperator(const FiniteElementSpace &coarse_fes,
                                        OperatorHandle &T) const;

   /** @brief Reflect changes in the mesh: update number of DOFs, etc. Also, calculate
       GridFunction transformation operator (unless want_transform is false).
       Safe to call multiple times, does nothing if space already up to date. */
   virtual void Update(bool want_transform = true);

   /// Get the GridFunction update operator.
   const Operator* GetUpdateOperator() { Update(); return Th.Ptr(); }

   /// Return the update operator in the given OperatorHandle, @a T.
   void GetUpdateOperator(OperatorHandle &T) { T = Th; }

   /** @brief Set the ownership of the update operator: if set to false, the
       Operator returned by GetUpdateOperator() must be deleted outside the
       FiniteElementSpace. */
   /** The update operator ownership is automatically reset to true when a new
       update operator is created by the Update() method. */
   void SetUpdateOperatorOwner(bool own) { Th.SetOperatorOwner(own); }

   /// Specify the Operator::Type to be used by the update operators.
   /** The default type is Operator::ANY_TYPE which leaves the choice to this
       class. The other currently supported option is Operator::MFEM_SPARSEMAT
       which is only guaranteed to be honored for a refinement update operator.
       Any other type will be treated as Operator::ANY_TYPE.
       @note This operation destroys the current update operator (if owned). */
   void SetUpdateOperatorType(Operator::Type tid) { Th.SetType(tid); }

   /// Free the GridFunction update operator (if any), to save memory.
   virtual void UpdatesFinished() { Th.Clear(); }

   /// Return update counter (see Mesh::sequence)
   long GetSequence() const { return sequence; }

   /// Return whether or not the space is discontinuous (L2)
   bool IsDGSpace() const
   {
      return dynamic_cast<const L2_FECollection*>(fec) != NULL;
   }

   /// Save finite element space to output stream @a out.
   void Save(std::ostream &out) const;

   /** @brief Read a FiniteElementSpace from a stream. The returned
       FiniteElementCollection is owned by the caller. */
   FiniteElementCollection *Load(Mesh *m, std::istream &input);

   virtual ~FiniteElementSpace();
};


/// Class representing the storage layout of a QuadratureFunction.
/** Multiple QuadratureFunction%s can share the same QuadratureSpace. */
class QuadratureSpace
{
protected:
   friend class QuadratureFunction; // Uses the element_offsets.

   Mesh *mesh;
   int order;
   int size;

   const IntegrationRule *int_rule[Geometry::NumGeom];
   int *element_offsets; // scalar offsets; size = number of elements + 1

   // protected functions

   // Assuming mesh and order are set, construct the members: int_rule,
   // element_offsets, and size.
   void Construct();

public:
   /// Create a QuadratureSpace based on the global rules from #IntRules.
   QuadratureSpace(Mesh *mesh_, int order_)
      : mesh(mesh_), order(order_) { Construct(); }

   /// Read a QuadratureSpace from the stream @a in.
   QuadratureSpace(Mesh *mesh_, std::istream &in);

   virtual ~QuadratureSpace() { delete [] element_offsets; }

   /// Return the total number of quadrature points.
   int GetSize() const { return size; }

   /// Returns the mesh
   inline Mesh *GetMesh() const { return mesh; }

   /// Returns number of elements in the mesh.
   inline int GetNE() const { return mesh->GetNE(); }

   /// Get the IntegrationRule associated with mesh element @a idx.
   const IntegrationRule &GetElementIntRule(int idx) const
   { return *int_rule[mesh->GetElementBaseGeometry(idx)]; }

   /// Write the QuadratureSpace to the stream @a out.
   void Save(std::ostream &out) const;
};


/** @brief Base class for transfer algorithms that construct transfer Operator%s
    between two finite element (FE) spaces. */
/** Generally, the two FE spaces (domain and range) can be defined on different
    meshes. */
class GridTransfer
{
protected:
   FiniteElementSpace &dom_fes; ///< Domain FE space
   FiniteElementSpace &ran_fes; ///< Range FE space

   /** @brief Desired Operator::Type for the construction of all operators
       defined by the underlying transfer algorithm. It can be ignored by
       derived classes. */
   Operator::Type oper_type;

   OperatorHandle fw_t_oper; ///< Forward true-dof operator
   OperatorHandle bw_t_oper; ///< Backward true-dof operator

#ifdef MFEM_USE_MPI
   bool parallel;
#endif
   bool Parallel() const
   {
#ifndef MFEM_USE_MPI
      return false;
#else
      return parallel;
#endif
   }

   const Operator &MakeTrueOperator(FiniteElementSpace &fes_in,
                                    FiniteElementSpace &fes_out,
                                    const Operator &oper,
                                    OperatorHandle &t_oper);

public:
   /** Construct a transfer algorithm between the domain, @a dom_fes_, and
       range, @a ran_fes_, FE spaces. */
   GridTransfer(FiniteElementSpace &dom_fes_, FiniteElementSpace &ran_fes_);

   /// Virtual destructor
   virtual ~GridTransfer() { }

   /** @brief Set the desired Operator::Type for the construction of all
       operators defined by the underlying transfer algorithm. */
   /** The default value is Operator::ANY_TYPE which typically corresponds to
       a matrix-free operator representation. Note that derived classes are not
       required to support this setting and can ignore it. */
   void SetOperatorType(Operator::Type type) { oper_type = type; }

   /** @brief Return an Operator that transfers GridFunction%s from the domain
       FE space to GridFunction%s in the range FE space. */
   virtual const Operator &ForwardOperator() = 0;

   /** @brief Return an Operator that transfers GridFunction%s from the range
       FE space back to GridFunction%s in the domain FE space. */
   virtual const Operator &BackwardOperator() = 0;

   /** @brief Return an Operator that transfers true-dof Vector%s from the
       domain FE space to true-dof Vector%s in the range FE space. */
   /** This method is implemented in the base class, based on ForwardOperator(),
       however, derived classes can overload the construction, if necessary. */
   virtual const Operator &TrueForwardOperator()
   {
      return MakeTrueOperator(dom_fes, ran_fes, ForwardOperator(), fw_t_oper);
   }

   /** @brief Return an Operator that transfers true-dof Vector%s from the
       range FE space back to true-dof Vector%s in the domain FE space. */
   /** This method is implemented in the base class, based on
       BackwardOperator(), however, derived classes can overload the
       construction, if necessary. */
   virtual const Operator &TrueBackwardOperator()
   {
      return MakeTrueOperator(ran_fes, dom_fes, BackwardOperator(), bw_t_oper);
   }
};


/** @brief Transfer data between a coarse mesh and an embedded refined mesh
    using interpolation. */
/** The forward, coarse-to-fine, transfer uses nodal interpolation. The
    backward, fine-to-coarse, transfer is defined locally (on a coarse element)
    as B = (F^t M_f F)^{-1} F^t M_f, where F is the forward transfer matrix, and
    M_f is a mass matrix on the union of all fine elements comprising the coarse
    element. Note that the backward transfer operator, B, is a left inverse of
    the forward transfer operator, F, i.e. B F = I. Both F and B are defined in
    reference space and do not depend on the actual physical shape of the mesh
    elements.

    It is assumed that both the coarse and the fine FiniteElementSpace%s use
    compatible types of elements, e.g. finite elements with the same map-type
    (VALUE, INTEGRAL, H_DIV, H_CURL - see class FiniteElement). Generally, the
    FE spaces can have different orders, however, in order for the backward
    operator to be well-defined, the (local) number of the fine dofs should not
    be smaller than the number of coarse dofs. */
class InterpolationGridTransfer : public GridTransfer
{
protected:
   BilinearFormIntegrator *mass_integ; ///< Ownership depends on #own_mass_integ
   bool own_mass_integ; ///< Ownership flag for #mass_integ

   OperatorHandle F; ///< Forward, coarse-to-fine, operator
   OperatorHandle B; ///< Backward, fine-to-coarse, operator

public:
   InterpolationGridTransfer(FiniteElementSpace &coarse_fes,
                             FiniteElementSpace &fine_fes)
      : GridTransfer(coarse_fes, fine_fes),
        mass_integ(NULL), own_mass_integ(false)
   { }

   virtual ~InterpolationGridTransfer();

   /** @brief Assign a mass integrator to be used in the construction of the
       backward, fine-to-coarse, transfer operator. */
   void SetMassIntegrator(BilinearFormIntegrator *mass_integ_,
                          bool own_mass_integ_ = true);

   virtual const Operator &ForwardOperator();

   virtual const Operator &BackwardOperator();
};


/** @brief Transfer data between a coarse mesh and an embedded refined mesh
    using L2 projection. */
/** The forward, coarse-to-fine, transfer uses L2 projection. The backward,
    fine-to-coarse, transfer is defined locally (on a coarse element) as
    B = (F^t M_f F)^{-1} F^t M_f, where F is the forward transfer matrix, and
    M_f is the mass matrix on the union of all fine elements comprising the
    coarse element. Note that the backward transfer operator, B, is a left
    inverse of the forward transfer operator, F, i.e. B F = I. Both F and B are
    defined in physical space and, generally, vary between different mesh
    elements.

    This class currently only fully supports L2 finite element spaces and fine
    meshes that are a uniform refinement of the coarse mesh. Generally, the
    coarse and fine FE spaces can have different orders, however, in order for
    the backward operator to be well-defined, the number of the fine dofs (in a
    coarse element) should not be smaller than the number of coarse dofs.

    If used on H1 finite element spaces, the transfer will be performed locally,
    and the value of shared (interface) degrees of freedom will be determined by
    the value of the last transfer to be performed (according to the element
    numbering in the finite element space). As a consequence, the mass
    conservation properties for this operator from the L2 case do not carry over
    to H1 spaces. */
class L2ProjectionGridTransfer : public GridTransfer
{
protected:
   /** Class representing projection operator between a high-order L2 finite
       element space on a coarse mesh, and a low-order L2 finite element space
       on a refined mesh (LOR). We assume that the low-order space, fes_lor,
       lives on a mesh obtained by refining the mesh of the high-order space,
       fes_ho. */
   class L2Projection : public Operator
   {
      const FiniteElementSpace &fes_ho;
      const FiniteElementSpace &fes_lor;

      int ndof_lor, ndof_ho, nref;

      Table ho2lor;

      DenseTensor R, P;

   public:
      L2Projection(const FiniteElementSpace &fes_ho_,
                   const FiniteElementSpace &fes_lor_);
      /// Perform the L2 projection onto the LOR space
      virtual void Mult(const Vector &x, Vector &y) const;
      /// Perform the mass conservative left-inverse prolongation operation.
      /// This functionality is also provided as an Operator by L2Prolongation.
      void Prolongate(const Vector &x, Vector &y) const;
      virtual ~L2Projection() { }
   };

   /** Mass-conservative prolongation operator going in the opposite direction
       as L2Projection. This operator is a left inverse to the L2Projection. */
   class L2Prolongation : public Operator
   {
      const L2Projection &l2proj;

   public:
      L2Prolongation(const L2Projection &l2proj_)
         : Operator(l2proj_.Width(), l2proj_.Height()), l2proj(l2proj_) { }
      void Mult(const Vector &x, Vector &y) const
      {
         l2proj.Prolongate(x, y);
      }
      virtual ~L2Prolongation() { }
   };

   L2Projection   *F; ///< Forward, coarse-to-fine, operator
   L2Prolongation *B; ///< Backward, fine-to-coarse, operator

public:
   L2ProjectionGridTransfer(FiniteElementSpace &coarse_fes,
                            FiniteElementSpace &fine_fes)
      : GridTransfer(coarse_fes, fine_fes),
        F(NULL), B(NULL)
   { }

   virtual const Operator &ForwardOperator();

   virtual const Operator &BackwardOperator();
};

inline bool UsesTensorBasis(const FiniteElementSpace& fes)
{
   return dynamic_cast<const mfem::TensorBasisElement *>(fes.GetFE(0))!=nullptr;
}

}

#endif<|MERGE_RESOLUTION|>--- conflicted
+++ resolved
@@ -598,7 +598,6 @@
                                   Array<int> &ess_vdofs,
                                   int component = -1) const;
 
-<<<<<<< HEAD
    /** Mark dofs associated with boundary elements for the attributes
        specified in bdr_attr_is_ess with the component list in the
        input component array, if specified. This is a custom
@@ -609,10 +608,7 @@
                                   Array<int> &ess_vdofs,
                                   Array2D<int> component) const;
 
-   /** Get a list of essential true dofs, ess_tdof_list, corresponding to the
-=======
    /** @brief Get a list of essential true dofs, ess_tdof_list, corresponding to the
->>>>>>> 95e7dd3d
        boundary attributes marked in the array bdr_attr_is_ess.
        For spaces with 'vdim' > 1, the 'component' parameter can be used
        to restricts the marked tDOFs to the specified component. */
