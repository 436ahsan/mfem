# Copyright (c) 2010, Lawrence Livermore National Security, LLC. Produced at the
# Lawrence Livermore National Laboratory. LLNL-CODE-443211. All Rights reserved.
# See file COPYRIGHT for details.
#
# This file is part of the MFEM library. For more information and source code
# availability see http://mfem.org.
#
# MFEM is free software; you can redistribute it and/or modify it under the
# terms of the GNU Lesser General Public License (as published by the Free
# Software Foundation) version 2.1 dated February 1999.

# The current MFEM version as an integer, see also `CMakeLists.txt`.
MFEM_VERSION = 40001
MFEM_VERSION_STRING = $(shell printf "%06d" $(MFEM_VERSION) | \
  sed -e 's/^0*\(.*.\)\(..\)\(..\)$$/\1.\2.\3/' -e 's/\.0/./g' -e 's/\.0$$//')

define MFEM_HELP_MSG

MFEM makefile targets:

   make config
   make
   make all
   make status/info
   make serial
   make parallel
   make debug
   make pdebug
   make cuda
   make hip
   make pcuda
   make cudebug
   make pcudebug
   make test/check
   make install
   make clean
   make distclean
   make style

Examples:

make config MFEM_USE_MPI=YES MFEM_DEBUG=YES MPICXX=mpiCC
   Configure the make system for subsequent runs (analogous to a configure script).
   The available options are documented in the INSTALL file.
make config BUILD_DIR=<dir>
   Configure an out-of-source-tree build in the given directory.
make config -f <mfem-dir>/makefile
   Configure an out-of-source-tree build in the current directory.
make -j 4
   Build the library (in parallel) using the current configuration options.
make all
   Build the library, the examples and the miniapps using the current configuration.
make status
   Display information about the current configuration.
make serial
   A shortcut to configure and build the serial optimized version of the library.
make parallel
   A shortcut to configure and build the parallel optimized version of the library.
make debug
   A shortcut to configure and build the serial debug version of the library.
make pdebug
   A shortcut to configure and build the parallel debug version of the library.
make cuda
   A shortcut to configure and build the serial GPU/CUDA optimized version of the library.
make pcuda
   A shortcut to configure and build the parallel GPU/CUDA optimized version of the library.
make cudebug
   A shortcut to configure and build the serial GPU/CUDA debug version of the library.
make pcudebug
   A shortcut to configure and build the parallel GPU/CUDA debug version of the library.
make hip
   A shortcut to configure and build the serial GPU/HIP optimized version of the library.
make phip
   A shortcut to configure and build the parallel GPU/HIP optimized version of the library.
make hipdebug
   A shortcut to configure and build the serial GPU/HIP debug version of the library.
make phipdebug
   A shortcut to configure and build the parallel GPU/HIP debug version of the library.
make test
   Verify the build by checking the results from running all examples, miniapps,
   and tests.
make check
   Quick-check the build by compiling and running Example 1/1p.
make unittest
   Verify the build against the unit tests.
make install PREFIX=<dir>
   Install the library and headers in <dir>/lib and <dir>/include.
make clean
   Clean the library and object files, but keep the configuration.
make distclean
   In addition to "make clean", clean the configuration and remove the local
   installation directory.
make style
   Format the MFEM C++ source files using Artistic Style (astyle).

endef

# Save the MAKEOVERRIDES for cases where we explicitly want to pass the command
# line overrides to sub-make:
override MAKEOVERRIDES_SAVE := $(MAKEOVERRIDES)
# Do not pass down variables from the command-line to sub-make:
MAKEOVERRIDES =

# Path to the mfem source directory, defaults to this makefile's directory:
THIS_MK := $(lastword $(MAKEFILE_LIST))
$(if $(wildcard $(THIS_MK)),,$(error Makefile not found "$(THIS_MK)"))
MFEM_DIR ?= $(patsubst %/,%,$(dir $(THIS_MK)))
MFEM_REAL_DIR := $(realpath $(MFEM_DIR))
$(if $(MFEM_REAL_DIR),,$(error Source directory "$(MFEM_DIR)" is not valid))
SRC := $(if $(MFEM_REAL_DIR:$(CURDIR)=),$(MFEM_DIR)/,)
$(if $(word 2,$(SRC)),$(error Spaces in SRC = "$(SRC)" are not supported))

MFEM_GIT_STRING = $(shell [ -d $(MFEM_DIR)/.git ] && git -C $(MFEM_DIR) \
   describe --all --long --abbrev=40 --dirty --always 2> /dev/null)

EXAMPLE_SUBDIRS = sundials petsc pumi hiop
EXAMPLE_DIRS := examples $(addprefix examples/,$(EXAMPLE_SUBDIRS))
EXAMPLE_TEST_DIRS := examples

MINIAPP_SUBDIRS = common electromagnetics meshing performance tools nurbs
MINIAPP_DIRS := $(addprefix miniapps/,$(MINIAPP_SUBDIRS))
MINIAPP_TEST_DIRS := $(filter-out %/common,$(MINIAPP_DIRS))
MINIAPP_USE_COMMON := $(addprefix miniapps/,electromagnetics tools)

EM_DIRS = $(EXAMPLE_DIRS) $(MINIAPP_DIRS)

TEST_SUBDIRS = unit
TEST_DIRS := $(addprefix tests/,$(TEST_SUBDIRS))

ALL_TEST_DIRS = $(filter-out\
   $(SKIP_TEST_DIRS),$(TEST_DIRS) $(EXAMPLE_TEST_DIRS) $(MINIAPP_TEST_DIRS))

# Use BUILD_DIR on the command line; set MFEM_BUILD_DIR before including this
# makefile or config/config.mk from a separate $(BUILD_DIR).
MFEM_BUILD_DIR ?= .
BUILD_DIR := $(MFEM_BUILD_DIR)
BUILD_REAL_DIR := $(abspath $(BUILD_DIR))
ifneq ($(BUILD_REAL_DIR),$(MFEM_REAL_DIR))
   BUILD_SUBDIRS = $(DIRS) config $(EM_DIRS) doc $(TEST_DIRS)
   CONFIG_FILE_DEF = -DMFEM_CONFIG_FILE='"$(BUILD_REAL_DIR)/config/_config.hpp"'
   BLD := $(if $(BUILD_REAL_DIR:$(CURDIR)=),$(BUILD_DIR)/,)
   $(if $(word 2,$(BLD)),$(error Spaces in BLD = "$(BLD)" are not supported))
else
   BUILD_DIR = $(MFEM_DIR)
   BLD := $(SRC)
endif
MFEM_BUILD_DIR := $(BUILD_DIR)

CONFIG_MK = $(BLD)config/config.mk

DEFAULTS_MK = $(SRC)config/defaults.mk
include $(DEFAULTS_MK)

# Optional user config file, see config/defaults.mk
USER_CONFIG = $(BLD)config/user.mk
-include $(USER_CONFIG)

# Helper print-info function
mfem-info = $(if $(filter YES,$(VERBOSE)),$(info *** [info]$(1)),)
export VERBOSE

$(call mfem-info, MAKECMDGOALS = $(MAKECMDGOALS))
$(call mfem-info, MAKEFLAGS    = $(MAKEFLAGS))
$(call mfem-info, MFEM_DIR  = $(MFEM_DIR))
$(call mfem-info, BUILD_DIR = $(BUILD_DIR))
$(call mfem-info, SRC       = $(SRC))
$(call mfem-info, BLD       = $(BLD))

# Include $(CONFIG_MK) unless some of the $(SKIP_INCLUDE_TARGETS) are given
SKIP_INCLUDE_TARGETS = help config clean distclean serial parallel debug pdebug\
 cuda hip pcuda cudebug pcudebug hpc style
HAVE_SKIP_INCLUDE_TARGET = $(filter $(SKIP_INCLUDE_TARGETS),$(MAKECMDGOALS))
ifeq (,$(HAVE_SKIP_INCLUDE_TARGET))
   $(call mfem-info, Including $(CONFIG_MK))
   -include $(CONFIG_MK)
else
   # Do not allow skip-include targets to be combined with other targets
   ifneq (1,$(words $(MAKECMDGOALS)))
      $(error Target '$(firstword $(HAVE_SKIP_INCLUDE_TARGET))' can not be\
      combined with other targets)
   endif
   $(call mfem-info, NOT including $(CONFIG_MK))
endif

# Compile flags used by MFEM: CPPFLAGS, CXXFLAGS, plus library flags
INCFLAGS =
# Link flags used by MFEM: library link flags plus LDFLAGS (added last)
ALL_LIBS =

# Building static and/or shared libraries:
MFEM_STATIC ?= $(STATIC)
MFEM_SHARED ?= $(SHARED)

# Internal shortcuts
override static = $(if $(MFEM_STATIC:YES=),,YES)
override shared = $(if $(MFEM_SHARED:YES=),,YES)

# The default value of CXXFLAGS is based on the value of MFEM_DEBUG
ifeq ($(MFEM_DEBUG),YES)
   CXXFLAGS ?= $(DEBUG_FLAGS)
endif
CXXFLAGS ?= $(OPTIM_FLAGS)

# MPI configuration
ifneq ($(MFEM_USE_MPI),YES)
   CXX_OR_MPICXX = $(CXX)
   PKGS_NEED_MPI = SUPERLU STRUMPACK PETSC PUMI
   $(foreach mpidep,$(PKGS_NEED_MPI),$(if $(MFEM_USE_$(mpidep):NO=),\
     $(warning *** [MPI is OFF] setting MFEM_USE_$(mpidep) = NO)\
     $(eval override MFEM_USE_$(mpidep)=NO),))
else
   CXX_OR_MPICXX = $(MPICXX)
   INCFLAGS += $(HYPRE_OPT)
   ALL_LIBS += $(HYPRE_LIB)
endif

# Default configuration
ifeq ($(MFEM_USE_CUDA)$(MFEM_USE_HIP),NONO)
   MFEM_CXX ?= $(CXX_OR_MPICXX)
   XCOMPILER = $(CXX_XCOMPILER)
   XLINKER   = $(CXX_XLINKER)
endif

ifeq ($(MFEM_USE_CUDA),YES)
   MFEM_CXX ?= $(CUDA_CXX)
   CXXFLAGS += $(CUDA_FLAGS) -ccbin $(CXX_OR_MPICXX)
   XCOMPILER = $(CUDA_XCOMPILER)
   XLINKER   = $(CUDA_XLINKER)
   # CUDA_OPT and CUDA_LIB are added below
   # Compatibility test against MFEM_USE_HIP
   ifeq ($(MFEM_USE_HIP),YES)
      $(error Incompatible config: MFEM_USE_CUDA can not be combined with MFEM_USE_HIP)
   endif
endif

# HIP configuration
ifeq ($(MFEM_USE_HIP),YES)
   MFEM_CXX ?= $(HIP_CXX)
   ALL_LIBS += $(HIP_FLAGS)
   # HIP_OPT and HIP_LIB are added below
   # Compatibility test against MFEM_USE_CUDA
   ifeq ($(MFEM_USE_CUDA),YES)
      $(error Incompatible config: MFEM_USE_HIP can not be combined with MFEM_USE_CUDA)
   endif
endif

DEP_CXX ?= $(MFEM_CXX)

# Check legacy OpenMP configuration
ifeq ($(MFEM_USE_LEGACY_OPENMP),YES)
   MFEM_THREAD_SAFE ?= YES
   ifneq ($(MFEM_THREAD_SAFE),YES)
      $(error Incompatible config: MFEM_USE_LEGACY_OPENMP requires MFEM_THREAD_SAFE)
   endif
   # NOTE: MFEM_USE_LEGACY_OPENMP cannot be combined with any of:
   # MFEM_USE_OPENMP, MFEM_USE_CUDA, MFEM_USE_RAJA, MFEM_USE_OCCA
endif

# List of MFEM dependencies, that require the *_LIB variable to be non-empty
MFEM_REQ_LIB_DEPS = SUPERLU METIS CONDUIT SIDRE LAPACK SUNDIALS MESQUITE\
<<<<<<< HEAD
 SUITESPARSE STRUMPACK GECKO GINKGO GNUTLS NETCDF PETSC MPFR PUMI OCCA RAJA
=======
 SUITESPARSE STRUMPACK GECKO GNUTLS NETCDF PETSC MPFR PUMI HIOP OCCA RAJA
>>>>>>> 1b80b827
PETSC_ERROR_MSG = $(if $(PETSC_FOUND),,. PETSC config not found: $(PETSC_VARS))

define mfem_check_dependency
ifeq ($$(MFEM_USE_$(1)),YES)
   $$(if $$($(1)_LIB),,$$(error $(1)_LIB is empty$$($(1)_ERROR_MSG)))
endif
endef

# During configuration, check dependencies from MFEM_REQ_LIB_DEPS
ifeq ($(MAKECMDGOALS),config)
   $(foreach dep,$(MFEM_REQ_LIB_DEPS),\
      $(eval $(call mfem_check_dependency,$(dep))))
endif

# List of MFEM dependencies, processed below
MFEM_DEPENDENCIES = $(MFEM_REQ_LIB_DEPS) LIBUNWIND OPENMP CUDA HIP

# List of deprecated MFEM dependencies, processed below
MFEM_LEGACY_DEPENDENCIES = OPENMP

# Macro for adding dependencies
define mfem_add_dependency
ifeq ($(MFEM_USE_$(1)),YES)
   INCFLAGS += $($(1)_OPT)
   ALL_LIBS += $($(1)_LIB)
endif
endef

# Macro for adding legacy dependencies
define mfem_add_legacy_dependency
ifeq ($(MFEM_USE_LEGACY_$(1)),YES)
   INCFLAGS += $($(1)_OPT)
   ALL_LIBS += $($(1)_LIB)
endif
endef

# Process dependencies
$(foreach dep,$(MFEM_DEPENDENCIES),$(eval $(call mfem_add_dependency,$(dep))))
$(foreach dep,$(MFEM_LEGACY_DEPENDENCIES),$(eval $(call \
   mfem_add_legacy_dependency,$(dep))))

# Timer option
ifeq ($(MFEM_TIMER_TYPE),2)
   ALL_LIBS += $(POSIX_CLOCKS_LIB)
endif

# gzstream configuration
ifeq ($(MFEM_USE_GZSTREAM),YES)
   INCFLAGS += $(ZLIB_OPT)
   ALL_LIBS += $(ZLIB_LIB)
endif

# List of all defines that may be enabled in config.hpp and config.mk:
MFEM_DEFINES = MFEM_VERSION MFEM_VERSION_STRING MFEM_GIT_STRING MFEM_USE_MPI\
 MFEM_USE_METIS MFEM_USE_METIS_5 MFEM_DEBUG MFEM_USE_EXCEPTIONS\
 MFEM_USE_GZSTREAM MFEM_USE_LIBUNWIND MFEM_USE_LAPACK MFEM_THREAD_SAFE\
 MFEM_USE_OPENMP MFEM_USE_LEGACY_OPENMP MFEM_USE_MEMALLOC MFEM_TIMER_TYPE\
 MFEM_USE_SUNDIALS MFEM_USE_MESQUITE MFEM_USE_SUITESPARSE MFEM_USE_GINKGO\
 MFEM_USE_GECKO MFEM_USE_SUPERLU MFEM_USE_STRUMPACK MFEM_USE_GNUTLS MFEM_USE_NETCDF\
 MFEM_USE_PETSC MFEM_USE_MPFR MFEM_USE_SIDRE MFEM_USE_CONDUIT MFEM_USE_PUMI\
 MFEM_USE_HIOP MFEM_USE_CUDA MFEM_USE_HIP MFEM_USE_OCCA MFEM_USE_RAJA\
 MFEM_SOURCE_DIR MFEM_INSTALL_DIR

# List of makefile variables that will be written to config.mk:
MFEM_CONFIG_VARS = MFEM_CXX MFEM_CPPFLAGS MFEM_CXXFLAGS MFEM_INC_DIR\
 MFEM_TPLFLAGS MFEM_INCFLAGS MFEM_PICFLAG MFEM_FLAGS MFEM_LIB_DIR MFEM_EXT_LIBS\
 MFEM_LIBS MFEM_LIB_FILE MFEM_STATIC MFEM_SHARED MFEM_BUILD_TAG MFEM_PREFIX\
 MFEM_CONFIG_EXTRA MFEM_MPIEXEC MFEM_MPIEXEC_NP MFEM_MPI_NP MFEM_TEST_MK

# Config vars: values of the form @VAL@ are replaced by $(VAL) in config.mk
MFEM_CPPFLAGS  ?= $(CPPFLAGS)
MFEM_CXXFLAGS  ?= $(CXXFLAGS)
MFEM_TPLFLAGS  ?= $(INCFLAGS)
MFEM_INCFLAGS  ?= -I@MFEM_INC_DIR@ @MFEM_TPLFLAGS@
MFEM_PICFLAG   ?= $(if $(shared),$(PICFLAG))
MFEM_FLAGS     ?= @MFEM_CPPFLAGS@ @MFEM_CXXFLAGS@ @MFEM_INCFLAGS@
MFEM_EXT_LIBS  ?= $(ALL_LIBS) $(LDFLAGS)
MFEM_LIBS      ?= $(if $(shared),$(BUILD_RPATH)) -L@MFEM_LIB_DIR@ -lmfem\
   @MFEM_EXT_LIBS@
MFEM_LIB_FILE  ?= @MFEM_LIB_DIR@/libmfem.$(if $(shared),$(SO_VER),a)
MFEM_BUILD_TAG ?= $(shell uname -snm)
MFEM_PREFIX    ?= $(PREFIX)
MFEM_INC_DIR   ?= $(if $(CONFIG_FILE_DEF),@MFEM_BUILD_DIR@,@MFEM_DIR@)
MFEM_LIB_DIR   ?= $(if $(CONFIG_FILE_DEF),@MFEM_BUILD_DIR@,@MFEM_DIR@)
MFEM_TEST_MK   ?= @MFEM_DIR@/config/test.mk
# Use "\n" (interpreted by sed) to add a newline.
MFEM_CONFIG_EXTRA ?= $(if $(CONFIG_FILE_DEF),MFEM_BUILD_DIR ?= @MFEM_DIR@,)

MFEM_SOURCE_DIR  = $(MFEM_REAL_DIR)
MFEM_INSTALL_DIR = $(abspath $(MFEM_PREFIX))

# If we have 'config' target, export variables used by config/makefile
ifneq (,$(filter config,$(MAKECMDGOALS)))
   export $(MFEM_DEFINES) MFEM_DEFINES $(MFEM_CONFIG_VARS) MFEM_CONFIG_VARS
   export VERBOSE HYPRE_OPT PUMI_DIR
endif

# If we have 'install' target, export variables used by config/makefile
ifneq (,$(filter install,$(MAKECMDGOALS)))
   ifneq (install,$(MAKECMDGOALS))
      $(error Target 'install' can not be combined with other targets)
   endif
   # Allow changing the PREFIX during install with: make install PREFIX=<dir>
   PREFIX := $(MFEM_PREFIX)
   PREFIX_INC   := $(PREFIX)/include
   PREFIX_LIB   := $(PREFIX)/lib
   PREFIX_SHARE := $(PREFIX)/share/mfem
   override MFEM_DIR := $(MFEM_REAL_DIR)
   MFEM_INCFLAGS = -I@MFEM_INC_DIR@ @MFEM_TPLFLAGS@
   MFEM_FLAGS    = @MFEM_CPPFLAGS@ @MFEM_CXXFLAGS@ @MFEM_INCFLAGS@
   MFEM_LIBS     = $(if $(shared),$(INSTALL_RPATH)) -L@MFEM_LIB_DIR@ -lmfem\
      @MFEM_EXT_LIBS@
   MFEM_LIB_FILE = @MFEM_LIB_DIR@/libmfem.$(if $(shared),$(SO_VER),a)
   ifeq ($(MFEM_USE_OCCA),YES)
      ifneq ($(MFEM_INSTALL_DIR),$(abspath $(PREFIX)))
         $(error OCCA is enabled: PREFIX must be set during configuration!)
      endif
   endif
   MFEM_PREFIX := $(abspath $(PREFIX))
   MFEM_INC_DIR = $(abspath $(PREFIX_INC))
   MFEM_LIB_DIR = $(abspath $(PREFIX_LIB))
   MFEM_TEST_MK = $(abspath $(PREFIX_SHARE)/test.mk)
   MFEM_CONFIG_EXTRA =
   export $(MFEM_DEFINES) MFEM_DEFINES $(MFEM_CONFIG_VARS) MFEM_CONFIG_VARS
   export VERBOSE
endif

# Source dirs in logical order
DIRS = general linalg mesh fem
SOURCE_FILES = $(foreach dir,$(DIRS),$(wildcard $(SRC)$(dir)/*.cpp))
RELSRC_FILES = $(patsubst $(SRC)%,%,$(SOURCE_FILES))
OBJECT_FILES = $(patsubst $(SRC)%,$(BLD)%,$(SOURCE_FILES:.cpp=.o))
OKL_DIRS = fem

.PHONY: lib all clean distclean install config status info deps serial parallel	\
	debug pdebug cuda hip pcuda cudebug pcudebug hpc style check test unittest \
	deprecation-warnings

.SUFFIXES:
.SUFFIXES: .cpp .o
# Remove some default implicit rules
%:	%.o
%.o:	%.cpp
%:	%.cpp

# Default rule.
lib: $(if $(static),$(BLD)libmfem.a) $(if $(shared),$(BLD)libmfem.$(SO_EXT))

# Flags used for compiling all source files.
MFEM_BUILD_FLAGS = $(MFEM_PICFLAG) $(MFEM_CPPFLAGS) $(MFEM_CXXFLAGS)\
 $(MFEM_TPLFLAGS) $(CONFIG_FILE_DEF)

# Rules for compiling all source files.
$(OBJECT_FILES): $(BLD)%.o: $(SRC)%.cpp $(CONFIG_MK)
	$(MFEM_CXX) $(MFEM_BUILD_FLAGS) -c $(<) -o $(@)

all: examples miniapps $(TEST_DIRS)

.PHONY: miniapps $(EM_DIRS) $(TEST_DIRS)
miniapps: $(MINIAPP_DIRS)
$(MINIAPP_USE_COMMON): miniapps/common
$(EM_DIRS) $(TEST_DIRS): lib
	$(MAKE) -C $(BLD)$(@)

.PHONY: doc
doc:
	$(MAKE) -C $(BLD)$(@)

-include $(BLD)deps.mk

$(BLD)libmfem.a: $(OBJECT_FILES)
	$(AR) $(ARFLAGS) $(@) $(OBJECT_FILES)
	$(RANLIB) $(@)
	@$(MAKE) deprecation-warnings

$(BLD)libmfem.$(SO_EXT): $(BLD)libmfem.$(SO_VER)
	cd $(@D) && ln -sf $(<F) $(@F)
	@$(MAKE) deprecation-warnings

# If some of the external libraries are build without -fPIC, linking shared MFEM
# library may fail. In such cases, one may set EXT_LIBS on the command line.
EXT_LIBS = $(MFEM_EXT_LIBS)
$(BLD)libmfem.$(SO_VER): $(OBJECT_FILES)
	$(MFEM_CXX) $(MFEM_LINK_FLAGS) $(BUILD_SOFLAGS) $(OBJECT_FILES) \
	   $(EXT_LIBS) -o $(@)

# Shortcut targets options
serial debug cuda hip cudebug hipdebug:           M_MPI=NO
parallel pdebug pcuda pcudebug phip phipdebug:    M_MPI=YES
serial parallel cuda pcuda hip phip:              M_DBG=NO
debug pdebug cudebug pcudebug hipdebug phipdebug: M_DBG=YES
cuda pcuda cudebug pcudebug:                      M_CUDA=YES
hip phip hipdebug phipdebug:                      M_HIP=YES

serial parallel debug pdebug:
	$(MAKE) -f $(THIS_MK) config MFEM_USE_MPI=$(M_MPI) MFEM_DEBUG=$(M_DBG) \
	   $(MAKEOVERRIDES_SAVE)
	$(MAKE) $(MAKEOVERRIDES_SAVE)

cuda pcuda cudebug pcudebug:
	$(MAKE) -f $(THIS_MK) config MFEM_USE_MPI=$(M_MPI) MFEM_DEBUG=$(M_DBG) \
	   MFEM_USE_CUDA=$(M_CUDA) $(MAKEOVERRIDES_SAVE)
	$(MAKE) $(MAKEOVERRIDES_SAVE)

hip phip hipdebug phipdebug:
	$(MAKE) -f $(THIS_MK) config MFEM_USE_MPI=$(M_MPI) MFEM_DEBUG=$(M_DBG) \
	MFEM_USE_HIP=$(M_HIP) $(MAKEOVERRIDES_SAVE)
	$(MAKE) $(MAKEOVERRIDES_SAVE)

# Build with MPI and all Device backends enabled (requires OCCA and RAJA)
hpc:
	$(MAKE) -f $(THIS_MK) config MFEM_USE_MPI=YES MFEM_USE_CUDA=YES \
	  MFEM_USE_OPENMP=YES MFEM_USE_OCCA=YES MFEM_USE_RAJA=YES \
	  $(MAKEOVERRIDES_SAVE)
	$(MAKE) $(MAKEOVERRIDES_SAVE)

deps:
	rm -f $(BLD)deps.mk
	for i in $(RELSRC_FILES:.cpp=); do \
	   $(DEP_CXX) $(MFEM_BUILD_FLAGS) -MM -MT $(BLD)$${i}.o $(SRC)$${i}.cpp\
	      >> $(BLD)deps.mk; done

check: lib
	@printf "Quick-checking the MFEM library."
	@printf " Use 'make test' for more extensive tests.\n"
	@$(MAKE) -C $(BLD)examples \
	$(if $(findstring YES,$(MFEM_USE_MPI)),ex1p-test-par,ex1-test-seq)

test:
	@echo "Testing the MFEM library. This may take a while..."
	@echo "Building all examples, miniapps, and tests..."
	@$(MAKE) $(MAKEOVERRIDES_SAVE) all
	@echo "Running tests in: [ $(ALL_TEST_DIRS) ] ..."
	@ERR=0; for dir in $(ALL_TEST_DIRS); do \
	   echo "Running tests in $${dir} ..."; \
	   if ! $(MAKE) -j1 -C $(BLD)$${dir} test; then \
	   ERR=1; fi; done; \
	   if [ 0 -ne $${ERR} ]; then echo "Some tests failed."; exit 1; \
	   else echo "All tests passed."; fi

unittest: lib
	$(MAKE) -C $(BLD)tests/unit test

.PHONY: test-print
test-print:
	@echo "Printing tests in: [ $(ALL_TEST_DIRS) ] ..."
	@for dir in $(ALL_TEST_DIRS); do \
	   $(MAKE) -j1 -C $(BLD)$${dir} test-print; done

ALL_CLEAN_SUBDIRS = $(addsuffix /clean,config $(EM_DIRS) doc $(TEST_DIRS))
.PHONY: $(ALL_CLEAN_SUBDIRS) miniapps/clean
miniapps/clean: $(addsuffix /clean,$(MINIAPP_DIRS))
$(ALL_CLEAN_SUBDIRS):
	$(MAKE) -C $(BLD)$(@D) $(@F)

clean: $(addsuffix /clean,$(EM_DIRS) $(TEST_DIRS))
	rm -f $(addprefix $(BLD),*/*.o */*~ *~ libmfem.* deps.mk)

distclean: clean config/clean doc/clean
	rm -rf mfem/

INSTALL_SHARED_LIB = $(MFEM_CXX) $(MFEM_BUILD_FLAGS) $(INSTALL_SOFLAGS)\
   $(OBJECT_FILES) $(EXT_LIBS) -o $(PREFIX_LIB)/libmfem.$(SO_VER) && \
   cd $(PREFIX_LIB) && ln -sf libmfem.$(SO_VER) libmfem.$(SO_EXT)

install: $(if $(static),$(BLD)libmfem.a) $(if $(shared),$(BLD)libmfem.$(SO_EXT))
	mkdir -p $(PREFIX_LIB)
# install static and/or shared library
	$(if $(static),$(INSTALL) -m 640 $(BLD)libmfem.a $(PREFIX_LIB))
	$(if $(shared),$(INSTALL_SHARED_LIB))
# install top level includes
	mkdir -p $(PREFIX_INC)/mfem
	$(INSTALL) -m 640 $(SRC)mfem.hpp $(SRC)mfem-performance.hpp \
	   $(PREFIX_INC)/mfem
	for hdr in mfem.hpp mfem-performance.hpp; do \
	   printf '// Auto-generated file.\n#include "mfem/'$$hdr'"\n' \
	      > $(PREFIX_INC)/$$hdr && chmod 640 $(PREFIX_INC)/$$hdr; done
# install config include
	mkdir -p $(PREFIX_INC)/mfem/config
	$(INSTALL) -m 640 $(BLD)config/_config.hpp $(PREFIX_INC)/mfem/config/config.hpp
	$(INSTALL) -m 640 $(SRC)config/tconfig.hpp $(PREFIX_INC)/mfem/config
# install remaining includes in each subdirectory
	for dir in $(DIRS); do \
	   mkdir -p $(PREFIX_INC)/mfem/$$dir && \
	   $(INSTALL) -m 640 $(SRC)$$dir/*.hpp $(PREFIX_INC)/mfem/$$dir; \
	done
# install *.okl files
	for dir in $(OKL_DIRS); do \
	   mkdir -p $(PREFIX_INC)/mfem/$$dir && \
	   $(INSTALL) -m 640 $(SRC)$$dir/*.okl $(PREFIX_INC)/mfem/$$dir; \
	done
# install config.mk in $(PREFIX_SHARE)
	mkdir -p $(PREFIX_SHARE)
	$(MAKE) -C $(BLD)config config-mk CONFIG_MK=config-install.mk
	$(INSTALL) -m 640 $(BLD)config/config-install.mk $(PREFIX_SHARE)/config.mk
	rm -f $(BLD)config/config-install.mk
# install test.mk in $(PREFIX_SHARE)
	$(INSTALL) -m 640 $(SRC)config/test.mk $(PREFIX_SHARE)/test.mk

$(CONFIG_MK):
# Skip the error message when '-B' make flag is used (unconditionally
# make all targets), but still check for the $(CONFIG_MK) file
ifeq (,$(and $(findstring B,$(MAKEFLAGS)),$(wildcard $(CONFIG_MK))))
	$(info )
	$(info MFEM is not configured.)
	$(info Run "make config" first, or see "make help".)
	$(info )
	$(error )
endif

config: $(if $(CONFIG_FILE_DEF),build-config,local-config)

.PHONY: local-config
local-config:
	$(MAKE) -C config all
	@printf "\nBuild destination: <source> [$(BUILD_REAL_DIR)]\n\n"

.PHONY: build-config
build-config:
	for d in $(BUILD_SUBDIRS); do mkdir -p $(BLD)$${d}; done
	for dir in "" $(addsuffix /,config $(EM_DIRS) doc $(TEST_DIRS)); do \
	   printf "# Auto-generated file.\n%s\n%s\n" \
	      "MFEM_DIR = $(MFEM_REAL_DIR)" \
	      "include \$$(MFEM_DIR)/$${dir}makefile" \
	      > $(BLD)$${dir}GNUmakefile; done
	$(MAKE) -C $(BLD)config all
	cd "$(BUILD_DIR)" && ln -sf "$(MFEM_REAL_DIR)/data" .
	for hdr in mfem.hpp mfem-performance.hpp; do \
	   printf "// Auto-generated file.\n%s\n%s\n" \
	   "#define MFEM_CONFIG_FILE \"$(BUILD_REAL_DIR)/config/_config.hpp\"" \
	   "#include \"$(MFEM_REAL_DIR)/$${hdr}\"" > $(BLD)$${hdr}; done
	@printf "\nBuild destination: $(BUILD_DIR) [$(BUILD_REAL_DIR)]\n\n"

help:
	$(info $(value MFEM_HELP_MSG))
	@true

status info:
	$(info MFEM_VERSION           = $(MFEM_VERSION) [v$(MFEM_VERSION_STRING)])
	$(info MFEM_GIT_STRING        = $(MFEM_GIT_STRING))
	$(info MFEM_USE_MPI           = $(MFEM_USE_MPI))
	$(info MFEM_USE_METIS         = $(MFEM_USE_METIS))
	$(info MFEM_USE_METIS_5       = $(MFEM_USE_METIS_5))
	$(info MFEM_DEBUG             = $(MFEM_DEBUG))
	$(info MFEM_USE_EXCEPTIONS    = $(MFEM_USE_EXCEPTIONS))
	$(info MFEM_USE_GZSTREAM      = $(MFEM_USE_GZSTREAM))
	$(info MFEM_USE_LIBUNWIND     = $(MFEM_USE_LIBUNWIND))
	$(info MFEM_USE_LAPACK        = $(MFEM_USE_LAPACK))
	$(info MFEM_THREAD_SAFE       = $(MFEM_THREAD_SAFE))
	$(info MFEM_USE_OPENMP        = $(MFEM_USE_OPENMP))
	$(info MFEM_USE_LEGACY_OPENMP = $(MFEM_USE_LEGACY_OPENMP))
	$(info MFEM_USE_MEMALLOC      = $(MFEM_USE_MEMALLOC))
	$(info MFEM_TIMER_TYPE        = $(MFEM_TIMER_TYPE))
	$(info MFEM_USE_SUNDIALS      = $(MFEM_USE_SUNDIALS))
	$(info MFEM_USE_MESQUITE      = $(MFEM_USE_MESQUITE))
	$(info MFEM_USE_SUITESPARSE   = $(MFEM_USE_SUITESPARSE))
	$(info MFEM_USE_SUPERLU       = $(MFEM_USE_SUPERLU))
	$(info MFEM_USE_STRUMPACK     = $(MFEM_USE_STRUMPACK))
	$(info MFEM_USE_GECKO         = $(MFEM_USE_GECKO))
	$(info MFEM_USE_GINKGO        = $(MFEM_USE_GINKGO))
	$(info MFEM_USE_GNUTLS        = $(MFEM_USE_GNUTLS))
	$(info MFEM_USE_NETCDF        = $(MFEM_USE_NETCDF))
	$(info MFEM_USE_PETSC         = $(MFEM_USE_PETSC))
	$(info MFEM_USE_MPFR          = $(MFEM_USE_MPFR))
	$(info MFEM_USE_SIDRE         = $(MFEM_USE_SIDRE))
	$(info MFEM_USE_CONDUIT       = $(MFEM_USE_CONDUIT))
	$(info MFEM_USE_PUMI          = $(MFEM_USE_PUMI))
	$(info MFEM_USE_HIOP          = $(MFEM_USE_HIOP))
	$(info MFEM_USE_CUDA          = $(MFEM_USE_CUDA))
	$(info MFEM_USE_HIP           = $(MFEM_USE_HIP))
	$(info MFEM_USE_RAJA          = $(MFEM_USE_RAJA))
	$(info MFEM_USE_OCCA          = $(MFEM_USE_OCCA))
	$(info MFEM_CXX               = $(value MFEM_CXX))
	$(info MFEM_CPPFLAGS          = $(value MFEM_CPPFLAGS))
	$(info MFEM_CXXFLAGS          = $(value MFEM_CXXFLAGS))
	$(info MFEM_TPLFLAGS          = $(value MFEM_TPLFLAGS))
	$(info MFEM_INCFLAGS          = $(value MFEM_INCFLAGS))
	$(info MFEM_FLAGS             = $(value MFEM_FLAGS))
	$(info MFEM_LINK_FLAGS        = $(value MFEM_LINK_FLAGS))
	$(info MFEM_EXT_LIBS          = $(value MFEM_EXT_LIBS))
	$(info MFEM_LIBS              = $(value MFEM_LIBS))
	$(info MFEM_LIB_FILE          = $(value MFEM_LIB_FILE))
	$(info MFEM_BUILD_TAG         = $(value MFEM_BUILD_TAG))
	$(info MFEM_PREFIX            = $(value MFEM_PREFIX))
	$(info MFEM_INC_DIR           = $(value MFEM_INC_DIR))
	$(info MFEM_LIB_DIR           = $(value MFEM_LIB_DIR))
	$(info MFEM_STATIC            = $(MFEM_STATIC))
	$(info MFEM_SHARED            = $(MFEM_SHARED))
	$(info MFEM_BUILD_DIR         = $(MFEM_BUILD_DIR))
	$(info MFEM_MPIEXEC           = $(MFEM_MPIEXEC))
	$(info MFEM_MPIEXEC_NP        = $(MFEM_MPIEXEC_NP))
	$(info MFEM_MPI_NP            = $(MFEM_MPI_NP))
	@true

ASTYLE = astyle --options=$(SRC)config/mfem.astylerc
FORMAT_FILES = $(foreach dir,$(DIRS) $(EM_DIRS) config,"$(dir)/*.?pp")
FORMAT_FILES += "tests/unit/*.cpp"
FORMAT_FILES += $(foreach dir,$(DIRS),"tests/unit/$(dir)/*.?pp")

DEPRECATION_WARNING := \
"This feature is planned for removal in the next release."\
"Please open an issue at github.com/mfem/mfem/issues if you depend on it."
deprecation-warnings:
	@if [ -t 1 ]; then\
	  red="\033[0;31m";\
	  yellow="\033[0;33m";\
	  end="\033[0m";\
	fi;\
	if [ $(MFEM_USE_LEGACY_OPENMP) = YES ]; then\
	  printf $$red"[MFEM_USE_LEGACY_OPENMP]"$$end": "$$yellow"%s"$$end"\n"\
	  $(DEPRECATION_WARNING);\
	fi

style:
	@if ! $(ASTYLE) $(FORMAT_FILES) | grep Formatted; then\
	   echo "No source files were changed.";\
	fi

# Print the contents of a makefile variable, e.g.: 'make print-MFEM_LIBS'.
print-%:
	$(info [ variable name]: $*)
	$(info [        origin]: $(origin $*))
	$(info [         value]: $(value $*))
	$(info [expanded value]: $($*))
	$(info )
	@true

# Print the contents of all makefile variables.
.PHONY: printall
printall: $(subst :,\:,$(foreach var,$(.VARIABLES),print-$(var)))
	@true<|MERGE_RESOLUTION|>--- conflicted
+++ resolved
@@ -258,11 +258,7 @@
 
 # List of MFEM dependencies, that require the *_LIB variable to be non-empty
 MFEM_REQ_LIB_DEPS = SUPERLU METIS CONDUIT SIDRE LAPACK SUNDIALS MESQUITE\
-<<<<<<< HEAD
- SUITESPARSE STRUMPACK GECKO GINKGO GNUTLS NETCDF PETSC MPFR PUMI OCCA RAJA
-=======
- SUITESPARSE STRUMPACK GECKO GNUTLS NETCDF PETSC MPFR PUMI HIOP OCCA RAJA
->>>>>>> 1b80b827
+ SUITESPARSE STRUMPACK GECKO GINKGO GNUTLS NETCDF PETSC MPFR PUMI HIOP OCCA RAJA
 PETSC_ERROR_MSG = $(if $(PETSC_FOUND),,. PETSC config not found: $(PETSC_VARS))
 
 define mfem_check_dependency
