// Copyright (c) 2010-2022, Lawrence Livermore National Security, LLC. Produced
// at the Lawrence Livermore National Laboratory. All Rights reserved. See files
// LICENSE and NOTICE for details. LLNL-CODE-806117.
//
// This file is part of the MFEM library. For more information and source code
// availability visit https://mfem.org.
//
// MFEM is free software; you can redistribute it and/or modify it under the
// terms of the BSD-3 license. We welcome feedback and contributions, see file
// CONTRIBUTING.md for details.

#include "../general/forall.hpp"
#include "bilininteg.hpp"
#include "gridfunc.hpp"
#include "ceed/diffusion.hpp"

using namespace std;

namespace mfem
{

// PA Diffusion Integrator

// OCCA 2D Assemble kernel
#ifdef MFEM_USE_OCCA
static void OccaPADiffusionSetup2D(const int D1D,
                                   const int Q1D,
                                   const int NE,
                                   const Array<double> &W,
                                   const Vector &J,
                                   const Vector &C,
                                   Vector &op)
{
   occa::properties props;
   props["defines/D1D"] = D1D;
   props["defines/Q1D"] = Q1D;
   const occa::memory o_W = OccaMemoryRead(W.GetMemory(), W.Size());
   const occa::memory o_J = OccaMemoryRead(J.GetMemory(), J.Size());
   const occa::memory o_C = OccaMemoryRead(C.GetMemory(), C.Size());
   occa::memory o_op = OccaMemoryWrite(op.GetMemory(), op.Size());
   const bool const_c = C.Size() == 1;
   const occa_id_t id = std::make_pair(D1D,Q1D);
   static occa_kernel_t OccaDiffSetup2D_ker;
   if (OccaDiffSetup2D_ker.find(id) == OccaDiffSetup2D_ker.end())
   {
      const occa::kernel DiffusionSetup2D =
         mfem::OccaDev().buildKernel("occa://mfem/fem/occa.okl",
                                     "DiffusionSetup2D", props);
      OccaDiffSetup2D_ker.emplace(id, DiffusionSetup2D);
   }
   OccaDiffSetup2D_ker.at(id)(NE, o_W, o_J, o_C, o_op, const_c);
}

static void OccaPADiffusionSetup3D(const int D1D,
                                   const int Q1D,
                                   const int NE,
                                   const Array<double> &W,
                                   const Vector &J,
                                   const Vector &C,
                                   Vector &op)
{
   occa::properties props;
   props["defines/D1D"] = D1D;
   props["defines/Q1D"] = Q1D;
   const occa::memory o_W = OccaMemoryRead(W.GetMemory(), W.Size());
   const occa::memory o_J = OccaMemoryRead(J.GetMemory(), J.Size());
   const occa::memory o_C = OccaMemoryRead(C.GetMemory(), C.Size());
   occa::memory o_op = OccaMemoryWrite(op.GetMemory(), op.Size());
   const bool const_c = C.Size() == 1;
   const occa_id_t id = std::make_pair(D1D,Q1D);
   static occa_kernel_t OccaDiffSetup3D_ker;
   if (OccaDiffSetup3D_ker.find(id) == OccaDiffSetup3D_ker.end())
   {
      const occa::kernel DiffusionSetup3D =
         mfem::OccaDev().buildKernel("occa://mfem/fem/occa.okl",
                                     "DiffusionSetup3D", props);
      OccaDiffSetup3D_ker.emplace(id, DiffusionSetup3D);
   }
   OccaDiffSetup3D_ker.at(id)(NE, o_W, o_J, o_C, o_op, const_c);
}
#endif // MFEM_USE_OCCA

template<>
void PADiffusionSetup2D<2>(const int Q1D,
                           const int coeffDim,
                           const int NE,
                           const Array<double> &w,
                           const Vector &j,
                           const Vector &c,
                           Vector &d)
{
   const bool symmetric = (coeffDim != 4);
   const bool const_c = c.Size() == 1;
   MFEM_VERIFY(coeffDim < 3 ||
               !const_c, "Constant matrix coefficient not supported");
   const auto W = Reshape(w.Read(), Q1D,Q1D);
   const auto J = Reshape(j.Read(), Q1D,Q1D,2,2,NE);
   const auto C = const_c ? Reshape(c.Read(), 1,1,1,1) :
                  Reshape(c.Read(), coeffDim,Q1D,Q1D,NE);
   auto D = Reshape(d.Write(), Q1D,Q1D, symmetric ? 3 : 4, NE);
   MFEM_FORALL_2D(e, NE, Q1D,Q1D,1,
   {
      MFEM_FOREACH_THREAD(qx,x,Q1D)
      {
         MFEM_FOREACH_THREAD(qy,y,Q1D)
         {
            const double J11 = J(qx,qy,0,0,e);
            const double J21 = J(qx,qy,1,0,e);
            const double J12 = J(qx,qy,0,1,e);
            const double J22 = J(qx,qy,1,1,e);
            const double w_detJ = W(qx,qy) / ((J11*J22)-(J21*J12));
            if (coeffDim == 3 || coeffDim == 4) // Matrix coefficient
            {
               // First compute entries of R = MJ^{-T}, without det J factor.
               const double M11 = C(0,qx,qy,e);
               const double M12 = C(1,qx,qy,e);
               const double M21 = symmetric ? M12 : C(2,qx,qy,e);
               const double M22 = symmetric ? C(2,qx,qy,e) : C(3,qx,qy,e);
               const double R11 = M11*J22 - M12*J12;
               const double R21 = M21*J22 - M22*J12;
               const double R12 = -M11*J21 + M12*J11;
               const double R22 = -M21*J21 + M22*J11;

               // Now set y to J^{-1}R.
               D(qx,qy,0,e) = w_detJ * ( J22*R11 - J12*R21); // 1,1
               D(qx,qy,1,e) = w_detJ * (-J21*R11 + J11*R21); // 2,1
               D(qx,qy,2,e) = w_detJ * (symmetric ? (-J21*R12 + J11*R22) :
                                        (J22*R12 - J12*R22)); // 2,2 or 1,2
               if (!symmetric)
               {
                  D(qx,qy,3,e) = w_detJ * (-J21*R12 + J11*R22); // 2,2
               }
            }
            else // Vector or scalar coefficient
            {
               const double C1 = const_c ? C(0,0,0,0) : C(0,qx,qy,e);
               const double C2 = const_c ? C(0,0,0,0) :
                                 (coeffDim == 2 ? C(1,qx,qy,e) : C(0,qx,qy,e));

               D(qx,qy,0,e) =  w_detJ * (C2*J12*J12 + C1*J22*J22); // 1,1
               D(qx,qy,1,e) = -w_detJ * (C2*J12*J11 + C1*J22*J21); // 1,2
               D(qx,qy,2,e) =  w_detJ * (C2*J11*J11 + C1*J21*J21); // 2,2
            }
         }
      }
   });
}

// PA Diffusion Assemble 2D kernel with 3D node coords
template<>
void PADiffusionSetup2D<3>(const int Q1D,
                           const int coeffDim,
                           const int NE,
                           const Array<double> &w,
                           const Vector &j,
                           const Vector &c,
                           Vector &d)
{
   MFEM_VERIFY(coeffDim == 1, "Matrix and vector coefficients not supported");
   constexpr int DIM = 2;
   constexpr int SDIM = 3;
   const bool const_c = c.Size() == 1;
   const auto W = Reshape(w.Read(), Q1D,Q1D);
   const auto J = Reshape(j.Read(), Q1D,Q1D,SDIM,DIM,NE);
   const auto C = const_c ? Reshape(c.Read(), 1,1,1) :
                  Reshape(c.Read(), Q1D,Q1D,NE);
   auto D = Reshape(d.Write(), Q1D,Q1D, 3, NE);
   MFEM_FORALL_2D(e, NE, Q1D,Q1D,1,
   {
      MFEM_FOREACH_THREAD(qx,x,Q1D)
      {
         MFEM_FOREACH_THREAD(qy,y,Q1D)
         {
            const double wq = W(qx,qy);
            const double J11 = J(qx,qy,0,0,e);
            const double J21 = J(qx,qy,1,0,e);
            const double J31 = J(qx,qy,2,0,e);
            const double J12 = J(qx,qy,0,1,e);
            const double J22 = J(qx,qy,1,1,e);
            const double J32 = J(qx,qy,2,1,e);
            const double E = J11*J11 + J21*J21 + J31*J31;
            const double G = J12*J12 + J22*J22 + J32*J32;
            const double F = J11*J12 + J21*J22 + J31*J32;
            const double iw = 1.0 / sqrt(E*G - F*F);
            const double coeff = const_c ? C(0,0,0) : C(qx,qy,e);
            const double alpha = wq * coeff * iw;
            D(qx,qy,0,e) =  alpha * G; // 1,1
            D(qx,qy,1,e) = -alpha * F; // 1,2
            D(qx,qy,2,e) =  alpha * E; // 2,2
         }
      }
   });
}

// PA Diffusion Assemble 3D kernel
void PADiffusionSetup3D(const int Q1D,
                        const int coeffDim,
                        const int NE,
                        const Array<double> &w,
                        const Vector &j,
                        const Vector &c,
                        Vector &d)
{
   const bool symmetric = (coeffDim != 9);
   const bool const_c = c.Size() == 1;
   MFEM_VERIFY(coeffDim < 6 ||
               !const_c, "Constant matrix coefficient not supported");
   const auto W = Reshape(w.Read(), Q1D,Q1D,Q1D);
   const auto J = Reshape(j.Read(), Q1D,Q1D,Q1D,3,3,NE);
   const auto C = const_c ? Reshape(c.Read(), 1,1,1,1,1) :
                  Reshape(c.Read(), coeffDim,Q1D,Q1D,Q1D,NE);
   auto D = Reshape(d.Write(), Q1D,Q1D,Q1D, symmetric ? 6 : 9, NE);
   MFEM_FORALL_3D(e, NE, Q1D, Q1D, Q1D,
   {
      MFEM_FOREACH_THREAD(qx,x,Q1D)
      {
         MFEM_FOREACH_THREAD(qy,y,Q1D)
         {
            MFEM_FOREACH_THREAD(qz,z,Q1D)
            {
               const double J11 = J(qx,qy,qz,0,0,e);
               const double J21 = J(qx,qy,qz,1,0,e);
               const double J31 = J(qx,qy,qz,2,0,e);
               const double J12 = J(qx,qy,qz,0,1,e);
               const double J22 = J(qx,qy,qz,1,1,e);
               const double J32 = J(qx,qy,qz,2,1,e);
               const double J13 = J(qx,qy,qz,0,2,e);
               const double J23 = J(qx,qy,qz,1,2,e);
               const double J33 = J(qx,qy,qz,2,2,e);
               const double detJ = J11 * (J22 * J33 - J32 * J23) -
               /* */               J21 * (J12 * J33 - J32 * J13) +
               /* */               J31 * (J12 * J23 - J22 * J13);
               const double w_detJ = W(qx,qy,qz) / detJ;
               // adj(J)
               const double A11 = (J22 * J33) - (J23 * J32);
               const double A12 = (J32 * J13) - (J12 * J33);
               const double A13 = (J12 * J23) - (J22 * J13);
               const double A21 = (J31 * J23) - (J21 * J33);
               const double A22 = (J11 * J33) - (J13 * J31);
               const double A23 = (J21 * J13) - (J11 * J23);
               const double A31 = (J21 * J32) - (J31 * J22);
               const double A32 = (J31 * J12) - (J11 * J32);
               const double A33 = (J11 * J22) - (J12 * J21);

               if (coeffDim == 6 || coeffDim == 9) // Matrix coefficient version
               {
                  // Compute entries of R = MJ^{-T} = M adj(J)^T, without det J.
                  const double M11 = C(0, qx,qy,qz, e);
                  const double M12 = C(1, qx,qy,qz, e);
                  const double M13 = C(2, qx,qy,qz, e);
                  const double M21 = (!symmetric) ? C(3, qx,qy,qz, e) : M12;
                  const double M22 = (!symmetric) ? C(4, qx,qy,qz, e) : C(3, qx,qy,qz, e);
                  const double M23 = (!symmetric) ? C(5, qx,qy,qz, e) : C(4, qx,qy,qz, e);
                  const double M31 = (!symmetric) ? C(6, qx,qy,qz, e) : M13;
                  const double M32 = (!symmetric) ? C(7, qx,qy,qz, e) : M23;
                  const double M33 = (!symmetric) ? C(8, qx,qy,qz, e) : C(5, qx,qy,qz, e);

                  const double R11 = M11*A11 + M12*A12 + M13*A13;
                  const double R12 = M11*A21 + M12*A22 + M13*A23;
                  const double R13 = M11*A31 + M12*A32 + M13*A33;
                  const double R21 = M21*A11 + M22*A12 + M23*A13;
                  const double R22 = M21*A21 + M22*A22 + M23*A23;
                  const double R23 = M21*A31 + M22*A32 + M23*A33;
                  const double R31 = M31*A11 + M32*A12 + M33*A13;
                  const double R32 = M31*A21 + M32*A22 + M33*A23;
                  const double R33 = M31*A31 + M32*A32 + M33*A33;

                  // Now set D to J^{-1} R = adj(J) R
                  D(qx,qy,qz,0,e) = w_detJ * (A11*R11 + A12*R21 + A13*R31); // 1,1
                  const double D12 = w_detJ * (A11*R12 + A12*R22 + A13*R32);
                  D(qx,qy,qz,1,e) = D12; // 1,2
                  D(qx,qy,qz,2,e) = w_detJ * (A11*R13 + A12*R23 + A13*R33); // 1,3

                  const double D21 = w_detJ * (A21*R11 + A22*R21 + A23*R31);
                  const double D22 = w_detJ * (A21*R12 + A22*R22 + A23*R32);
                  const double D23 = w_detJ * (A21*R13 + A22*R23 + A23*R33);

                  const double D33 = w_detJ * (A31*R13 + A32*R23 + A33*R33);

                  D(qx,qy,qz,3,e) = symmetric ? D22 : D21; // 2,2 or 2,1
                  D(qx,qy,qz,4,e) = symmetric ? D23 : D22; // 2,3 or 2,2
                  D(qx,qy,qz,5,e) = symmetric ? D33 : D23; // 3,3 or 2,3

                  if (!symmetric)
                  {
                     D(qx,qy,qz,6,e) = w_detJ * (A31*R11 + A32*R21 + A33*R31); // 3,1
                     D(qx,qy,qz,7,e) = w_detJ * (A31*R12 + A32*R22 + A33*R32); // 3,2
                     D(qx,qy,qz,8,e) = D33; // 3,3
                  }
               }
               else  // Vector or scalar coefficient version
               {
                  const double C1 = const_c ? C(0,0,0,0,0) : C(0,qx,qy,qz,e);
                  const double C2 = const_c ? C(0,0,0,0,0) :
                                    (coeffDim == 3 ? C(1,qx,qy,qz,e) : C(0,qx,qy,qz,e));
                  const double C3 = const_c ? C(0,0,0,0,0) :
                                    (coeffDim == 3 ? C(2,qx,qy,qz,e) : C(0,qx,qy,qz,e));

                  // detJ J^{-1} J^{-T} = (1/detJ) adj(J) adj(J)^T
                  D(qx,qy,qz,0,e) = w_detJ * (C1*A11*A11 + C2*A12*A12 + C3*A13*A13); // 1,1
                  D(qx,qy,qz,1,e) = w_detJ * (C1*A11*A21 + C2*A12*A22 + C3*A13*A23); // 2,1
                  D(qx,qy,qz,2,e) = w_detJ * (C1*A11*A31 + C2*A12*A32 + C3*A13*A33); // 3,1
                  D(qx,qy,qz,3,e) = w_detJ * (C1*A21*A21 + C2*A22*A22 + C3*A23*A23); // 2,2
                  D(qx,qy,qz,4,e) = w_detJ * (C1*A21*A31 + C2*A22*A32 + C3*A23*A33); // 3,2
                  D(qx,qy,qz,5,e) = w_detJ * (C1*A31*A31 + C2*A32*A32 + C3*A33*A33); // 3,3
               }
            }
         }
      }
   });
}

static void PADiffusionSetup(const int dim,
                             const int sdim,
                             const int D1D,
                             const int Q1D,
                             const int coeffDim,
                             const int NE,
                             const Array<double> &W,
                             const Vector &J,
                             const Vector &C,
                             Vector &D)
{
   if (dim == 1) { MFEM_ABORT("dim==1 not supported in PADiffusionSetup"); }
   if (dim == 2)
   {
#ifdef MFEM_USE_OCCA
      if (DeviceCanUseOcca())
      {
         OccaPADiffusionSetup2D(D1D, Q1D, NE, W, J, C, D);
         return;
      }
#else
      MFEM_CONTRACT_VAR(D1D);
#endif // MFEM_USE_OCCA
      if (sdim == 2) { PADiffusionSetup2D<2>(Q1D, coeffDim, NE, W, J, C, D); }
      if (sdim == 3) { PADiffusionSetup2D<3>(Q1D, coeffDim, NE, W, J, C, D); }
   }
   if (dim == 3)
   {
#ifdef MFEM_USE_OCCA
      if (DeviceCanUseOcca())
      {
         OccaPADiffusionSetup3D(D1D, Q1D, NE, W, J, C, D);
         return;
      }
#endif // MFEM_USE_OCCA
      PADiffusionSetup3D(Q1D, coeffDim, NE, W, J, C, D);
   }
}

void DiffusionIntegrator::AssemblePA(const FiniteElementSpace &fes)
{
   const MemoryType mt = (pa_mt == MemoryType::DEFAULT) ?
                         Device::GetDeviceMemoryType() : pa_mt;
   // Assuming the same element type
   fespace = &fes;
   Mesh *mesh = fes.GetMesh();
   if (mesh->GetNE() == 0) { return; }
   const FiniteElement &el = *fes.GetFE(0);
   const IntegrationRule *ir = IntRule ? IntRule : &GetRule(el, el);
   if (DeviceCanUseCeed())
   {
      delete ceedOp;
      MFEM_VERIFY(!VQ && !MQ,
                  "Only scalar coefficient supported for DiffusionIntegrator"
                  " with libCEED");
      ceedOp = new ceed::PADiffusionIntegrator(fes, *ir, Q);
      return;
   }
   const int dims = el.GetDim();
   const int symmDims = (dims * (dims + 1)) / 2; // 1x1: 1, 2x2: 3, 3x3: 6
   const int nq = ir->GetNPoints();
   dim = mesh->Dimension();
   ne = fes.GetNE();
   geom = mesh->GetGeometricFactors(*ir, GeometricFactors::JACOBIANS, mt);
   const int sdim = mesh->SpaceDimension();
   maps = &el.GetDofToQuad(*ir, DofToQuad::TENSOR);
   dofs1D = maps->ndof;
   quad1D = maps->nqpt;
   int coeffDim = 1;
   Vector coeff;
   const int MQfullDim = MQ ? MQ->GetHeight() * MQ->GetWidth() : 0;
   if (auto *SMQ = dynamic_cast<SymmetricMatrixCoefficient *>(MQ))
   {
      MFEM_VERIFY(SMQ->GetSize() == dim, "");
      coeffDim = symmDims;
      coeff.SetSize(symmDims * nq * ne);

      DenseSymmetricMatrix sym_mat;
      sym_mat.SetSize(dim);

      auto C = Reshape(coeff.HostWrite(), symmDims, nq, ne);

      for (int e=0; e<ne; ++e)
      {
         ElementTransformation *tr = mesh->GetElementTransformation(e);
         for (int p=0; p<nq; ++p)
         {
            SMQ->Eval(sym_mat, *tr, ir->IntPoint(p));
            int cnt = 0;
            for (int i=0; i<dim; ++i)
               for (int j=i; j<dim; ++j, ++cnt)
               {
                  C(cnt, p, e) = sym_mat(i,j);
               }
         }
      }
   }
   else if (MQ)
   {
      symmetric = false;
      MFEM_VERIFY(MQ->GetHeight() == dim && MQ->GetWidth() == dim, "");

      coeffDim = MQfullDim;

      coeff.SetSize(MQfullDim * nq * ne);

      DenseMatrix mat;
      mat.SetSize(dim);

      auto C = Reshape(coeff.HostWrite(), MQfullDim, nq, ne);
      for (int e=0; e<ne; ++e)
      {
         ElementTransformation *tr = mesh->GetElementTransformation(e);
         for (int p=0; p<nq; ++p)
         {
            MQ->Eval(mat, *tr, ir->IntPoint(p));
            for (int i=0; i<dim; ++i)
               for (int j=0; j<dim; ++j)
               {
                  C(j+(i*dim), p, e) = mat(i,j);
               }
         }
      }
   }
   else if (VQ)
   {
      MFEM_VERIFY(VQ->GetVDim() == dim, "");
      coeffDim = VQ->GetVDim();
      coeff.SetSize(coeffDim * nq * ne);
      auto C = Reshape(coeff.HostWrite(), coeffDim, nq, ne);
      Vector DM(coeffDim);
      for (int e=0; e<ne; ++e)
      {
         ElementTransformation *tr = mesh->GetElementTransformation(e);
         for (int p=0; p<nq; ++p)
         {
            VQ->Eval(DM, *tr, ir->IntPoint(p));
            for (int i=0; i<coeffDim; ++i)
            {
               C(i, p, e) = DM[i];
            }
         }
      }
   }
   else if (Q == nullptr)
   {
      coeff.SetSize(1);
      coeff(0) = 1.0;
   }
   else if (ConstantCoefficient* cQ = dynamic_cast<ConstantCoefficient*>(Q))
   {
      coeff.SetSize(1);
      coeff(0) = cQ->constant;
   }
   else if (QuadratureFunctionCoefficient* qfQ =
               dynamic_cast<QuadratureFunctionCoefficient*>(Q))
   {
      const QuadratureFunction &qFun = qfQ->GetQuadFunction();
      MFEM_VERIFY(qFun.Size() == ne*nq,
                  "Incompatible QuadratureFunction dimension \n");

      MFEM_VERIFY(ir == &qFun.GetSpace()->GetElementIntRule(0),
                  "IntegrationRule used within integrator and in"
                  " QuadratureFunction appear to be different");
      qFun.Read();
      coeff.MakeRef(const_cast<QuadratureFunction &>(qFun),0);
   }
   else
   {
      coeff.SetSize(nq * ne);
      auto C = Reshape(coeff.HostWrite(), nq, ne);
      for (int e = 0; e < ne; ++e)
      {
         ElementTransformation& T = *fes.GetElementTransformation(e);
         for (int q = 0; q < nq; ++q)
         {
            C(q,e) = Q->Eval(T, ir->IntPoint(q));
         }
      }
   }
   pa_data.SetSize((symmetric ? symmDims : MQfullDim) * nq * ne, mt);
   PADiffusionSetup(dim, sdim, dofs1D, quad1D, coeffDim, ne, ir->GetWeights(),
                    geom->J, coeff, pa_data);
}

template<int T_D1D = 0, int T_Q1D = 0>
static void PADiffusionDiagonal2D(const int NE,
                                  const bool symmetric,
                                  const Array<double> &b,
                                  const Array<double> &g,
                                  const Vector &d,
                                  Vector &y,
                                  const int d1d = 0,
                                  const int q1d = 0)
{
   const int D1D = T_D1D ? T_D1D : d1d;
   const int Q1D = T_Q1D ? T_Q1D : q1d;
   MFEM_VERIFY(D1D <= MAX_D1D, "");
   MFEM_VERIFY(Q1D <= MAX_Q1D, "");
   auto B = Reshape(b.Read(), Q1D, D1D);
   auto G = Reshape(g.Read(), Q1D, D1D);
   // note the different shape for D, if this is a symmetric matrix we only
   // store necessary entries
   auto D = Reshape(d.Read(), Q1D*Q1D, symmetric ? 3 : 4, NE);
   auto Y = Reshape(y.ReadWrite(), D1D, D1D, NE);
   MFEM_FORALL(e, NE,
   {
      const int D1D = T_D1D ? T_D1D : d1d;
      const int Q1D = T_Q1D ? T_Q1D : q1d;
      constexpr int MD1 = T_D1D ? T_D1D : MAX_D1D;
      constexpr int MQ1 = T_Q1D ? T_Q1D : MAX_Q1D;
      // gradphi \cdot Q \gradphi has four terms
      double QD0[MQ1][MD1];
      double QD1[MQ1][MD1];
      double QD2[MQ1][MD1];
      for (int qx = 0; qx < Q1D; ++qx)
      {
         for (int dy = 0; dy < D1D; ++dy)
         {
            QD0[qx][dy] = 0.0;
            QD1[qx][dy] = 0.0;
            QD2[qx][dy] = 0.0;
            for (int qy = 0; qy < Q1D; ++qy)
            {
               const int q = qx + qy * Q1D;
               const double D00 = D(q,0,e);
               const double D10 = D(q,1,e);
               const double D01 = symmetric ? D10 : D(q,2,e);
               const double D11 = symmetric ? D(q,2,e) : D(q,3,e);
               QD0[qx][dy] += B(qy, dy) * B(qy, dy) * D00;
               QD1[qx][dy] += B(qy, dy) * G(qy, dy) * (D01 + D10);
               QD2[qx][dy] += G(qy, dy) * G(qy, dy) * D11;
            }
         }
      }
      for (int dy = 0; dy < D1D; ++dy)
      {
         for (int dx = 0; dx < D1D; ++dx)
         {
            for (int qx = 0; qx < Q1D; ++qx)
            {
               Y(dx,dy,e) += G(qx, dx) * G(qx, dx) * QD0[qx][dy];
               Y(dx,dy,e) += G(qx, dx) * B(qx, dx) * QD1[qx][dy];
               Y(dx,dy,e) += B(qx, dx) * B(qx, dx) * QD2[qx][dy];
            }
         }
      }
   });
}

// Shared memory PA Diffusion Diagonal 2D kernel
template<int T_D1D = 0, int T_Q1D = 0, int T_NBZ = 0>
static void SmemPADiffusionDiagonal2D(const int NE,
                                      const bool symmetric,
                                      const Array<double> &b_,
                                      const Array<double> &g_,
                                      const Vector &d_,
                                      Vector &y_,
                                      const int d1d = 0,
                                      const int q1d = 0)
{
   const int D1D = T_D1D ? T_D1D : d1d;
   const int Q1D = T_Q1D ? T_Q1D : q1d;
   constexpr int NBZ = T_NBZ ? T_NBZ : 1;
   constexpr int MQ1 = T_Q1D ? T_Q1D : MAX_Q1D;
   constexpr int MD1 = T_D1D ? T_D1D : MAX_D1D;
   MFEM_VERIFY(D1D <= MD1, "");
   MFEM_VERIFY(Q1D <= MQ1, "");
   auto b = Reshape(b_.Read(), Q1D, D1D);
   auto g = Reshape(g_.Read(), Q1D, D1D);
   auto D = Reshape(d_.Read(), Q1D*Q1D, symmetric ? 3 : 4, NE);
   auto Y = Reshape(y_.ReadWrite(), D1D, D1D, NE);
   MFEM_FORALL_2D(e, NE, Q1D, Q1D, NBZ,
   {
      const int tidz = MFEM_THREAD_ID(z);
      const int D1D = T_D1D ? T_D1D : d1d;
      const int Q1D = T_Q1D ? T_Q1D : q1d;
      constexpr int NBZ = T_NBZ ? T_NBZ : 1;
      constexpr int MQ1 = T_Q1D ? T_Q1D : MAX_Q1D;
      constexpr int MD1 = T_D1D ? T_D1D : MAX_D1D;
      MFEM_SHARED double BG[2][MQ1*MD1];
      double (*B)[MD1] = (double (*)[MD1]) (BG+0);
      double (*G)[MD1] = (double (*)[MD1]) (BG+1);
      MFEM_SHARED double QD[3][NBZ][MD1][MQ1];
      double (*QD0)[MD1] = (double (*)[MD1])(QD[0] + tidz);
      double (*QD1)[MD1] = (double (*)[MD1])(QD[1] + tidz);
      double (*QD2)[MD1] = (double (*)[MD1])(QD[2] + tidz);
      if (tidz == 0)
      {
         MFEM_FOREACH_THREAD(d,y,D1D)
         {
            MFEM_FOREACH_THREAD(q,x,Q1D)
            {
               B[q][d] = b(q,d);
               G[q][d] = g(q,d);
            }
         }
      }
      MFEM_SYNC_THREAD;
      MFEM_FOREACH_THREAD(qx,x,Q1D)
      {
         MFEM_FOREACH_THREAD(dy,y,D1D)
         {
            QD0[qx][dy] = 0.0;
            QD1[qx][dy] = 0.0;
            QD2[qx][dy] = 0.0;
            for (int qy = 0; qy < Q1D; ++qy)
            {
               const int q = qx + qy * Q1D;
               const double D00 = D(q,0,e);
               const double D10 = D(q,1,e);
               const double D01 = symmetric ? D10 : D(q,2,e);
               const double D11 = symmetric ? D(q,2,e) : D(q,3,e);
               const double By = B[qy][dy];
               const double Gy = G[qy][dy];
               const double BBy = By * By;
               const double BGy = By * Gy;
               const double GGy = Gy * Gy;
               QD0[qx][dy] += BBy * D00;
               QD1[qx][dy] += BGy * (D01 + D10);
               QD2[qx][dy] += GGy * D11;
            }
         }
      }
      MFEM_SYNC_THREAD;
      MFEM_FOREACH_THREAD(dy,y,D1D)
      {
         MFEM_FOREACH_THREAD(dx,x,D1D)
         {
            for (int qx = 0; qx < Q1D; ++qx)
            {
               const double Bx = B[qx][dx];
               const double Gx = G[qx][dx];
               const double BBx = Bx * Bx;
               const double BGx = Bx * Gx;
               const double GGx = Gx * Gx;
               Y(dx,dy,e) += GGx * QD0[qx][dy];
               Y(dx,dy,e) += BGx * QD1[qx][dy];
               Y(dx,dy,e) += BBx * QD2[qx][dy];
            }
         }
      }
   });
}

template<int T_D1D = 0, int T_Q1D = 0>
static void PADiffusionDiagonal3D(const int NE,
                                  const bool symmetric,
                                  const Array<double> &b,
                                  const Array<double> &g,
                                  const Vector &d,
                                  Vector &y,
                                  const int d1d = 0,
                                  const int q1d = 0)
{
   constexpr int DIM = 3;
   const int D1D = T_D1D ? T_D1D : d1d;
   const int Q1D = T_Q1D ? T_Q1D : q1d;
   constexpr int MQ1 = T_Q1D ? T_Q1D : MAX_Q1D;
   constexpr int MD1 = T_D1D ? T_D1D : MAX_D1D;
   MFEM_VERIFY(D1D <= MD1, "");
   MFEM_VERIFY(Q1D <= MQ1, "");
   auto B = Reshape(b.Read(), Q1D, D1D);
   auto G = Reshape(g.Read(), Q1D, D1D);
   auto Q = Reshape(d.Read(), Q1D*Q1D*Q1D, symmetric ? 6 : 9, NE);
   auto Y = Reshape(y.ReadWrite(), D1D, D1D, D1D, NE);
   MFEM_FORALL(e, NE,
   {
      const int D1D = T_D1D ? T_D1D : d1d;
      const int Q1D = T_Q1D ? T_Q1D : q1d;
      constexpr int MD1 = T_D1D ? T_D1D : MAX_D1D;
      constexpr int MQ1 = T_Q1D ? T_Q1D : MAX_Q1D;
      double QQD[MQ1][MQ1][MD1];
      double QDD[MQ1][MD1][MD1];
      for (int i = 0; i < DIM; ++i)
      {
         for (int j = 0; j < DIM; ++j)
         {
            // first tensor contraction, along z direction
            for (int qx = 0; qx < Q1D; ++qx)
            {
               for (int qy = 0; qy < Q1D; ++qy)
               {
                  for (int dz = 0; dz < D1D; ++dz)
                  {
                     QQD[qx][qy][dz] = 0.0;
                     for (int qz = 0; qz < Q1D; ++qz)
                     {
                        const int q = qx + (qy + qz * Q1D) * Q1D;
                        const int ksym = j >= i ?
                        3 - (3-i)*(2-i)/2 + j:
                        3 - (3-j)*(2-j)/2 + i;
                        const int k = symmetric ? ksym : (i*DIM) + j;
                        const double O = Q(q,k,e);
                        const double Bz = B(qz,dz);
                        const double Gz = G(qz,dz);
                        const double L = i==2 ? Gz : Bz;
                        const double R = j==2 ? Gz : Bz;
                        QQD[qx][qy][dz] += L * O * R;
                     }
                  }
               }
            }
            // second tensor contraction, along y direction
            for (int qx = 0; qx < Q1D; ++qx)
            {
               for (int dz = 0; dz < D1D; ++dz)
               {
                  for (int dy = 0; dy < D1D; ++dy)
                  {
                     QDD[qx][dy][dz] = 0.0;
                     for (int qy = 0; qy < Q1D; ++qy)
                     {
                        const double By = B(qy,dy);
                        const double Gy = G(qy,dy);
                        const double L = i==1 ? Gy : By;
                        const double R = j==1 ? Gy : By;
                        QDD[qx][dy][dz] += L * QQD[qx][qy][dz] * R;
                     }
                  }
               }
            }
            // third tensor contraction, along x direction
            for (int dz = 0; dz < D1D; ++dz)
            {
               for (int dy = 0; dy < D1D; ++dy)
               {
                  for (int dx = 0; dx < D1D; ++dx)
                  {
                     for (int qx = 0; qx < Q1D; ++qx)
                     {
                        const double Bx = B(qx,dx);
                        const double Gx = G(qx,dx);
                        const double L = i==0 ? Gx : Bx;
                        const double R = j==0 ? Gx : Bx;
                        Y(dx, dy, dz, e) += L * QDD[qx][dy][dz] * R;
                     }
                  }
               }
            }
         }
      }
   });
}

// Shared memory PA Diffusion Diagonal 3D kernel
template<int T_D1D = 0, int T_Q1D = 0>
static void SmemPADiffusionDiagonal3D(const int NE,
                                      const bool symmetric,
                                      const Array<double> &b_,
                                      const Array<double> &g_,
                                      const Vector &d_,
                                      Vector &y_,
                                      const int d1d = 0,
                                      const int q1d = 0)
{
   constexpr int DIM = 3;
   const int D1D = T_D1D ? T_D1D : d1d;
   const int Q1D = T_Q1D ? T_Q1D : q1d;
   constexpr int MQ1 = T_Q1D ? T_Q1D : MAX_Q1D;
   constexpr int MD1 = T_D1D ? T_D1D : MAX_D1D;
   MFEM_VERIFY(D1D <= MD1, "");
   MFEM_VERIFY(Q1D <= MQ1, "");
   auto b = Reshape(b_.Read(), Q1D, D1D);
   auto g = Reshape(g_.Read(), Q1D, D1D);
   auto D = Reshape(d_.Read(), Q1D*Q1D*Q1D, symmetric ? 6 : 9, NE);
   auto Y = Reshape(y_.ReadWrite(), D1D, D1D, D1D, NE);
   MFEM_FORALL_3D(e, NE, Q1D, Q1D, Q1D,
   {
      const int tidz = MFEM_THREAD_ID(z);
      const int D1D = T_D1D ? T_D1D : d1d;
      const int Q1D = T_Q1D ? T_Q1D : q1d;
      constexpr int MQ1 = T_Q1D ? T_Q1D : MAX_Q1D;
      constexpr int MD1 = T_D1D ? T_D1D : MAX_D1D;
      MFEM_SHARED double BG[2][MQ1*MD1];
      double (*B)[MD1] = (double (*)[MD1]) (BG+0);
      double (*G)[MD1] = (double (*)[MD1]) (BG+1);
      MFEM_SHARED double QQD[MQ1][MQ1][MD1];
      MFEM_SHARED double QDD[MQ1][MD1][MD1];
      if (tidz == 0)
      {
         MFEM_FOREACH_THREAD(d,y,D1D)
         {
            MFEM_FOREACH_THREAD(q,x,Q1D)
            {
               B[q][d] = b(q,d);
               G[q][d] = g(q,d);
            }
         }
      }
      MFEM_SYNC_THREAD;
      for (int i = 0; i < DIM; ++i)
      {
         for (int j = 0; j < DIM; ++j)
         {
            // first tensor contraction, along z direction
            MFEM_FOREACH_THREAD(qx,x,Q1D)
            {
               MFEM_FOREACH_THREAD(qy,y,Q1D)
               {
                  MFEM_FOREACH_THREAD(dz,z,D1D)
                  {
                     QQD[qx][qy][dz] = 0.0;
                     for (int qz = 0; qz < Q1D; ++qz)
                     {
                        const int q = qx + (qy + qz * Q1D) * Q1D;
                        const int ksym = j >= i ?
                                         3 - (3-i)*(2-i)/2 + j:
                                         3 - (3-j)*(2-j)/2 + i;
                        const int k = symmetric ? ksym : (i*DIM) + j;
                        const double O = D(q,k,e);
                        const double Bz = B[qz][dz];
                        const double Gz = G[qz][dz];
                        const double L = i==2 ? Gz : Bz;
                        const double R = j==2 ? Gz : Bz;
                        QQD[qx][qy][dz] += L * O * R;
                     }
                  }
               }
            }
            MFEM_SYNC_THREAD;
            // second tensor contraction, along y direction
            MFEM_FOREACH_THREAD(qx,x,Q1D)
            {
               MFEM_FOREACH_THREAD(dz,z,D1D)
               {
                  MFEM_FOREACH_THREAD(dy,y,D1D)
                  {
                     QDD[qx][dy][dz] = 0.0;
                     for (int qy = 0; qy < Q1D; ++qy)
                     {
                        const double By = B[qy][dy];
                        const double Gy = G[qy][dy];
                        const double L = i==1 ? Gy : By;
                        const double R = j==1 ? Gy : By;
                        QDD[qx][dy][dz] += L * QQD[qx][qy][dz] * R;
                     }
                  }
               }
            }
            MFEM_SYNC_THREAD;
            // third tensor contraction, along x direction
            MFEM_FOREACH_THREAD(dz,z,D1D)
            {
               MFEM_FOREACH_THREAD(dy,y,D1D)
               {
                  MFEM_FOREACH_THREAD(dx,x,D1D)
                  {
                     for (int qx = 0; qx < Q1D; ++qx)
                     {
                        const double Bx = B[qx][dx];
                        const double Gx = G[qx][dx];
                        const double L = i==0 ? Gx : Bx;
                        const double R = j==0 ? Gx : Bx;
                        Y(dx, dy, dz, e) += L * QDD[qx][dy][dz] * R;
                     }
                  }
               }
            }
         }
      }
   });
}

static void PADiffusionAssembleDiagonal(const int dim,
                                        const int D1D,
                                        const int Q1D,
                                        const int NE,
                                        const bool symm,
                                        const Array<double> &B,
                                        const Array<double> &G,
                                        const Vector &D,
                                        Vector &Y)
{
   if (dim == 2)
   {
      switch ((D1D << 4 ) | Q1D)
      {
         case 0x22: return SmemPADiffusionDiagonal2D<2,2,8>(NE,symm,B,G,D,Y);
         case 0x33: return SmemPADiffusionDiagonal2D<3,3,8>(NE,symm,B,G,D,Y);
         case 0x44: return SmemPADiffusionDiagonal2D<4,4,4>(NE,symm,B,G,D,Y);
         case 0x55: return SmemPADiffusionDiagonal2D<5,5,4>(NE,symm,B,G,D,Y);
         case 0x66: return SmemPADiffusionDiagonal2D<6,6,2>(NE,symm,B,G,D,Y);
         case 0x77: return SmemPADiffusionDiagonal2D<7,7,2>(NE,symm,B,G,D,Y);
         case 0x88: return SmemPADiffusionDiagonal2D<8,8,1>(NE,symm,B,G,D,Y);
         case 0x99: return SmemPADiffusionDiagonal2D<9,9,1>(NE,symm,B,G,D,Y);
         default: return PADiffusionDiagonal2D(NE,symm,B,G,D,Y,D1D,Q1D);
      }
   }
   else if (dim == 3)
   {
      switch ((D1D << 4 ) | Q1D)
      {
         case 0x22: return SmemPADiffusionDiagonal3D<2,2>(NE,symm,B,G,D,Y);
         case 0x23: return SmemPADiffusionDiagonal3D<2,3>(NE,symm,B,G,D,Y);
         case 0x34: return SmemPADiffusionDiagonal3D<3,4>(NE,symm,B,G,D,Y);
         case 0x45: return SmemPADiffusionDiagonal3D<4,5>(NE,symm,B,G,D,Y);
         case 0x46: return SmemPADiffusionDiagonal3D<4,6>(NE,symm,B,G,D,Y);
         case 0x56: return SmemPADiffusionDiagonal3D<5,6>(NE,symm,B,G,D,Y);
         case 0x67: return SmemPADiffusionDiagonal3D<6,7>(NE,symm,B,G,D,Y);
         case 0x78: return SmemPADiffusionDiagonal3D<7,8>(NE,symm,B,G,D,Y);
         case 0x89: return SmemPADiffusionDiagonal3D<8,9>(NE,symm,B,G,D,Y);
         case 0x9A: return SmemPADiffusionDiagonal3D<9,10>(NE,symm,B,G,D,Y);
         default: return PADiffusionDiagonal3D(NE,symm,B,G,D,Y,D1D,Q1D);
      }
   }
   MFEM_ABORT("Unknown kernel.");
}

void DiffusionIntegrator::AssembleDiagonalPA(Vector &diag)
{
   if (DeviceCanUseCeed())
   {
      ceedOp->GetDiagonal(diag);
   }
   else
   {
      if (pa_data.Size()==0) { AssemblePA(*fespace); }
      PADiffusionAssembleDiagonal(dim, dofs1D, quad1D, ne, symmetric,
                                  maps->B, maps->G, pa_data, diag);
   }
}


#ifdef MFEM_USE_OCCA
// OCCA PA Diffusion Apply 2D kernel
static void OccaPADiffusionApply2D(const int D1D,
                                   const int Q1D,
                                   const int NE,
                                   const Array<double> &B,
                                   const Array<double> &G,
                                   const Array<double> &Bt,
                                   const Array<double> &Gt,
                                   const Vector &D,
                                   const Vector &X,
                                   Vector &Y)
{
   occa::properties props;
   props["defines/D1D"] = D1D;
   props["defines/Q1D"] = Q1D;
   const occa::memory o_B = OccaMemoryRead(B.GetMemory(), B.Size());
   const occa::memory o_G = OccaMemoryRead(G.GetMemory(), G.Size());
   const occa::memory o_Bt = OccaMemoryRead(Bt.GetMemory(), Bt.Size());
   const occa::memory o_Gt = OccaMemoryRead(Gt.GetMemory(), Gt.Size());
   const occa::memory o_D = OccaMemoryRead(D.GetMemory(), D.Size());
   const occa::memory o_X = OccaMemoryRead(X.GetMemory(), X.Size());
   occa::memory o_Y = OccaMemoryReadWrite(Y.GetMemory(), Y.Size());
   const occa_id_t id = std::make_pair(D1D,Q1D);
   if (!Device::Allows(Backend::OCCA_CUDA))
   {
      static occa_kernel_t OccaDiffApply2D_cpu;
      if (OccaDiffApply2D_cpu.find(id) == OccaDiffApply2D_cpu.end())
      {
         const occa::kernel DiffusionApply2D_CPU =
            mfem::OccaDev().buildKernel("occa://mfem/fem/occa.okl",
                                        "DiffusionApply2D_CPU", props);
         OccaDiffApply2D_cpu.emplace(id, DiffusionApply2D_CPU);
      }
      OccaDiffApply2D_cpu.at(id)(NE, o_B, o_G, o_Bt, o_Gt, o_D, o_X, o_Y);
   }
   else
   {
      static occa_kernel_t OccaDiffApply2D_gpu;
      if (OccaDiffApply2D_gpu.find(id) == OccaDiffApply2D_gpu.end())
      {
         const occa::kernel DiffusionApply2D_GPU =
            mfem::OccaDev().buildKernel("occa://mfem/fem/occa.okl",
                                        "DiffusionApply2D_GPU", props);
         OccaDiffApply2D_gpu.emplace(id, DiffusionApply2D_GPU);
      }
      OccaDiffApply2D_gpu.at(id)(NE, o_B, o_G, o_Bt, o_Gt, o_D, o_X, o_Y);
   }
}

// OCCA PA Diffusion Apply 3D kernel
static void OccaPADiffusionApply3D(const int D1D,
                                   const int Q1D,
                                   const int NE,
                                   const Array<double> &B,
                                   const Array<double> &G,
                                   const Array<double> &Bt,
                                   const Array<double> &Gt,
                                   const Vector &D,
                                   const Vector &X,
                                   Vector &Y)
{
   occa::properties props;
   props["defines/D1D"] = D1D;
   props["defines/Q1D"] = Q1D;
   const occa::memory o_B = OccaMemoryRead(B.GetMemory(), B.Size());
   const occa::memory o_G = OccaMemoryRead(G.GetMemory(), G.Size());
   const occa::memory o_Bt = OccaMemoryRead(Bt.GetMemory(), Bt.Size());
   const occa::memory o_Gt = OccaMemoryRead(Gt.GetMemory(), Gt.Size());
   const occa::memory o_D = OccaMemoryRead(D.GetMemory(), D.Size());
   const occa::memory o_X = OccaMemoryRead(X.GetMemory(), X.Size());
   occa::memory o_Y = OccaMemoryReadWrite(Y.GetMemory(), Y.Size());
   const occa_id_t id = std::make_pair(D1D,Q1D);
   if (!Device::Allows(Backend::OCCA_CUDA))
   {
      static occa_kernel_t OccaDiffApply3D_cpu;
      if (OccaDiffApply3D_cpu.find(id) == OccaDiffApply3D_cpu.end())
      {
         const occa::kernel DiffusionApply3D_CPU =
            mfem::OccaDev().buildKernel("occa://mfem/fem/occa.okl",
                                        "DiffusionApply3D_CPU", props);
         OccaDiffApply3D_cpu.emplace(id, DiffusionApply3D_CPU);
      }
      OccaDiffApply3D_cpu.at(id)(NE, o_B, o_G, o_Bt, o_Gt, o_D, o_X, o_Y);
   }
   else
   {
      static occa_kernel_t OccaDiffApply3D_gpu;
      if (OccaDiffApply3D_gpu.find(id) == OccaDiffApply3D_gpu.end())
      {
         const occa::kernel DiffusionApply3D_GPU =
            mfem::OccaDev().buildKernel("occa://mfem/fem/occa.okl",
                                        "DiffusionApply3D_GPU", props);
         OccaDiffApply3D_gpu.emplace(id, DiffusionApply3D_GPU);
      }
      OccaDiffApply3D_gpu.at(id)(NE, o_B, o_G, o_Bt, o_Gt, o_D, o_X, o_Y);
   }
}
#endif // MFEM_USE_OCCA

// PA Diffusion Apply 2D kernel
template<int T_D1D = 0, int T_Q1D = 0>
static void PADiffusionApply2D(const int NE,
                               const bool symmetric,
                               const Array<double> &b_,
                               const Array<double> &g_,
                               const Array<double> &bt_,
                               const Array<double> &gt_,
                               const Vector &d_,
                               const Vector &x_,
                               Vector &y_,
                               const int d1d = 0,
                               const int q1d = 0)
{
   const int D1D = T_D1D ? T_D1D : d1d;
   const int Q1D = T_Q1D ? T_Q1D : q1d;
   MFEM_VERIFY(D1D <= MAX_D1D, "");
   MFEM_VERIFY(Q1D <= MAX_Q1D, "");
   auto B = Reshape(b_.Read(), Q1D, D1D);
   auto G = Reshape(g_.Read(), Q1D, D1D);
   auto Bt = Reshape(bt_.Read(), D1D, Q1D);
   auto Gt = Reshape(gt_.Read(), D1D, Q1D);
   auto D = Reshape(d_.Read(), Q1D*Q1D, symmetric ? 3 : 4, NE);
   auto X = Reshape(x_.Read(), D1D, D1D, NE);
   auto Y = Reshape(y_.ReadWrite(), D1D, D1D, NE);
   MFEM_FORALL(e, NE,
   {
      const int D1D = T_D1D ? T_D1D : d1d;
      const int Q1D = T_Q1D ? T_Q1D : q1d;
      // the following variables are evaluated at compile time
      constexpr int max_D1D = T_D1D ? T_D1D : MAX_D1D;
      constexpr int max_Q1D = T_Q1D ? T_Q1D : MAX_Q1D;

      double grad[max_Q1D][max_Q1D][2];
      for (int qy = 0; qy < Q1D; ++qy)
      {
         for (int qx = 0; qx < Q1D; ++qx)
         {
            grad[qy][qx][0] = 0.0;
            grad[qy][qx][1] = 0.0;
         }
      }
      for (int dy = 0; dy < D1D; ++dy)
      {
         double gradX[max_Q1D][2];
         for (int qx = 0; qx < Q1D; ++qx)
         {
            gradX[qx][0] = 0.0;
            gradX[qx][1] = 0.0;
         }
         for (int dx = 0; dx < D1D; ++dx)
         {
            const double s = X(dx,dy,e);
            for (int qx = 0; qx < Q1D; ++qx)
            {
               gradX[qx][0] += s * B(qx,dx);
               gradX[qx][1] += s * G(qx,dx);
            }
         }
         for (int qy = 0; qy < Q1D; ++qy)
         {
            const double wy  = B(qy,dy);
            const double wDy = G(qy,dy);
            for (int qx = 0; qx < Q1D; ++qx)
            {
               grad[qy][qx][0] += gradX[qx][1] * wy;
               grad[qy][qx][1] += gradX[qx][0] * wDy;
            }
         }
      }
      // Calculate Dxy, xDy in plane
      for (int qy = 0; qy < Q1D; ++qy)
      {
         for (int qx = 0; qx < Q1D; ++qx)
         {
            const int q = qx + qy * Q1D;

            const double O11 = D(q,0,e);
            const double O21 = D(q,1,e);
            const double O12 = symmetric ? O21 : D(q,2,e);
            const double O22 = symmetric ? D(q,2,e) : D(q,3,e);

            const double gradX = grad[qy][qx][0];
            const double gradY = grad[qy][qx][1];

            grad[qy][qx][0] = (O11 * gradX) + (O12 * gradY);
            grad[qy][qx][1] = (O21 * gradX) + (O22 * gradY);
         }
      }
      for (int qy = 0; qy < Q1D; ++qy)
      {
         double gradX[max_D1D][2];
         for (int dx = 0; dx < D1D; ++dx)
         {
            gradX[dx][0] = 0;
            gradX[dx][1] = 0;
         }
         for (int qx = 0; qx < Q1D; ++qx)
         {
            const double gX = grad[qy][qx][0];
            const double gY = grad[qy][qx][1];
            for (int dx = 0; dx < D1D; ++dx)
            {
               const double wx  = Bt(dx,qx);
               const double wDx = Gt(dx,qx);
               gradX[dx][0] += gX * wDx;
               gradX[dx][1] += gY * wx;
            }
         }
         for (int dy = 0; dy < D1D; ++dy)
         {
            const double wy  = Bt(dy,qy);
            const double wDy = Gt(dy,qy);
            for (int dx = 0; dx < D1D; ++dx)
            {
               Y(dx,dy,e) += ((gradX[dx][0] * wy) + (gradX[dx][1] * wDy));
            }
         }
      }
   });
}

// Shared memory PA Diffusion Apply 2D kernel
template<int T_D1D = 0, int T_Q1D = 0, int T_NBZ = 0>
static void SmemPADiffusionApply2D(const int NE,
                                   const bool symmetric,
                                   const Array<double> &b_,
                                   const Array<double> &g_,
                                   const Vector &d_,
                                   const Vector &x_,
                                   Vector &y_,
                                   const int d1d = 0,
                                   const int q1d = 0)
{
   const int D1D = T_D1D ? T_D1D : d1d;
   const int Q1D = T_Q1D ? T_Q1D : q1d;
   constexpr int NBZ = T_NBZ ? T_NBZ : 1;
   constexpr int MQ1 = T_Q1D ? T_Q1D : MAX_Q1D;
   constexpr int MD1 = T_D1D ? T_D1D : MAX_D1D;
   MFEM_VERIFY(D1D <= MD1, "");
   MFEM_VERIFY(Q1D <= MQ1, "");
   auto b = Reshape(b_.Read(), Q1D, D1D);
   auto g = Reshape(g_.Read(), Q1D, D1D);
   auto D = Reshape(d_.Read(), Q1D*Q1D, symmetric ? 3 : 4, NE);
   auto x = Reshape(x_.Read(), D1D, D1D, NE);
   auto Y = Reshape(y_.ReadWrite(), D1D, D1D, NE);
   MFEM_FORALL_2D(e, NE, Q1D, Q1D, NBZ,
   {
      const int tidz = MFEM_THREAD_ID(z);
      const int D1D = T_D1D ? T_D1D : d1d;
      const int Q1D = T_Q1D ? T_Q1D : q1d;
      constexpr int NBZ = T_NBZ ? T_NBZ : 1;
      constexpr int MQ1 = T_Q1D ? T_Q1D : MAX_Q1D;
      constexpr int MD1 = T_D1D ? T_D1D : MAX_D1D;
      MFEM_SHARED double sBG[2][MQ1*MD1];
      double (*B)[MD1] = (double (*)[MD1]) (sBG+0);
      double (*G)[MD1] = (double (*)[MD1]) (sBG+1);
      double (*Bt)[MQ1] = (double (*)[MQ1]) (sBG+0);
      double (*Gt)[MQ1] = (double (*)[MQ1]) (sBG+1);
      MFEM_SHARED double Xz[NBZ][MD1][MD1];
      MFEM_SHARED double GD[2][NBZ][MD1][MQ1];
      MFEM_SHARED double GQ[2][NBZ][MD1][MQ1];
      double (*X)[MD1] = (double (*)[MD1])(Xz + tidz);
      double (*DQ0)[MD1] = (double (*)[MD1])(GD[0] + tidz);
      double (*DQ1)[MD1] = (double (*)[MD1])(GD[1] + tidz);
      double (*QQ0)[MD1] = (double (*)[MD1])(GQ[0] + tidz);
      double (*QQ1)[MD1] = (double (*)[MD1])(GQ[1] + tidz);
      MFEM_FOREACH_THREAD(dy,y,D1D)
      {
         MFEM_FOREACH_THREAD(dx,x,D1D)
         {
            X[dy][dx] = x(dx,dy,e);
         }
      }
      if (tidz == 0)
      {
         MFEM_FOREACH_THREAD(dy,y,D1D)
         {
            MFEM_FOREACH_THREAD(q,x,Q1D)
            {
               B[q][dy] = b(q,dy);
               G[q][dy] = g(q,dy);
            }
         }
      }
      MFEM_SYNC_THREAD;
      MFEM_FOREACH_THREAD(dy,y,D1D)
      {
         MFEM_FOREACH_THREAD(qx,x,Q1D)
         {
            double u = 0.0;
            double v = 0.0;
            for (int dx = 0; dx < D1D; ++dx)
            {
               const double coords = X[dy][dx];
               u += B[qx][dx] * coords;
               v += G[qx][dx] * coords;
            }
            DQ0[dy][qx] = u;
            DQ1[dy][qx] = v;
         }
      }
      MFEM_SYNC_THREAD;
      MFEM_FOREACH_THREAD(qy,y,Q1D)
      {
         MFEM_FOREACH_THREAD(qx,x,Q1D)
         {
            double u = 0.0;
            double v = 0.0;
            for (int dy = 0; dy < D1D; ++dy)
            {
               u += DQ1[dy][qx] * B[qy][dy];
               v += DQ0[dy][qx] * G[qy][dy];
            }
            QQ0[qy][qx] = u;
            QQ1[qy][qx] = v;
         }
      }
      MFEM_SYNC_THREAD;
      MFEM_FOREACH_THREAD(qy,y,Q1D)
      {
         MFEM_FOREACH_THREAD(qx,x,Q1D)
         {
            const int q = (qx + ((qy) * Q1D));
            const double O11 = D(q,0,e);
            const double O21 = D(q,1,e);
            const double O12 = symmetric ? O21 : D(q,2,e);
            const double O22 = symmetric ? D(q,2,e) : D(q,3,e);
            const double gX = QQ0[qy][qx];
            const double gY = QQ1[qy][qx];
            QQ0[qy][qx] = (O11 * gX) + (O12 * gY);
            QQ1[qy][qx] = (O21 * gX) + (O22 * gY);
         }
      }
      MFEM_SYNC_THREAD;
      if (tidz == 0)
      {
         MFEM_FOREACH_THREAD(dy,y,D1D)
         {
            MFEM_FOREACH_THREAD(q,x,Q1D)
            {
               Bt[dy][q] = b(q,dy);
               Gt[dy][q] = g(q,dy);
            }
         }
      }
      MFEM_SYNC_THREAD;
      MFEM_FOREACH_THREAD(qy,y,Q1D)
      {
         MFEM_FOREACH_THREAD(dx,x,D1D)
         {
            double u = 0.0;
            double v = 0.0;
            for (int qx = 0; qx < Q1D; ++qx)
            {
               u += Gt[dx][qx] * QQ0[qy][qx];
               v += Bt[dx][qx] * QQ1[qy][qx];
            }
            DQ0[qy][dx] = u;
            DQ1[qy][dx] = v;
         }
      }
      MFEM_SYNC_THREAD;
      MFEM_FOREACH_THREAD(dy,y,D1D)
      {
         MFEM_FOREACH_THREAD(dx,x,D1D)
         {
            double u = 0.0;
            double v = 0.0;
            for (int qy = 0; qy < Q1D; ++qy)
            {
               u += DQ0[qy][dx] * Bt[dy][qy];
               v += DQ1[qy][dx] * Gt[dy][qy];
            }
            Y(dx,dy,e) += (u + v);
         }
      }
   });
}

// PA Diffusion Apply 3D kernel
template<int T_D1D = 0, int T_Q1D = 0>
static void PADiffusionApply3D(const int NE,
                               const bool symmetric,
                               const Array<double> &b,
                               const Array<double> &g,
                               const Array<double> &bt,
                               const Array<double> &gt,
                               const Vector &d_,
                               const Vector &x_,
                               Vector &y_,
                               int d1d = 0, int q1d = 0)
{
   const int D1D = T_D1D ? T_D1D : d1d;
   const int Q1D = T_Q1D ? T_Q1D : q1d;
   MFEM_VERIFY(D1D <= MAX_D1D, "");
   MFEM_VERIFY(Q1D <= MAX_Q1D, "");
   auto B = Reshape(b.Read(), Q1D, D1D);
   auto G = Reshape(g.Read(), Q1D, D1D);
   auto Bt = Reshape(bt.Read(), D1D, Q1D);
   auto Gt = Reshape(gt.Read(), D1D, Q1D);
   auto D = Reshape(d_.Read(), Q1D*Q1D*Q1D, symmetric ? 6 : 9, NE);
   auto X = Reshape(x_.Read(), D1D, D1D, D1D, NE);
   auto Y = Reshape(y_.ReadWrite(), D1D, D1D, D1D, NE);
   MFEM_FORALL(e, NE,
   {
      const int D1D = T_D1D ? T_D1D : d1d;
      const int Q1D = T_Q1D ? T_Q1D : q1d;
      constexpr int max_D1D = T_D1D ? T_D1D : MAX_D1D;
      constexpr int max_Q1D = T_Q1D ? T_Q1D : MAX_Q1D;
      double grad[max_Q1D][max_Q1D][max_Q1D][3];
      for (int qz = 0; qz < Q1D; ++qz)
      {
         for (int qy = 0; qy < Q1D; ++qy)
         {
            for (int qx = 0; qx < Q1D; ++qx)
            {
               grad[qz][qy][qx][0] = 0.0;
               grad[qz][qy][qx][1] = 0.0;
               grad[qz][qy][qx][2] = 0.0;
            }
         }
      }
      for (int dz = 0; dz < D1D; ++dz)
      {
         double gradXY[max_Q1D][max_Q1D][3];
         for (int qy = 0; qy < Q1D; ++qy)
         {
            for (int qx = 0; qx < Q1D; ++qx)
            {
               gradXY[qy][qx][0] = 0.0;
               gradXY[qy][qx][1] = 0.0;
               gradXY[qy][qx][2] = 0.0;
            }
         }
         for (int dy = 0; dy < D1D; ++dy)
         {
            double gradX[max_Q1D][2];
            for (int qx = 0; qx < Q1D; ++qx)
            {
               gradX[qx][0] = 0.0;
               gradX[qx][1] = 0.0;
            }
            for (int dx = 0; dx < D1D; ++dx)
            {
               const double s = X(dx,dy,dz,e);
               for (int qx = 0; qx < Q1D; ++qx)
               {
                  gradX[qx][0] += s * B(qx,dx);
                  gradX[qx][1] += s * G(qx,dx);
               }
            }
            for (int qy = 0; qy < Q1D; ++qy)
            {
               const double wy  = B(qy,dy);
               const double wDy = G(qy,dy);
               for (int qx = 0; qx < Q1D; ++qx)
               {
                  const double wx  = gradX[qx][0];
                  const double wDx = gradX[qx][1];
                  gradXY[qy][qx][0] += wDx * wy;
                  gradXY[qy][qx][1] += wx  * wDy;
                  gradXY[qy][qx][2] += wx  * wy;
               }
            }
         }
         for (int qz = 0; qz < Q1D; ++qz)
         {
            const double wz  = B(qz,dz);
            const double wDz = G(qz,dz);
            for (int qy = 0; qy < Q1D; ++qy)
            {
               for (int qx = 0; qx < Q1D; ++qx)
               {
                  grad[qz][qy][qx][0] += gradXY[qy][qx][0] * wz;
                  grad[qz][qy][qx][1] += gradXY[qy][qx][1] * wz;
                  grad[qz][qy][qx][2] += gradXY[qy][qx][2] * wDz;
               }
            }
         }
      }
      // Calculate Dxyz, xDyz, xyDz in plane
      for (int qz = 0; qz < Q1D; ++qz)
      {
         for (int qy = 0; qy < Q1D; ++qy)
         {
            for (int qx = 0; qx < Q1D; ++qx)
            {
               const int q = qx + (qy + qz * Q1D) * Q1D;
               const double O11 = D(q,0,e);
               const double O12 = D(q,1,e);
               const double O13 = D(q,2,e);
               const double O21 = symmetric ? O12 : D(q,3,e);
               const double O22 = symmetric ? D(q,3,e) : D(q,4,e);
               const double O23 = symmetric ? D(q,4,e) : D(q,5,e);
               const double O31 = symmetric ? O13 : D(q,6,e);
               const double O32 = symmetric ? O23 : D(q,7,e);
               const double O33 = symmetric ? D(q,5,e) : D(q,8,e);
               const double gradX = grad[qz][qy][qx][0];
               const double gradY = grad[qz][qy][qx][1];
               const double gradZ = grad[qz][qy][qx][2];
               grad[qz][qy][qx][0] = (O11*gradX)+(O12*gradY)+(O13*gradZ);
               grad[qz][qy][qx][1] = (O21*gradX)+(O22*gradY)+(O23*gradZ);
               grad[qz][qy][qx][2] = (O31*gradX)+(O32*gradY)+(O33*gradZ);
            }
         }
      }
      for (int qz = 0; qz < Q1D; ++qz)
      {
         double gradXY[max_D1D][max_D1D][3];
         for (int dy = 0; dy < D1D; ++dy)
         {
            for (int dx = 0; dx < D1D; ++dx)
            {
               gradXY[dy][dx][0] = 0;
               gradXY[dy][dx][1] = 0;
               gradXY[dy][dx][2] = 0;
            }
         }
         for (int qy = 0; qy < Q1D; ++qy)
         {
            double gradX[max_D1D][3];
            for (int dx = 0; dx < D1D; ++dx)
            {
               gradX[dx][0] = 0;
               gradX[dx][1] = 0;
               gradX[dx][2] = 0;
            }
            for (int qx = 0; qx < Q1D; ++qx)
            {
               const double gX = grad[qz][qy][qx][0];
               const double gY = grad[qz][qy][qx][1];
               const double gZ = grad[qz][qy][qx][2];
               for (int dx = 0; dx < D1D; ++dx)
               {
                  const double wx  = Bt(dx,qx);
                  const double wDx = Gt(dx,qx);
                  gradX[dx][0] += gX * wDx;
                  gradX[dx][1] += gY * wx;
                  gradX[dx][2] += gZ * wx;
               }
            }
            for (int dy = 0; dy < D1D; ++dy)
            {
               const double wy  = Bt(dy,qy);
               const double wDy = Gt(dy,qy);
               for (int dx = 0; dx < D1D; ++dx)
               {
                  gradXY[dy][dx][0] += gradX[dx][0] * wy;
                  gradXY[dy][dx][1] += gradX[dx][1] * wDy;
                  gradXY[dy][dx][2] += gradX[dx][2] * wy;
               }
            }
         }
         for (int dz = 0; dz < D1D; ++dz)
         {
            const double wz  = Bt(dz,qz);
            const double wDz = Gt(dz,qz);
            for (int dy = 0; dy < D1D; ++dy)
            {
               for (int dx = 0; dx < D1D; ++dx)
               {
                  Y(dx,dy,dz,e) +=
                     ((gradXY[dy][dx][0] * wz) +
                      (gradXY[dy][dx][1] * wz) +
                      (gradXY[dy][dx][2] * wDz));
               }
            }
         }
      }
   });
}

template<int T_D1D = 0, int T_Q1D = 0>
static void SmemPADiffusionApply3D(const int NE,
                                   const bool symmetric,
                                   const Array<double> &b_,
                                   const Array<double> &g_,
                                   const Vector &d_,
                                   const Vector &x_,
                                   Vector &y_,
                                   const int d1d = 0,
                                   const int q1d = 0)
{
   const int D1D = T_D1D ? T_D1D : d1d;
   const int Q1D = T_Q1D ? T_Q1D : q1d;
   constexpr int M1Q = T_Q1D ? T_Q1D : MAX_Q1D;
   constexpr int M1D = T_D1D ? T_D1D : MAX_D1D;
   MFEM_VERIFY(D1D <= M1D, "");
   MFEM_VERIFY(Q1D <= M1Q, "");
   auto b = Reshape(b_.Read(), Q1D, D1D);
   auto g = Reshape(g_.Read(), Q1D, D1D);
   auto d = Reshape(d_.Read(), Q1D, Q1D, Q1D, symmetric ? 6 : 9, NE);
   auto x = Reshape(x_.Read(), D1D, D1D, D1D, NE);
   auto y = Reshape(y_.ReadWrite(), D1D, D1D, D1D, NE);
   MFEM_FORALL_3D(e, NE, Q1D, Q1D, Q1D,
   {
      const int D1D = T_D1D ? T_D1D : d1d;
      const int Q1D = T_Q1D ? T_Q1D : q1d;
      constexpr int MQ1 = T_Q1D ? T_Q1D : MAX_Q1D;
      constexpr int MD1 = T_D1D ? T_D1D : MAX_D1D;
      constexpr int MDQ = (MQ1 > MD1) ? MQ1 : MD1;
      MFEM_SHARED double sBG[2][MQ1*MD1];
      double (*B)[MD1] = (double (*)[MD1]) (sBG+0);
      double (*G)[MD1] = (double (*)[MD1]) (sBG+1);
      double (*Bt)[MQ1] = (double (*)[MQ1]) (sBG+0);
      double (*Gt)[MQ1] = (double (*)[MQ1]) (sBG+1);
      MFEM_SHARED double sm0[3][MDQ*MDQ*MDQ];
      MFEM_SHARED double sm1[3][MDQ*MDQ*MDQ];
      double (*X)[MD1][MD1]    = (double (*)[MD1][MD1]) (sm0+2);
      double (*DDQ0)[MD1][MQ1] = (double (*)[MD1][MQ1]) (sm0+0);
      double (*DDQ1)[MD1][MQ1] = (double (*)[MD1][MQ1]) (sm0+1);
      double (*DQQ0)[MQ1][MQ1] = (double (*)[MQ1][MQ1]) (sm1+0);
      double (*DQQ1)[MQ1][MQ1] = (double (*)[MQ1][MQ1]) (sm1+1);
      double (*DQQ2)[MQ1][MQ1] = (double (*)[MQ1][MQ1]) (sm1+2);
      double (*QQQ0)[MQ1][MQ1] = (double (*)[MQ1][MQ1]) (sm0+0);
      double (*QQQ1)[MQ1][MQ1] = (double (*)[MQ1][MQ1]) (sm0+1);
      double (*QQQ2)[MQ1][MQ1] = (double (*)[MQ1][MQ1]) (sm0+2);
      double (*QQD0)[MQ1][MD1] = (double (*)[MQ1][MD1]) (sm1+0);
      double (*QQD1)[MQ1][MD1] = (double (*)[MQ1][MD1]) (sm1+1);
      double (*QQD2)[MQ1][MD1] = (double (*)[MQ1][MD1]) (sm1+2);
      double (*QDD0)[MD1][MD1] = (double (*)[MD1][MD1]) (sm0+0);
      double (*QDD1)[MD1][MD1] = (double (*)[MD1][MD1]) (sm0+1);
      double (*QDD2)[MD1][MD1] = (double (*)[MD1][MD1]) (sm0+2);
      MFEM_FOREACH_THREAD(dz,z,D1D)
      {
         MFEM_FOREACH_THREAD(dy,y,D1D)
         {
            MFEM_FOREACH_THREAD(dx,x,D1D)
            {
               X[dz][dy][dx] = x(dx,dy,dz,e);
            }
         }
      }
      if (MFEM_THREAD_ID(z) == 0)
      {
         MFEM_FOREACH_THREAD(dy,y,D1D)
         {
            MFEM_FOREACH_THREAD(qx,x,Q1D)
            {
               B[qx][dy] = b(qx,dy);
               G[qx][dy] = g(qx,dy);
            }
         }
      }
      MFEM_SYNC_THREAD;
      MFEM_FOREACH_THREAD(dz,z,D1D)
      {
         MFEM_FOREACH_THREAD(dy,y,D1D)
         {
            MFEM_FOREACH_THREAD(qx,x,Q1D)
            {
               double u = 0.0, v = 0.0;
               MFEM_UNROLL(MD1)
               for (int dx = 0; dx < D1D; ++dx)
               {
                  const double coords = X[dz][dy][dx];
                  u += coords * B[qx][dx];
                  v += coords * G[qx][dx];
               }
               DDQ0[dz][dy][qx] = u;
               DDQ1[dz][dy][qx] = v;
            }
         }
      }
      MFEM_SYNC_THREAD;
      MFEM_FOREACH_THREAD(dz,z,D1D)
      {
         MFEM_FOREACH_THREAD(qy,y,Q1D)
         {
            MFEM_FOREACH_THREAD(qx,x,Q1D)
            {
               double u = 0.0, v = 0.0, w = 0.0;
               MFEM_UNROLL(MD1)
               for (int dy = 0; dy < D1D; ++dy)
               {
                  u += DDQ1[dz][dy][qx] * B[qy][dy];
                  v += DDQ0[dz][dy][qx] * G[qy][dy];
                  w += DDQ0[dz][dy][qx] * B[qy][dy];
               }
               DQQ0[dz][qy][qx] = u;
               DQQ1[dz][qy][qx] = v;
               DQQ2[dz][qy][qx] = w;
            }
         }
      }
      MFEM_SYNC_THREAD;
      MFEM_FOREACH_THREAD(qz,z,Q1D)
      {
         MFEM_FOREACH_THREAD(qy,y,Q1D)
         {
            MFEM_FOREACH_THREAD(qx,x,Q1D)
            {
               double u = 0.0, v = 0.0, w = 0.0;
               MFEM_UNROLL(MD1)
               for (int dz = 0; dz < D1D; ++dz)
               {
                  u += DQQ0[dz][qy][qx] * B[qz][dz];
                  v += DQQ1[dz][qy][qx] * B[qz][dz];
                  w += DQQ2[dz][qy][qx] * G[qz][dz];
               }
               const double O11 = d(qx,qy,qz,0,e);
               const double O12 = d(qx,qy,qz,1,e);
               const double O13 = d(qx,qy,qz,2,e);
               const double O21 = symmetric ? O12 : d(qx,qy,qz,3,e);
               const double O22 = symmetric ? d(qx,qy,qz,3,e) : d(qx,qy,qz,4,e);
               const double O23 = symmetric ? d(qx,qy,qz,4,e) : d(qx,qy,qz,5,e);
               const double O31 = symmetric ? O13 : d(qx,qy,qz,6,e);
               const double O32 = symmetric ? O23 : d(qx,qy,qz,7,e);
               const double O33 = symmetric ? d(qx,qy,qz,5,e) : d(qx,qy,qz,8,e);
               const double gX = u;
               const double gY = v;
               const double gZ = w;
               QQQ0[qz][qy][qx] = (O11*gX) + (O12*gY) + (O13*gZ);
               QQQ1[qz][qy][qx] = (O21*gX) + (O22*gY) + (O23*gZ);
               QQQ2[qz][qy][qx] = (O31*gX) + (O32*gY) + (O33*gZ);
            }
         }
      }
      MFEM_SYNC_THREAD;
      if (MFEM_THREAD_ID(z) == 0)
      {
         MFEM_FOREACH_THREAD(dy,y,D1D)
         {
            MFEM_FOREACH_THREAD(qx,x,Q1D)
            {
               Bt[dy][qx] = b(qx,dy);
               Gt[dy][qx] = g(qx,dy);
            }
         }
      }
      MFEM_SYNC_THREAD;
      MFEM_FOREACH_THREAD(qz,z,Q1D)
      {
         MFEM_FOREACH_THREAD(qy,y,Q1D)
         {
            MFEM_FOREACH_THREAD(dx,x,D1D)
            {
               double u = 0.0, v = 0.0, w = 0.0;
               MFEM_UNROLL(MQ1)
               for (int qx = 0; qx < Q1D; ++qx)
               {
                  u += QQQ0[qz][qy][qx] * Gt[dx][qx];
                  v += QQQ1[qz][qy][qx] * Bt[dx][qx];
                  w += QQQ2[qz][qy][qx] * Bt[dx][qx];
               }
               QQD0[qz][qy][dx] = u;
               QQD1[qz][qy][dx] = v;
               QQD2[qz][qy][dx] = w;
            }
         }
      }
      MFEM_SYNC_THREAD;
      MFEM_FOREACH_THREAD(qz,z,Q1D)
      {
         MFEM_FOREACH_THREAD(dy,y,D1D)
         {
            MFEM_FOREACH_THREAD(dx,x,D1D)
            {
               double u = 0.0, v = 0.0, w = 0.0;
               MFEM_UNROLL(Q1D)
               for (int qy = 0; qy < Q1D; ++qy)
               {
                  u += QQD0[qz][qy][dx] * Bt[dy][qy];
                  v += QQD1[qz][qy][dx] * Gt[dy][qy];
                  w += QQD2[qz][qy][dx] * Bt[dy][qy];
               }
               QDD0[qz][dy][dx] = u;
               QDD1[qz][dy][dx] = v;
               QDD2[qz][dy][dx] = w;
            }
         }
      }
      MFEM_SYNC_THREAD;
      MFEM_FOREACH_THREAD(dz,z,D1D)
      {
         MFEM_FOREACH_THREAD(dy,y,D1D)
         {
            MFEM_FOREACH_THREAD(dx,x,D1D)
            {
               double u = 0.0, v = 0.0, w = 0.0;
               MFEM_UNROLL(MQ1)
               for (int qz = 0; qz < Q1D; ++qz)
               {
                  u += QDD0[qz][dy][dx] * Bt[dz][qz];
                  v += QDD1[qz][dy][dx] * Bt[dz][qz];
                  w += QDD2[qz][dy][dx] * Gt[dz][qz];
               }
               y(dx,dy,dz,e) += (u + v + w);
            }
         }
      }
   });
}

#ifdef MFEM_USE_SYCL
void SyclPADiffusionApply3D(const int D1D,
                            const int Q1D,
                            const int NE,
                            const bool symm,
                            const Array<double> &B,
                            const Array<double> &G,
                            const Array<double> &Bt,
                            const Array<double> &Gt,
                            const Vector &D,
                            const Vector &X,
                            Vector &Y);

void SyclNDPADiffusionApply3D(const int D1D,
                              const int Q1D,
                              const int NE,
                              const bool symm,
                              const Array<double> &B,
                              const Array<double> &G,
                              const Array<double> &Bt,
                              const Array<double> &Gt,
                              const Vector &D,
                              const Vector &X,
                              Vector &Y);
#endif

static void PADiffusionApply(const int dim,
                             const int D1D,
                             const int Q1D,
                             const int NE,
                             const bool symm,
                             const Array<double> &B,
                             const Array<double> &G,
                             const Array<double> &Bt,
                             const Array<double> &Gt,
                             const Vector &D,
                             const Vector &X,
                             Vector &Y)
{
#ifdef MFEM_USE_OCCA
   if (DeviceCanUseOcca())
   {
      if (dim == 2)
      {
         OccaPADiffusionApply2D(D1D,Q1D,NE,B,G,Bt,Gt,D,X,Y);
         return;
      }
      if (dim == 3)
      {
         OccaPADiffusionApply3D(D1D,Q1D,NE,B,G,Bt,Gt,D,X,Y);
         return;
      }
      MFEM_ABORT("OCCA PADiffusionApply unknown kernel!");
   }
#endif // MFEM_USE_OCCA
<<<<<<< HEAD

#ifdef MFEM_USE_SYCL
   if (DeviceCanUseSycl())
   {
      if (dim == 2)
      {
         MFEM_ABORT("Not yet supported!");
         return;
      }
      if (dim == 3)
      {
         //static const bool ND = getenv("ND");
         //SyclPADiffusionApply3D(D1D,Q1D,NE,symm,B,G,Bt,Gt,D,X,Y);
         SyclNDPADiffusionApply3D(D1D,Q1D,NE,symm,B,G,Bt,Gt,D,X,Y);
         return;
      }
      MFEM_ABORT("SYCL PADiffusionApply unknown kernel!");
   }
#endif

   const int ID = (D1D << 4) | Q1D;
=======
   const int id = (D1D << 4) | Q1D;
>>>>>>> fe7f097e

   if (dim == 2)
   {
      switch (id)
      {
         case 0x22: return SmemPADiffusionApply2D<2,2,16>(NE,symm,B,G,D,X,Y);
         case 0x33: return SmemPADiffusionApply2D<3,3,16>(NE,symm,B,G,D,X,Y);
         case 0x44: return SmemPADiffusionApply2D<4,4,8>(NE,symm,B,G,D,X,Y);
         case 0x55: return SmemPADiffusionApply2D<5,5,8>(NE,symm,B,G,D,X,Y);
         case 0x66: return SmemPADiffusionApply2D<6,6,4>(NE,symm,B,G,D,X,Y);
         case 0x77: return SmemPADiffusionApply2D<7,7,4>(NE,symm,B,G,D,X,Y);
         case 0x88: return SmemPADiffusionApply2D<8,8,2>(NE,symm,B,G,D,X,Y);
         case 0x99: return SmemPADiffusionApply2D<9,9,2>(NE,symm,B,G,D,X,Y);
         default:   return PADiffusionApply2D(NE,symm,B,G,Bt,Gt,D,X,Y,D1D,Q1D);
      }
   }

   if (dim == 3)
   {
      switch (id)
      {
         case 0x22: return SmemPADiffusionApply3D<2,2>(NE,symm,B,G,D,X,Y);
         case 0x23: return SmemPADiffusionApply3D<2,3>(NE,symm,B,G,D,X,Y);
         case 0x34: return SmemPADiffusionApply3D<3,4>(NE,symm,B,G,D,X,Y);
         case 0x45: return SmemPADiffusionApply3D<4,5>(NE,symm,B,G,D,X,Y);
         case 0x46: return SmemPADiffusionApply3D<4,6>(NE,symm,B,G,D,X,Y);
         case 0x56: return SmemPADiffusionApply3D<5,6>(NE,symm,B,G,D,X,Y);
         case 0x58: return SmemPADiffusionApply3D<5,8>(NE,symm,B,G,D,X,Y);
         case 0x67: return SmemPADiffusionApply3D<6,7>(NE,symm,B,G,D,X,Y);
         case 0x78: return SmemPADiffusionApply3D<7,8>(NE,symm,B,G,D,X,Y);
         case 0x89: return SmemPADiffusionApply3D<8,9>(NE,symm,B,G,D,X,Y);
         default:   return PADiffusionApply3D(NE,symm,B,G,Bt,Gt,D,X,Y,D1D,Q1D);
      }
   }
   MFEM_ABORT("Unknown kernel: 0x"<<std::hex << id << std::dec);
}

// PA Diffusion Apply kernel
void DiffusionIntegrator::AddMultPA(const Vector &x, Vector &y) const
{
   if (DeviceCanUseCeed())
   {
      ceedOp->AddMult(x, y);
   }
   else
   {
      PADiffusionApply(dim, dofs1D, quad1D, ne, symmetric,
                       maps->B, maps->G, maps->Bt, maps->Gt,
                       pa_data, x, y);
   }
}

void DiffusionIntegrator::AddMultTransposePA(const Vector &x, Vector &y) const
{
   if (symmetric)
   {
      AddMultPA(x, y);
   }
   else
   {
      MFEM_ABORT("DiffusionIntegrator::AddMultTransposePA only implemented in "
                 "the symmetric case.")
   }
}

} // namespace mfem<|MERGE_RESOLUTION|>--- conflicted
+++ resolved
@@ -1784,7 +1784,6 @@
       MFEM_ABORT("OCCA PADiffusionApply unknown kernel!");
    }
 #endif // MFEM_USE_OCCA
-<<<<<<< HEAD
 
 #ifdef MFEM_USE_SYCL
    if (DeviceCanUseSycl())
@@ -1805,10 +1804,7 @@
    }
 #endif
 
-   const int ID = (D1D << 4) | Q1D;
-=======
    const int id = (D1D << 4) | Q1D;
->>>>>>> fe7f097e
 
    if (dim == 2)
    {
