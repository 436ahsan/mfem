//                                MFEM Example 24
//
// Compile with: make ex24
//
// Sample runs:  ex24
//               ex24 -c
//               ex24 -p 0
//               ex24 -p 0 -c
//               ex24 -p 1
//               ex24 -p 1 -c
//               ex24 -p 2
//               ex24 -p 2 -c
//               ex24 -p 3
//               ex24 -p 3 -c
//               ex24 -p 4
//               ex24 -p 4 -c
//               ex24 -p 5
//               ex24 -p 5 -c
//               ex24 -p 6
//               ex24 -p 6 -c
//
// Device sample runs:
//               ex24 -pa
//               ex24 -pa -c
//               ex24 -p 0 -pa
//               ex24 -p 0 -pa -c
//               ex24 -p 1 -pa
//               ex24 -p 1 -pa -c
//               ex24 -p 2 -pa
//               ex24 -p 2 -pa -c
//               ex24 -p 3 -pa
//               ex24 -p 3 -pa -c
//               ex24 -p 4 -pa
//               ex24 -p 4 -pa -c
//               ex24 -p 5 -pa
//               ex24 -p 5 -pa -c
//               ex24 -p 6 -pa
//               ex24 -p 6 -pa -c

#include "mfem.hpp"
#include "../general/dbg.hpp"
#include <cassert>
#include <fstream>
#include <iostream>

using namespace std;
using namespace mfem;

// Constant variables
const double pi = M_PI;
const double eps = 1.e-12;
static socketstream glvis;
const int  visport   = 19916;
const char vishost[] = "localhost";

// Forward declaration
void SnapNodes(Mesh &mesh);

// Surface mesh class
template<class Type>
class Surface: public Mesh
{
protected:
   const int Order, Nx, Ny;
   const double Sx = 1.0;
   const double Sy = 1.0;
   const int SpaceDim = 3;
   const Element::Type ElType = Element::QUADRILATERAL;
   const bool GenerateEdges = true;
   const bool SpaceFillingCurves = true;
   const bool Discontinuous = false;
   Type *S;
public:
<<<<<<< HEAD
   SurfaceMesh(const int order,
               const int nx,
               const int ny,
               const double sx = 1.0,
               const double sy = 1.0,
               const int space_dim = 3,
               const Element::Type type = Element::QUADRILATERAL,
               const bool edges = true,
               const bool space_filling_curves = true,
               const bool discontinuous = false):
=======
   Surface(const int order,
           const int nx = 4,
           const int ny = 4,
           const double sx = 1.0,
           const double sy = 1.0,
           const int space_dim = 3,
           const Element::Type type = Element::QUADRILATERAL,
           const bool edges = true,
           const bool space_filling_curves = true,
           const bool discontinuous = false):
>>>>>>> 9f5ee9c4
      Mesh(nx, ny, type, edges, sx, sy, space_filling_curves),
      Order(order), Nx(nx), Ny(ny), Sx(sx), Sy(sy),
      SpaceDim(space_dim), ElType(type), GenerateEdges(edges),
      SpaceFillingCurves(space_filling_curves), Discontinuous(discontinuous),
      S(static_cast<Type*>(this))
   {
      EnsureNodes();
      S->Prefix();
      S->Equation();
      S->Postfix();
      RemoveUnusedVertices();
      RemoveInternalBoundaries();
      SetCurvature(order, discontinuous, space_dim, Ordering::byVDIM);
      GridFunction &nodes = *GetNodes();
      for (int i = 0; i < nodes.Size(); i++)
      { if (std::abs(nodes(i)) < eps) { nodes(i) = 0.0; } }
   }
<<<<<<< HEAD
   SurfaceMesh(const bool snap,
               const int order,
               const int dim,
               const int NVert,
               const int NElem,
               const int NBdrElem,
               const int space_dim):
      Mesh(dim, NVert, NElem, NBdrElem, space_dim),
      Order(order), Nx(NVert), Ny(NElem), Sx(1.0), Sy(1.0),
      SpaceDim(space_dim), Type(Element::QUADRILATERAL), GenerateEdges(true),
      SpaceFillingCurves(true), Discontinuous(false)
=======
   void Equation() { Transform(Type::Parametrization); }
   void Prefix()
>>>>>>> 9f5ee9c4
   {
      dbg("SurfaceMesh ex7");
      Surface *S = static_cast<Surface*>(this);
      S->Prefix();
      SetCurvature(order, Discontinuous, space_dim, Ordering::byVDIM);
   }
   void Equation() {dbg("Equation");}
   void Prefix() { dbg("Prefix"); }
   void Postfix() { dbg("Postfix");}
};

// Helicoid surface
struct Helicoid: public Surface<Helicoid>
{
   Helicoid(int order, int nx, int ny): Surface(order, nx, ny) {}
   static void Parametrization(const Vector &x, Vector &p)
   {
      p.SetSize(3);
      const double a = 1.0;
      // u in [0,2π] and v in [-2π/3,2π/3]
      const double u = 2.0*pi*x[0];
      const double v = 2.0*pi*(2.0*x[1]-1.0)/3.0;
      p[0] = a*cos(u)*sinh(v);
      p[1] = a*sin(u)*sinh(v);
      p[2] = a*u;
   }
};

// Catenoid surface
struct Catenoid: public Surface<Catenoid>
{
   Catenoid(int order, int nx, int ny): Surface(order, nx, ny) {}
   static void Parametrization(const Vector &x, Vector &p)
   {
      p.SetSize(3);
      // u in [0,2π] and v in [-2π/3,2π/3]
      const double u = 2.0*pi*x[0];
      const double v = 2.0*pi*(2.0*x[1]-1.0)/3.0;
      p[0] = cos(u)*cosh(v);
      p[1] = sin(u)*cosh(v);
      p[2] = v;
   }
   // Postfix of the Catenoid surface
   void Postfix()
   {
      Array<int> v2v(GetNV());
      for (int i = 0; i < v2v.Size(); i++) { v2v[i] = i; }
      // identify vertices on vertical lines
      for (int j = 0; j <= Ny; j++)
      {
         const int v_old = Nx + j * (Nx + 1);
         const int v_new =      j * (Nx + 1);
         v2v[v_old] = v_new;
      }
      // renumber elements
      for (int i = 0; i < GetNE(); i++)
      {
         Element *el = GetElement(i);
         int *v = el->GetVertices();
         const int nv = el->GetNVertices();
         for (int j = 0; j < nv; j++)
         { v[j] = v2v[v[j]]; }
      }
      // renumber boundary elements
      for (int i = 0; i < GetNBE(); i++)
      {
         Element *el = GetBdrElement(i);
         int *v = el->GetVertices();
         const int nv = el->GetNVertices();
         for (int j = 0; j < nv; j++)
         { v[j] = v2v[v[j]]; }
      }
   }
};

// Enneper's surface
struct Enneper: public Surface<Enneper>
{
   Enneper(int order, int nx, int ny): Surface(order, nx, ny) {}
   static void Parametrization(const Vector &x, Vector &p)
   {
      p.SetSize(3);
      // (u,v) in [-2, +2]
      const double u = 2.0*(2.0*x[0]-1.0);
      const double v = 2.0*(2.0*x[1]-1.0);
      p[0] = +u - u*u*u/3.0 + u*v*v;
      p[1] = -v - u*u*v + v*v*v/3.0;
      p[2] =  u*u - v*v;
   }
};

// Parametrization of Scherk's surface
struct Scherk: public Surface<Scherk>
{
   Scherk(int order, int nx, int ny): Surface(order, nx, ny) {}
   static void Parametrization(const Vector &x, Vector &p)
   {
      p.SetSize(3);
      const double alpha = 0.49;
      // (u,v) in [-απ, +απ]
      const double u = alpha*pi*(2.0*x[0]-1.0);
      const double v = alpha*pi*(2.0*x[1]-1.0);
      p[0] = u;
      p[1] = v;
      p[2] = log(cos(u)/cos(v));
   }
};

// Shell surface model
struct Shell: public Surface<Shell>
{
   Shell(int order, int nx, int ny): Surface(order, nx, ny) {}
   static void Parametrization(const Vector &x, Vector &p)
   {
      p.SetSize(3);
      // u in [0,2π] and v in [-15, 6]
      const double u = 2.0*pi*x[0];
      const double v = 21.0*x[1]-15.0;
      p[0] = +1.0*pow(1.16,v)*cos(v)*(1.0+cos(u));
      p[1] = -1.0*pow(1.16,v)*sin(v)*(1.0+cos(u));
      p[2] = -2.0*pow(1.16,v)*(1.0+sin(u));
   }
};

// Hold surface
struct Hold: public Surface<Hold>
{
   Hold(int order, int nx, int ny): Surface(order, nx, ny) {}
   static void Parametrization(const Vector &x, Vector &p)
   {
      p.SetSize(3);
      // u in [0,2π] and v in [0,1]
      const double u = 2.0*pi*x[0];
      const double v = x[1];
      p[0] = cos(u)*(1.0 + 0.3*sin(5.*u + pi*v));
      p[1] = sin(u)*(1.0 + 0.3*sin(5.*u + pi*v));
      p[2] = v;
   }
};

// 1/4th Peach street model
// Could set BC: ess_bdr[0] = false; with attribute set to '1' from postfix
struct QPeach: public Surface<QPeach>
{
   QPeach(int order, int nx, int ny): Surface(order, nx, ny) {}
   static void Parametrization(const Vector &X, Vector &p)
   {
      p = X;
      const double x = 2.0*X[0]-1.0;
      const double y = X[1];
      const double r = sqrt(x*x + y*y);
      const double t = (x==0.0) ? pi/2.0 :
                       (y==0.0 && x>0.0) ? 0. :
                       (y==0.0 && x<0.0) ? pi : acos(x/r);
      const double sqrtx = sqrt(1.0 + x*x);
      const double sqrty = sqrt(1.0 + y*y);
      const bool yaxis = pi/4.0<t && t < 3.0*pi/4.0;
      const double R = yaxis?sqrtx:sqrty;
      const double gamma = r/R;
      p[0] = gamma * cos(t);
      p[1] = gamma * sin(t);
      p[2] = fabs(t)<eps?1.0:0.0;
      p[2] = 1.0 - gamma;
   }
   void Prefix()
   {
      SetCurvature(1, Discontinuous, SpaceDim, Ordering::byNODES);
   }
   void Postfix()
   {
      PrintCharacteristics();
      for (int i = 0; i < GetNBE(); i++)
      {
         Element *el = GetBdrElement(i);
         const int fn = GetBdrElementEdgeIndex(i);
         MFEM_VERIFY(!FaceIsTrueInterior(fn),"");
         Array<int> vertices;
         GetFaceVertices(fn, vertices);
         const GridFunction *nodes = GetNodes();
         Vector nval;
         double R[2], X[2][3];
         for (int v = 0; v < 2; v++)
         {
            R[v] = 0.0;
            const int iv = vertices[v];
            for (int d = 0; d < 3; d++)
            {
               nodes->GetNodalValues(nval, d+1);
               const double x = X[v][d] = nval[iv];
               if (d < 2) { R[v] += x*x; }
            }
         }
         if (fabs(X[0][1])<=eps &&
             fabs(X[1][1])<=eps && (R[0]>0.1 || R[1]>0.1))
         { el->SetAttribute(1); }
         else { el->SetAttribute(2); }
         //ofstream mesh_ofs("out.mesh");
         //mesh_ofs.precision(8);
         //Print(mesh_ofs);
      }
   }
};

// Full Peach street model
<<<<<<< HEAD
class FPeach: public SurfaceMesh<FPeach>
{
private:
   H1_FECollection *Fec;
   FiniteElementSpace *NodalFes;
public:
   FPeach(H1_FECollection *fec, FiniteElementSpace *nodal_fes,
          int order, int nx, int ny):
      // dim:2, Nvert:8, Nelem:6, NBdrElem:0, space_dim:3
      SurfaceMesh(true, order, 2, 8, 6, 0, 3),
      Fec(fec), NodalFes(nodal_fes) {}
=======
struct FPeach: public Surface<FPeach>
{
   FPeach(int order, int nx, int ny): Surface(order, nx, ny) {}
   static void Parametrization(const Vector &X, Vector &p)
   {
      p = X;
      const double x = 2.0*X[0]-1.0;
      const double y = X[1];
      const double r = sqrt(x*x + y*y);
      const double t = (x==0.0) ? pi/2.0 :
                       (y==0.0 && x>0.0) ? 0. :
                       (y==0.0 && x<0.0) ? pi : acos(x/r);
      const double sqrtx = sqrt(1.0 + x*x);
      const double sqrty = sqrt(1.0 + y*y);
      const bool yaxis = pi/4.0<t && t < 3.0*pi/4.0;
      const double R = yaxis?sqrtx:sqrty;
      const double gamma = r/R;
      p[0] = gamma * cos(t);
      p[1] = gamma * sin(t);
      p[2] = fabs(t)<eps?1.0:0.0;
      p[2] = 1.0 - gamma;
   }
>>>>>>> 9f5ee9c4
   void Prefix()
   {
      dbg("Prefix");
      const double quad_v[8][3] =
      {
         {-1, -1, -1}, {+1, -1, -1}, {+1, +1, -1}, {-1, +1, -1},
         {-1, -1, +1}, {+1, -1, +1}, {+1, +1, +1}, {-1, +1, +1}
      };
      const int quad_e[6][4] =
      {
         {3, 2, 1, 0}, {0, 1, 5, 4}, {1, 2, 6, 5},
         {2, 3, 7, 6}, {3, 0, 4, 7}, {4, 5, 6, 7}
      };
      // Nx == Nvert
      dbg("Nvert: %d",Nx);
      for (int j = 0; j < Nx; j++)
      {
         AddVertex(quad_v[j]);
      }
      // Ny == NElem
      dbg("NElem: %d",Ny);
      for (int j = 0; j < Ny; j++)
      {
         int attribute = j + 1;
         AddQuad(quad_e[j], attribute);
      }
      FinalizeQuadMesh(1, 1, true);
      Fec = new H1_FECollection(Order, Dimension());
      NodalFes = new FiniteElementSpace(this, Fec, SpaceDimension());
      //SetCurvature(Order, Discontinuous, SpaceDim, Ordering::byNODES);
      //EnsureNodes();
      SetNodalFESpace(NodalFes);
      //UniformRefinement();
      SnapNodes();
   }
   void SnapNodes()
   {
      GridFunction &nodes = *GetNodes();
      Vector node(SpaceDimension());
      for (int i = 0; i < nodes.FESpace()->GetNDofs(); i++)
      {
         for (int d = 0; d < SpaceDimension(); d++)
         {
            node(d) = nodes(nodes.FESpace()->DofToVDof(i, d));
         }

         node /= node.Norml2();

         for (int d = 0; d < SpaceDimension(); d++)
         {
            nodes(nodes.FESpace()->DofToVDof(i, d)) = node(d);
         }
      }
   }

};

// Visualize some solution on the given mesh
static void Visualize(Mesh *mesh, const int order, const bool pause,
                      const char *keys = NULL,
                      const int width = 0, const int height = 0)
{
   const H1_FECollection fec(2, 2);
   FiniteElementSpace *sfes = new FiniteElementSpace(mesh, &fec);
   GridFunction K(sfes);
   const int NE = mesh->GetNE();
   const Element::Type type = Element::QUADRILATERAL;
   const IntegrationRule *ir = &IntRules.Get(type, order);
   for (int i = 0; i < NE; i++)
   {
      ElementTransformation *tr = mesh->GetElementTransformation(i);
      for (int j = 0; j < ir->GetNPoints(); j++)
      {
         tr->SetIntPoint(&ir->IntPoint(j));
         K(i) = tr->Jacobian().Weight();
      }
   }
   //glvis << "mesh\n" << *mesh << flush;
   //glvis.precision(8);
   glvis << "solution\n" << *mesh << K << flush;
   if (keys) { glvis << "keys " << keys << "\n"; }
   if (width * height > 0)
   { glvis << "window_size " << width << " " << height <<"\n" << flush; }
   if (pause) { glvis << "pause\n" << flush; }
}

// Surface solver class
template<class Type>
class Solver
{
protected:
   bool pa, visualization, pause;
   int niter, sdim, order;
   Mesh *mesh;
   Vector X, B;
   OperatorPtr A;
   FiniteElementSpace *fes;
   BilinearForm a;
   Array<int> bc;
   GridFunction x, b, *nodes, solution;
   ConstantCoefficient one;
   Type *solver;
public:
   Solver(const bool p, const bool v,
          const int n, const bool w,
          const int o, Mesh *m,
          FiniteElementSpace *f,
          Array<int> dbc):
      pa(p), visualization(v), pause(w), niter(n),
      sdim(m->SpaceDimension()), order(o), mesh(m), fes(f),
      a(fes), bc(dbc), x(fes), b(fes),
      nodes(mesh->GetNodes()), solution(*nodes), one(1.0),
      solver(static_cast<Type*>(this)) { Solve(); }
   void Solve() { solver->Solve(); }
};

// Surface solver 'by compnents'
class ByComponent: public Solver<ByComponent>
{
public:
   ByComponent(const bool pa,  const bool vis,
               const int niter, const bool wait,
               const int order, Mesh *mesh,
               FiniteElementSpace *fes,
               Array<int> dbc):
      Solver(pa, vis, niter, wait, order, mesh, fes, dbc) { }
   void Solve()
   {
      if (pa) { a.SetAssemblyLevel(AssemblyLevel::PARTIAL); }
      a.AddDomainIntegrator(new DiffusionIntegrator(one));
      for (int iiter=0; iiter<niter; ++iiter)
      {
         a.Assemble();
         solution = *nodes;
         for (int i=0; i<sdim; ++i)
         {
            b = 0.0;
            GetComponent(*nodes, x, i);
            a.FormLinearSystem(bc, x, b, A, X, B);
            if (!pa)
            {
               // Use a simple symmetric Gauss-Seidel preconditioner with PCG.
               GSSmoother M(static_cast<SparseMatrix&>(*A));
               PCG(*A, M, B, X, 3, 2000, eps, 0.0);
            }
            else { CG(*A, B, X, 3, 2000, eps, 0.0); }
            // Recover the solution as a finite element grid function.
            a.RecoverFEMSolution(X, b, x);
            SetComponent(solution, x, i);
         }
         *nodes = solution;
         // Send the solution by socket to a GLVis server.
         if (visualization) { Visualize(mesh, order, pause); }
         a.Update();
      }
   }
private:
   void SetComponent(GridFunction &X, const GridFunction &Xi, const int d)
   {
      const int ndof = fes->GetNDofs();
      for (int i = 0; i < ndof; i++)
      { X[d*ndof + i] = Xi[i]; }
   }

   void GetComponent(const GridFunction &X, GridFunction &Xi, const int d)
   {
      const int ndof = fes->GetNDofs();
      for (int i = 0; i < ndof; i++)
      { Xi[i] = X[d*ndof + i]; }
   }
};

// Surface solver 'by vector'
class ByVector: public Solver<ByVector>
{
public:
   ByVector(const bool pa, const bool vis,
            const int niter, const bool pause,
            const int order, Mesh *mesh,
            FiniteElementSpace *fes,
            Array<int> bc):
      Solver(pa, vis, niter, pause, order, mesh, fes, bc) {}
   void Solve()
   {
      if (pa) { a.SetAssemblyLevel(AssemblyLevel::PARTIAL); }
      a.AddDomainIntegrator(new VectorDiffusionIntegrator(one));
      for (int iiter=0; iiter<niter; ++iiter)
      {
         a.Assemble();
         b = 0.0;
         x = *nodes; // should only copy the BC
         a.FormLinearSystem(bc, x, b, A, X, B);
         if (!pa)
         {
            // Use a simple symmetric Gauss-Seidel preconditioner with PCG.
            GSSmoother M(static_cast<SparseMatrix&>(*A));
            PCG(*A, M, B, X, 3, 2000, eps, 0.0);
         }
         else { CG(*A, B, X, 3, 2000, eps, 0.0); }
         // Recover the solution as a finite element grid function.
         a.RecoverFEMSolution(X, b, x);
         *nodes = x;
         // Send the solution by socket to a GLVis server.
         if (visualization) { Visualize(mesh, order, pause); }
         a.Update();
      }
   }
};

int main(int argc, char *argv[])
{
   int nx = 4;
   int ny = 4;
   int order = 2;
   int niter = 4;
<<<<<<< HEAD
   bool pa = true;
   int ref_levels = 1;
   bool components = false;
   int parametrization = 7;
   bool visualization = true;
=======
   int surface = -1;
   int ref_levels = 2;
   bool pa = true;
   bool vis = true;
   bool amr = false;
   bool byc = false;
>>>>>>> 9f5ee9c4
   bool wait = false;
   const char *keys = "gAaaa";
   const char *device_config = "cpu";
   const char *mesh_file = "../data/mobius-strip.mesh";

   // 1. Parse command-line options.
   OptionsParser args(argc, argv);
   args.AddOption(&mesh_file, "-m", "--mesh", "Mesh file to use.");
   args.AddOption(&surface, "-s", "--surface",
                  "Choice of the surface.");
   args.AddOption(&wait, "-w", "--wait", "-no-w", "--no-wait",
                  "Enable or disable a GLVis pause.");
   args.AddOption(&nx, "-nx", "--num-elements-x",
                  "Number of elements in x-direction.");
   args.AddOption(&ny, "-ny", "--num-elements-y",
                  "Number of elements in y-direction.");
   args.AddOption(&order, "-o", "--order", "Finite element order.");
   args.AddOption(&ref_levels, "-r", "--ref-levels", "Refinement");
   args.AddOption(&niter, "-n", "--niter", "Number of iterations");
   args.AddOption(&pa, "-pa", "--partial-assembly", "-no-pa",
                  "--no-partial-assembly", "Enable Partial Assembly.");
   args.AddOption(&amr, "-amr", "--adaptive-mesh-refinement", "-no-amr",
                  "--no-adaptive-mesh-refinement", "Enable AMR.");
   args.AddOption(&device_config, "-d", "--device",
                  "Device configuration string, see Device::Configure().");
   args.AddOption(&keys, "-k", "--keys", "GLVis configuration keys.");
   args.AddOption(&vis, "-vis", "--visualization", "-no-vis",
                  "--no-visualization", "Enable or disable visualization.");
   args.AddOption(&byc, "-c", "--components", "-no-c", "--no-components",
                  "Enable or disable the 'by component' solver");

   args.Parse();
   if (!args.Good()) { args.PrintUsage(cout); return 1; }
   args.PrintOptions(cout);
   MFEM_VERIFY(!amr, "WIP");

   // 2. Enable hardware devices such as GPUs, and programming models such as
   //    CUDA, OCCA, RAJA and OpenMP based on command line options.
   Device device(device_config);
   device.Print();

   // Initialize GLVis server if 'visualization' is set.
   if (vis) { glvis.open(vishost, visport); }

   // Initialize our surface mesh from command line option.
   Mesh *mesh = nullptr;
<<<<<<< HEAD
   H1_FECollection *nodal_fec = nullptr;
   FiniteElementSpace *nodal_fes = nullptr;
   if (parametrization<0)
   {
      const int refine = 1;
      const int generate_edges = 1;
      mesh = new Mesh(mesh_file, generate_edges, refine);
   }
   else if (parametrization==0) { mesh = new Catenoid(order, nx, ny); }
   else if (parametrization==1) { mesh = new Helicoid(order, nx, ny); }
   else if (parametrization==2) { mesh = new Enneper(order, nx, ny); }
   else if (parametrization==3) { mesh = new Scherk(order, nx, ny); }
   else if (parametrization==4) { mesh = new Shell(order, nx, ny); }
   else if (parametrization==5) { mesh = new Hold(order, nx, ny); }
   else if (parametrization==6) { mesh = new QPeach(order, nx, ny); }
   else if (parametrization==7)
   {
      mesh = new FPeach(nodal_fec, nodal_fes, order, nx, ny);
   }
   else { mfem_error("Not a valid parametrization, p should be in ]-infty, 7]"); }
   const bool discontinuous = false;
   const int mdim = mesh->Dimension();
   const int sdim = mesh->SpaceDimension();
   dbg("SetCurvature");
=======
   if (surface < 0) { mesh = new Mesh(mesh_file, true); }
   else if (surface == 0) { mesh = new Catenoid(order, nx, ny); }
   else if (surface == 1) { mesh = new Helicoid(order, nx, ny); }
   else if (surface == 2) { mesh = new Enneper(order, nx, ny); }
   else if (surface == 3) { mesh = new Scherk(order, nx, ny); }
   else if (surface == 4) { mesh = new Shell(order, nx, ny); }
   else if (surface == 5) { mesh = new Hold(order, nx, ny); }
   else if (surface == 6) { mesh = new QPeach(order, nx, ny); }
   else if (surface == 7) { mesh = new FPeach(order, nx, ny); }
   else { mfem_error("Not a valid surface, p should be in ]-infty, 7]"); }
   const bool discontinuous = false;
   const int mdim = mesh->Dimension();
   const int sdim = mesh->SpaceDimension();
   const int vdim = byc ? 1 : sdim;
>>>>>>> 9f5ee9c4
   mesh->SetCurvature(order, discontinuous, sdim, Ordering::byNODES);

   //  Refine the mesh to increase the resolution.
   dbg("Refine");
   if (parametrization!=7)
   {
      for (int l = 0; l < ref_levels; l++) { mesh->UniformRefinement(); }
   }

   // Adaptive mesh refinement
   if (amr)
   {
      for (int l = 0; l < 1; l++)
      {
         mesh->RandomRefinement(0.5); // probability
      }
      SnapNodes(*mesh);
   }
   // Define a finite element space on the mesh.
   dbg("fec");
   const H1_FECollection fec(order, mdim);
<<<<<<< HEAD
   FiniteElementSpace *sfes = new FiniteElementSpace(mesh, &fec);
   dbg("vfes");
   FiniteElementSpace *vfes = new FiniteElementSpace(mesh, &fec, sdim);
   cout << "Number of true DOFs: " << vfes->GetTrueVSize() << endl;

   // Determine the list of true (i.e. conforming) essential boundary dofs.
   dbg("BC: %d", mesh->bdr_attributes.Size());
   Array<int> v_ess_tdof_list, s_ess_tdof_list;
=======
   FiniteElementSpace *fes = new FiniteElementSpace(mesh, &fec, vdim);
   cout << "Number of true DOFs: " << fes->GetTrueVSize() << endl;

   // Determine the list of true (i.e. conforming) essential boundary dofs.
   Array<int> dbc;
>>>>>>> 9f5ee9c4
   if (mesh->bdr_attributes.Size())
   {
      Array<bool> ess_bdr(mesh->bdr_attributes.Max());
      ess_bdr = true;
      fes->GetEssentialTrueDofs(ess_bdr, dbc);
   }
   else
   {
      dbg("No bdr_attributes!");
      // GetEssentialTrueDofs:
      Array<int> ess_cdofs, ess_tdofs;
      const FiniteElementSpace *nfes = mesh->GetNodalFESpace();
      // GetEssentialVDofs:
      {
         Array<int> cdofs, dofs;
         ess_cdofs.SetSize(nfes->GetVSize());
         ess_cdofs = 0;
         for (int i = 0; i < nfes->GetNE(); i++)
         {
            nfes->GetElementDofs(i, cdofs);
            // Mark all components.
            // mark_dofs(vdofs, ess_vdofs);
            for (int i = 0; i < cdofs.Size(); i++)
            {
               int k = cdofs[i];
               //dbg(" %d",k);
               if (k < 0) { k = -1 - k; }
               Array<double> X(3);
               X = 0.0;
               mesh->GetNode(k, X);
               //dbg("(%f,%f,%f)", X[0], X[1], X[2]);
               if (fabs(X[0])<eps) { ess_cdofs[k] = -1; }
               else if (fabs(X[1])<eps) { ess_cdofs[k] = -1; }
               else { ess_cdofs[k] = 0; }
               dbg("ess_cdofs:\n"); ess_cdofs.Print();
            }
         }
      }
      dbg("v_ess_tdof_list:\n"); v_ess_tdof_list.Print();
      const SparseMatrix *R = nfes->GetConformingRestriction();
      if (!R) { ess_tdofs.MakeRef(ess_cdofs); }
      else { R->BooleanMult(ess_cdofs, ess_tdofs); }
      FiniteElementSpace::MarkerToList(ess_tdofs, v_ess_tdof_list);
   }

   dbg("visualization");
   // Send to GLVis the first mesh and set the 'keys' options.
   if (vis) { Visualize(mesh, order, wait, keys, 800, 800); }

   // Instanciate and launch the surface solver.
<<<<<<< HEAD
   dbg("Solver");
   SurfaceSolver *s;
   if (components)
   {
      s = new ComponentSolver(pa, visualization, niter, wait,
                              order, mesh, sfes, s_ess_tdof_list);
   }
   else
   {
      s = new VectorSolver(pa, visualization, niter, wait,
                           order, mesh, vfes, v_ess_tdof_list);
   }
   s->Solve();
=======
   if (byc) { ByComponent Solve(pa, vis, niter, wait, order, mesh, fes, dbc); }
   else        { ByVector Solve(pa, vis, niter, wait, order, mesh, fes, dbc); }
>>>>>>> 9f5ee9c4

   // Free the used memory.
   delete fes;
   delete mesh;
   return 0;
}

void SnapNodes(Mesh &mesh)
{
   GridFunction &nodes = *mesh.GetNodes();
   Vector node(mesh.SpaceDimension());
   for (int i = 0; i < nodes.FESpace()->GetNDofs(); i++)
   {
      for (int d = 0; d < mesh.SpaceDimension(); d++)
      {
         node(d) = nodes(nodes.FESpace()->DofToVDof(i, d));
      }

      node /= node.Norml2();

      for (int d = 0; d < mesh.SpaceDimension(); d++)
      {
         nodes(nodes.FESpace()->DofToVDof(i, d)) = node(d);
      }
   }
}<|MERGE_RESOLUTION|>--- conflicted
+++ resolved
@@ -62,41 +62,28 @@
 {
 protected:
    const int Order, Nx, Ny;
-   const double Sx = 1.0;
-   const double Sy = 1.0;
-   const int SpaceDim = 3;
-   const Element::Type ElType = Element::QUADRILATERAL;
-   const bool GenerateEdges = true;
-   const bool SpaceFillingCurves = true;
-   const bool Discontinuous = false;
+   const double Sx;
+   const double Sy;
+   const int SpaceDim;
+   const Element::Type ElType;
+   const bool GenerateEdges;
+   const bool SpaceFillingCurves;
+   const bool Discontinuous;
    Type *S;
 public:
-<<<<<<< HEAD
-   SurfaceMesh(const int order,
-               const int nx,
-               const int ny,
-               const double sx = 1.0,
-               const double sy = 1.0,
-               const int space_dim = 3,
-               const Element::Type type = Element::QUADRILATERAL,
-               const bool edges = true,
-               const bool space_filling_curves = true,
-               const bool discontinuous = false):
-=======
    Surface(const int order,
            const int nx = 4,
            const int ny = 4,
            const double sx = 1.0,
            const double sy = 1.0,
-           const int space_dim = 3,
+           const int sdim = 3,
            const Element::Type type = Element::QUADRILATERAL,
            const bool edges = true,
            const bool space_filling_curves = true,
            const bool discontinuous = false):
->>>>>>> 9f5ee9c4
       Mesh(nx, ny, type, edges, sx, sy, space_filling_curves),
       Order(order), Nx(nx), Ny(ny), Sx(sx), Sy(sy),
-      SpaceDim(space_dim), ElType(type), GenerateEdges(edges),
+      SpaceDim(sdim), ElType(type), GenerateEdges(edges),
       SpaceFillingCurves(space_filling_curves), Discontinuous(discontinuous),
       S(static_cast<Type*>(this))
    {
@@ -106,35 +93,25 @@
       S->Postfix();
       RemoveUnusedVertices();
       RemoveInternalBoundaries();
-      SetCurvature(order, discontinuous, space_dim, Ordering::byVDIM);
+      SetCurvature(order, discontinuous, sdim, Ordering::byVDIM);
       GridFunction &nodes = *GetNodes();
       for (int i = 0; i < nodes.Size(); i++)
       { if (std::abs(nodes(i)) < eps) { nodes(i) = 0.0; } }
    }
-<<<<<<< HEAD
-   SurfaceMesh(const bool snap,
-               const int order,
-               const int dim,
-               const int NVert,
-               const int NElem,
-               const int NBdrElem,
-               const int space_dim):
-      Mesh(dim, NVert, NElem, NBdrElem, space_dim),
+   Surface(const bool snap,
+           const int order,
+           const int dim,
+           const int NVert,
+           const int NElem,
+           const int NBdrElem,
+           const int sdim):
+      Mesh(dim, NVert, NElem, NBdrElem, sdim),
       Order(order), Nx(NVert), Ny(NElem), Sx(1.0), Sy(1.0),
-      SpaceDim(space_dim), Type(Element::QUADRILATERAL), GenerateEdges(true),
-      SpaceFillingCurves(true), Discontinuous(false)
-=======
+      SpaceDim(sdim), ElType(Element::QUADRILATERAL), GenerateEdges(true),
+      SpaceFillingCurves(true), Discontinuous(false),
+      S(static_cast<Type*>(this)) { S->Equation(); }
+   void Prefix() { SetCurvature(Order, Discontinuous, SpaceDim, Ordering::byNODES); }
    void Equation() { Transform(Type::Parametrization); }
-   void Prefix()
->>>>>>> 9f5ee9c4
-   {
-      dbg("SurfaceMesh ex7");
-      Surface *S = static_cast<Surface*>(this);
-      S->Prefix();
-      SetCurvature(order, Discontinuous, space_dim, Ordering::byVDIM);
-   }
-   void Equation() {dbg("Equation");}
-   void Prefix() { dbg("Prefix"); }
    void Postfix() { dbg("Postfix");}
 };
 
@@ -331,45 +308,14 @@
 };
 
 // Full Peach street model
-<<<<<<< HEAD
-class FPeach: public SurfaceMesh<FPeach>
-{
-private:
-   H1_FECollection *Fec;
-   FiniteElementSpace *NodalFes;
-public:
-   FPeach(H1_FECollection *fec, FiniteElementSpace *nodal_fes,
-          int order, int nx, int ny):
-      // dim:2, Nvert:8, Nelem:6, NBdrElem:0, space_dim:3
-      SurfaceMesh(true, order, 2, 8, 6, 0, 3),
-      Fec(fec), NodalFes(nodal_fes) {}
-=======
 struct FPeach: public Surface<FPeach>
 {
-   FPeach(int order, int nx, int ny): Surface(order, nx, ny) {}
-   static void Parametrization(const Vector &X, Vector &p)
-   {
-      p = X;
-      const double x = 2.0*X[0]-1.0;
-      const double y = X[1];
-      const double r = sqrt(x*x + y*y);
-      const double t = (x==0.0) ? pi/2.0 :
-                       (y==0.0 && x>0.0) ? 0. :
-                       (y==0.0 && x<0.0) ? pi : acos(x/r);
-      const double sqrtx = sqrt(1.0 + x*x);
-      const double sqrty = sqrt(1.0 + y*y);
-      const bool yaxis = pi/4.0<t && t < 3.0*pi/4.0;
-      const double R = yaxis?sqrtx:sqrty;
-      const double gamma = r/R;
-      p[0] = gamma * cos(t);
-      p[1] = gamma * sin(t);
-      p[2] = fabs(t)<eps?1.0:0.0;
-      p[2] = 1.0 - gamma;
-   }
->>>>>>> 9f5ee9c4
-   void Prefix()
-   {
-      dbg("Prefix");
+   FPeach(int order, const int nx = 8, const int ny = 6):
+      // Snap, order, dim:2, Nvert:8, Nelem:6, NBdrElem:0, space_dim:3
+      Surface<FPeach>(true, order, 2, nx, ny, 0, 3)
+   { MFEM_VERIFY(nx == 8 && ny == 6,""); }
+   void Equation()
+   {
       const double quad_v[8][3] =
       {
          {-1, -1, -1}, {+1, -1, -1}, {+1, +1, -1}, {-1, +1, -1},
@@ -380,48 +326,20 @@
          {3, 2, 1, 0}, {0, 1, 5, 4}, {1, 2, 6, 5},
          {2, 3, 7, 6}, {3, 0, 4, 7}, {4, 5, 6, 7}
       };
-      // Nx == Nvert
-      dbg("Nvert: %d",Nx);
-      for (int j = 0; j < Nx; j++)
-      {
-         AddVertex(quad_v[j]);
-      }
-      // Ny == NElem
-      dbg("NElem: %d",Ny);
+      for (int j = 0; j < Nx; j++) { AddVertex(quad_v[j]); }
       for (int j = 0; j < Ny; j++)
       {
          int attribute = j + 1;
          AddQuad(quad_e[j], attribute);
       }
       FinalizeQuadMesh(1, 1, true);
-      Fec = new H1_FECollection(Order, Dimension());
-      NodalFes = new FiniteElementSpace(this, Fec, SpaceDimension());
-      //SetCurvature(Order, Discontinuous, SpaceDim, Ordering::byNODES);
-      //EnsureNodes();
-      SetNodalFESpace(NodalFes);
-      //UniformRefinement();
-      SnapNodes();
-   }
-   void SnapNodes()
-   {
-      GridFunction &nodes = *GetNodes();
-      Vector node(SpaceDimension());
-      for (int i = 0; i < nodes.FESpace()->GetNDofs(); i++)
-      {
-         for (int d = 0; d < SpaceDimension(); d++)
-         {
-            node(d) = nodes(nodes.FESpace()->DofToVDof(i, d));
-         }
-
-         node /= node.Norml2();
-
-         for (int d = 0; d < SpaceDimension(); d++)
-         {
-            nodes(nodes.FESpace()->DofToVDof(i, d)) = node(d);
-         }
-      }
-   }
-
+      H1_FECollection fec(Order, Dimension());
+      FiniteElementSpace *fes = new FiniteElementSpace(this, &fec, SpaceDimension());
+      SetNodalFESpace(fes);
+      SetCurvature(Order, Discontinuous, SpaceDim, Ordering::byNODES);
+      for (int l = 0; l < 1; l++) { UniformRefinement(); }
+      SnapNodes(*this);
+   }
 };
 
 // Visualize some solution on the given mesh
@@ -447,15 +365,17 @@
    //glvis << "mesh\n" << *mesh << flush;
    //glvis.precision(8);
    glvis << "solution\n" << *mesh << K << flush;
-   if (keys) { glvis << "keys " << keys << "\n"; }
-   if (width * height > 0)
+   static bool init = false;
+   if (!init && keys) { glvis << "keys " << keys << "\n" << flush;; }
+   if (!init && width * height > 0)
    { glvis << "window_size " << width << " " << height <<"\n" << flush; }
    if (pause) { glvis << "pause\n" << flush; }
+   init = true;
 }
 
 // Surface solver class
 template<class Type>
-class Solver
+class SurfaceSolver
 {
 protected:
    bool pa, visualization, pause;
@@ -470,11 +390,11 @@
    ConstantCoefficient one;
    Type *solver;
 public:
-   Solver(const bool p, const bool v,
-          const int n, const bool w,
-          const int o, Mesh *m,
-          FiniteElementSpace *f,
-          Array<int> dbc):
+   SurfaceSolver(const bool p, const bool v,
+                 const int n, const bool w,
+                 const int o, Mesh *m,
+                 FiniteElementSpace *f,
+                 Array<int> dbc):
       pa(p), visualization(v), pause(w), niter(n),
       sdim(m->SpaceDimension()), order(o), mesh(m), fes(f),
       a(fes), bc(dbc), x(fes), b(fes),
@@ -484,7 +404,7 @@
 };
 
 // Surface solver 'by compnents'
-class ByComponent: public Solver<ByComponent>
+class ByComponent: public SurfaceSolver<ByComponent>
 {
 public:
    ByComponent(const bool pa,  const bool vis,
@@ -492,7 +412,7 @@
                const int order, Mesh *mesh,
                FiniteElementSpace *fes,
                Array<int> dbc):
-      Solver(pa, vis, niter, wait, order, mesh, fes, dbc) { }
+      SurfaceSolver(pa, vis, niter, wait, order, mesh, fes, dbc) { dbg(""); }
    void Solve()
    {
       if (pa) { a.SetAssemblyLevel(AssemblyLevel::PARTIAL); }
@@ -540,15 +460,15 @@
 };
 
 // Surface solver 'by vector'
-class ByVector: public Solver<ByVector>
+class ByVector: public SurfaceSolver<ByVector>
 {
 public:
    ByVector(const bool pa, const bool vis,
-            const int niter, const bool pause,
+            const int niter, const bool wait,
             const int order, Mesh *mesh,
             FiniteElementSpace *fes,
-            Array<int> bc):
-      Solver(pa, vis, niter, pause, order, mesh, fes, bc) {}
+            Array<int> dbc):
+      SurfaceSolver(pa, vis, niter, wait, order, mesh, fes, dbc) { dbg(""); }
    void Solve()
    {
       if (pa) { a.SetAssemblyLevel(AssemblyLevel::PARTIAL); }
@@ -582,21 +502,13 @@
    int ny = 4;
    int order = 2;
    int niter = 4;
-<<<<<<< HEAD
-   bool pa = true;
-   int ref_levels = 1;
-   bool components = false;
-   int parametrization = 7;
-   bool visualization = true;
-=======
-   int surface = -1;
-   int ref_levels = 2;
+   int surface = 7;
+   int ref_levels = 0;
    bool pa = true;
    bool vis = true;
    bool amr = false;
    bool byc = false;
->>>>>>> 9f5ee9c4
-   bool wait = false;
+   bool wait = false ;
    const char *keys = "gAaaa";
    const char *device_config = "cpu";
    const char *mesh_file = "../data/mobius-strip.mesh";
@@ -642,32 +554,6 @@
 
    // Initialize our surface mesh from command line option.
    Mesh *mesh = nullptr;
-<<<<<<< HEAD
-   H1_FECollection *nodal_fec = nullptr;
-   FiniteElementSpace *nodal_fes = nullptr;
-   if (parametrization<0)
-   {
-      const int refine = 1;
-      const int generate_edges = 1;
-      mesh = new Mesh(mesh_file, generate_edges, refine);
-   }
-   else if (parametrization==0) { mesh = new Catenoid(order, nx, ny); }
-   else if (parametrization==1) { mesh = new Helicoid(order, nx, ny); }
-   else if (parametrization==2) { mesh = new Enneper(order, nx, ny); }
-   else if (parametrization==3) { mesh = new Scherk(order, nx, ny); }
-   else if (parametrization==4) { mesh = new Shell(order, nx, ny); }
-   else if (parametrization==5) { mesh = new Hold(order, nx, ny); }
-   else if (parametrization==6) { mesh = new QPeach(order, nx, ny); }
-   else if (parametrization==7)
-   {
-      mesh = new FPeach(nodal_fec, nodal_fes, order, nx, ny);
-   }
-   else { mfem_error("Not a valid parametrization, p should be in ]-infty, 7]"); }
-   const bool discontinuous = false;
-   const int mdim = mesh->Dimension();
-   const int sdim = mesh->SpaceDimension();
-   dbg("SetCurvature");
-=======
    if (surface < 0) { mesh = new Mesh(mesh_file, true); }
    else if (surface == 0) { mesh = new Catenoid(order, nx, ny); }
    else if (surface == 1) { mesh = new Helicoid(order, nx, ny); }
@@ -676,18 +562,16 @@
    else if (surface == 4) { mesh = new Shell(order, nx, ny); }
    else if (surface == 5) { mesh = new Hold(order, nx, ny); }
    else if (surface == 6) { mesh = new QPeach(order, nx, ny); }
-   else if (surface == 7) { mesh = new FPeach(order, nx, ny); }
+   else if (surface == 7) { mesh = new FPeach(order); }
    else { mfem_error("Not a valid surface, p should be in ]-infty, 7]"); }
    const bool discontinuous = false;
    const int mdim = mesh->Dimension();
    const int sdim = mesh->SpaceDimension();
    const int vdim = byc ? 1 : sdim;
->>>>>>> 9f5ee9c4
    mesh->SetCurvature(order, discontinuous, sdim, Ordering::byNODES);
 
    //  Refine the mesh to increase the resolution.
-   dbg("Refine");
-   if (parametrization!=7)
+   if (surface != 7)
    {
       for (int l = 0; l < ref_levels; l++) { mesh->UniformRefinement(); }
    }
@@ -702,24 +586,12 @@
       SnapNodes(*mesh);
    }
    // Define a finite element space on the mesh.
-   dbg("fec");
    const H1_FECollection fec(order, mdim);
-<<<<<<< HEAD
-   FiniteElementSpace *sfes = new FiniteElementSpace(mesh, &fec);
-   dbg("vfes");
-   FiniteElementSpace *vfes = new FiniteElementSpace(mesh, &fec, sdim);
-   cout << "Number of true DOFs: " << vfes->GetTrueVSize() << endl;
-
-   // Determine the list of true (i.e. conforming) essential boundary dofs.
-   dbg("BC: %d", mesh->bdr_attributes.Size());
-   Array<int> v_ess_tdof_list, s_ess_tdof_list;
-=======
    FiniteElementSpace *fes = new FiniteElementSpace(mesh, &fec, vdim);
    cout << "Number of true DOFs: " << fes->GetTrueVSize() << endl;
 
    // Determine the list of true (i.e. conforming) essential boundary dofs.
    Array<int> dbc;
->>>>>>> 9f5ee9c4
    if (mesh->bdr_attributes.Size())
    {
       Array<bool> ess_bdr(mesh->bdr_attributes.Max());
@@ -736,58 +608,39 @@
       {
          Array<int> cdofs, dofs;
          ess_cdofs.SetSize(nfes->GetVSize());
-         ess_cdofs = 0;
-         for (int i = 0; i < nfes->GetNE(); i++)
+         ess_cdofs = false;
+         for (int e = 0; e < nfes->GetNE(); e++)
          {
-            nfes->GetElementDofs(i, cdofs);
-            // Mark all components.
-            // mark_dofs(vdofs, ess_vdofs);
-            for (int i = 0; i < cdofs.Size(); i++)
+            nfes->GetElementDofs(e, cdofs);
+            for (int c = 0; c < cdofs.Size(); c++)
             {
-               int k = cdofs[i];
-               //dbg(" %d",k);
+               int k = cdofs[c];
                if (k < 0) { k = -1 - k; }
-               Array<double> X(3);
-               X = 0.0;
+               double X[3];
                mesh->GetNode(k, X);
-               //dbg("(%f,%f,%f)", X[0], X[1], X[2]);
-               if (fabs(X[0])<eps) { ess_cdofs[k] = -1; }
-               else if (fabs(X[1])<eps) { ess_cdofs[k] = -1; }
-               else { ess_cdofs[k] = 0; }
-               dbg("ess_cdofs:\n"); ess_cdofs.Print();
+               const bool is_on_bc = fabs(X[0])<eps || fabs(X[1])<eps;
+               for (int d = 0; d < vdim; d++)
+               {
+                  const int l = nfes->DofToVDof(k, d);
+                  if (is_on_bc) { ess_cdofs[l] = true; }
+               }
             }
          }
       }
-      dbg("v_ess_tdof_list:\n"); v_ess_tdof_list.Print();
+      dbg("ess_cdofs:\n"); ess_cdofs.Print();
       const SparseMatrix *R = nfes->GetConformingRestriction();
       if (!R) { ess_tdofs.MakeRef(ess_cdofs); }
       else { R->BooleanMult(ess_cdofs, ess_tdofs); }
-      FiniteElementSpace::MarkerToList(ess_tdofs, v_ess_tdof_list);
-   }
-
-   dbg("visualization");
+      FiniteElementSpace::MarkerToList(ess_tdofs, dbc);
+   }
+   dbg("dbc:\n"); dbc.Print();
+
    // Send to GLVis the first mesh and set the 'keys' options.
    if (vis) { Visualize(mesh, order, wait, keys, 800, 800); }
 
    // Instanciate and launch the surface solver.
-<<<<<<< HEAD
-   dbg("Solver");
-   SurfaceSolver *s;
-   if (components)
-   {
-      s = new ComponentSolver(pa, visualization, niter, wait,
-                              order, mesh, sfes, s_ess_tdof_list);
-   }
-   else
-   {
-      s = new VectorSolver(pa, visualization, niter, wait,
-                           order, mesh, vfes, v_ess_tdof_list);
-   }
-   s->Solve();
-=======
    if (byc) { ByComponent Solve(pa, vis, niter, wait, order, mesh, fes, dbc); }
    else        { ByVector Solve(pa, vis, niter, wait, order, mesh, fes, dbc); }
->>>>>>> 9f5ee9c4
 
    // Free the used memory.
    delete fes;
