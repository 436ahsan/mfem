--- conflicted
+++ resolved
@@ -24,11 +24,11 @@
                     Vector &op);
 
 void PAHcurlSetup2Din3D(const int Q1D,
-			const int NE,
-			const Array<double> &w,
-			const Vector &j,
-			Vector &_coeff,
-			Vector &op);
+                        const int NE,
+                        const Array<double> &w,
+                        const Vector &j,
+                        Vector &_coeff,
+                        Vector &op);
 
 void PAHcurlSetup3D(const int Q1D,
                     const int coeffDim,
@@ -54,15 +54,14 @@
                                    const Vector &_op,
                                    Vector &_diag);
 
-<<<<<<< HEAD
 void PAHcurlMassAssembleDiagonal3DHost(const int D1D,
-				       const int Q1D,
-				       const int NE,
-				       const Array<double> &_Bo,
-				       const Array<double> &_Bc,
-				       const Vector &_op,
-				       Vector &_diag);
-=======
+                                       const int Q1D,
+                                       const int NE,
+                                       const Array<double> &_Bo,
+                                       const Array<double> &_Bc,
+                                       const Vector &_op,
+                                       Vector &_diag);
+
 void SmemPAHcurlMassAssembleDiagonal3D(const int D1D,
                                        const int Q1D,
                                        const int NE,
@@ -70,7 +69,6 @@
                                        const Array<double> &_Bc,
                                        const Vector &_op,
                                        Vector &_diag);
->>>>>>> 23a34bd2
 
 void PAHcurlMassApply2D(const int D1D,
                         const int Q1D,
@@ -187,22 +185,25 @@
 
    const bool bdryInteg = isBdryInteg;
 
-   // TODO: this implementation applies boundary markers just by setting coeff to zero on boundary elements. It would be better to skip those elements in AddMultPA. 
-   
+   // TODO: this implementation applies boundary markers just by setting coeff to zero on boundary elements. It would be better to skip those elements in AddMultPA.
+
    const FiniteElement *fel = bdryInteg ? fes.GetBE(0) : fes.GetFE(0);
-   
+
    const VectorTensorFiniteElement *el =
       dynamic_cast<const VectorTensorFiniteElement*>(fel);
    MFEM_VERIFY(el != NULL, "Only VectorTensorFiniteElement is supported!");
 
    if (bdryInteg)
-     {
-       MFEM_VERIFY(el->GetDerivType() == mfem::FiniteElement::CURL && dim == 3 && mesh->SpaceDimension() == 3 && el->GetDim() == 2, "");
-     }
-   
+   {
+      MFEM_VERIFY(el->GetDerivType() == mfem::FiniteElement::CURL && dim == 3 &&
+                  mesh->SpaceDimension() == 3 && el->GetDim() == 2, "");
+   }
+
    const IntegrationRule *ir
-     = IntRule ? IntRule : &MassIntegrator::GetRule(*el, *el, bdryInteg ? *mesh->GetBdrElementTransformation(0) : *mesh->GetElementTransformation(0));
-                                                     
+      = IntRule ? IntRule : &MassIntegrator::GetRule(*el, *el,
+                                                     bdryInteg ? *mesh->GetBdrElementTransformation(0) :
+                                                     *mesh->GetElementTransformation(0));
+
    const int dims = el->GetDim();
    MFEM_VERIFY(dims == 2 || dims == 3, "");
 
@@ -213,13 +214,13 @@
    ne = bdryInteg ? fes.GetNBE() : fes.GetNE();
    Vector bdryJac;
    if (bdryInteg)
-     {
-       bdryJac.SetSize(ne*nq*6);
-     }
+   {
+      bdryJac.SetSize(ne*nq*6);
+   }
    else
-     {
-       geom = mesh->GetGeometricFactors(*ir, GeometricFactors::JACOBIANS);
-     }
+   {
+      geom = mesh->GetGeometricFactors(*ir, GeometricFactors::JACOBIANS);
+   }
    mapsC = &el->GetDofToQuad(*ir, DofToQuad::TENSOR);
    mapsO = &el->GetDofToQuadOpen(*ir, DofToQuad::TENSOR);
    dofs1D = mapsC->ndof;
@@ -232,10 +233,10 @@
    const int coeffDim = VQ ? VQ->GetVDim() : 1;
 
    if (bdryInteg)
-     {
-       MFEM_VERIFY(coeffDim == 1 && dims == 2, "");
-     }
-   
+   {
+      MFEM_VERIFY(coeffDim == 1 && dims == 2, "");
+   }
+
    Vector coeff(coeffDim * nq * ne);
    coeff = 1.0;
    auto coeffh = Reshape(coeff.HostWrite(), coeffDim, nq, ne);
@@ -249,7 +250,8 @@
 
       for (int e=0; e<ne; ++e)
       {
-	ElementTransformation *tr = bdryInteg ? mesh->GetBdrElementTransformation(e) : mesh->GetElementTransformation(e);
+         ElementTransformation *tr = bdryInteg ? mesh->GetBdrElementTransformation(
+                                        e) : mesh->GetElementTransformation(e);
          for (int p=0; p<nq; ++p)
          {
             if (VQ)
@@ -257,78 +259,81 @@
                VQ->Eval(D, *tr, ir->IntPoint(p));
                for (int i=0; i<coeffDim; ++i)
                {
-		  coeffh(i, p, e) = D[i];
+                  coeffh(i, p, e) = D[i];
                }
             }
             else
             {
-	       coeffh(0, p, e) = Q->Eval(*tr, ir->IntPoint(p));
+               coeffh(0, p, e) = Q->Eval(*tr, ir->IntPoint(p));
             }
          }
       }
    }
 
    if (el_marker)
-     {
-       MFEM_VERIFY(bdryInteg, "");
-       MFEM_VERIFY(el_marker->Size() == mesh->bdr_attributes.Max(), "");
-       
-       for (int e=0; e<ne; ++e)
-	 {
-	   const int el_attr = (bdryInteg) ? mesh->GetBdrAttribute(e) : -1;
-	   MFEM_VERIFY(el_attr > 0, "");
-	   
-	   if ((*el_marker)[el_attr-1] == 0)
-	     {
-	       for (int p=0; p<nq; ++p)
-		 {
-		   for (int i=0; i<coeffDim; ++i)
-		     {
-		       coeffh(i, p, e) = 0.0;
-		     }
-		 }
-	     }
-	 }
-     }
+   {
+      MFEM_VERIFY(bdryInteg, "");
+      MFEM_VERIFY(el_marker->Size() == mesh->bdr_attributes.Max(), "");
+
+      for (int e=0; e<ne; ++e)
+      {
+         const int el_attr = (bdryInteg) ? mesh->GetBdrAttribute(e) : -1;
+         MFEM_VERIFY(el_attr > 0, "");
+
+         if ((*el_marker)[el_attr-1] == 0)
+         {
+            for (int p=0; p<nq; ++p)
+            {
+               for (int i=0; i<coeffDim; ++i)
+               {
+                  coeffh(i, p, e) = 0.0;
+               }
+            }
+         }
+      }
+   }
 
    fetype = el->GetDerivType();
-   
-   if (isBdryInteg || (el->GetDerivType() == mfem::FiniteElement::CURL && dim == 2 && mesh->SpaceDimension() == 3))
-     {
-       MFEM_VERIFY(coeffDim == 1, "");  // Vector coefficient not implemented in this case
-
-       if (isBdryInteg)
-	 {
-	   for (int e=0; e<ne; ++e)
-	     {
-	       ElementTransformation *tr = mesh->GetBdrElementTransformation(e);
-	       for (int q = 0; q < nq; ++q)
-		 {
-		   tr->SetIntPoint(&(ir->IntPoint(q)));
-		   const DenseMatrix& jac = tr->Jacobian();
-		   for (int i=0; i<3; ++i)
-		     for (int j=0; j<2; ++j)
-		       {
-			 bdryJac[(6*nq*e) + (3*nq*j) + (i*nq) + q] = jac(i,j);
-		       }
-		 }
-	     }
-	 }
-       else
-	 {
-	   // J is allocated as 3x3, but entries (i,j) are set only for 0 <= i < 3, 0 <= j < 2.
-	   // That is, on each element J is 3x2 with 6 entries, not 9, so the last third of geom->J is unused.
-	   MFEM_VERIFY(geom->J.Size() == 6 * ne * nq, "");  
-	 }
-	   
-       PAHcurlSetup2Din3D(quad1D, ne, ir->GetWeights(), isBdryInteg ? bdryJac : geom->J,
-			  coeff, pa_data);
-     }
+
+   if (isBdryInteg || (el->GetDerivType() == mfem::FiniteElement::CURL &&
+                       dim == 2 && mesh->SpaceDimension() == 3))
+   {
+      MFEM_VERIFY(coeffDim == 1,
+                  "");  // Vector coefficient not implemented in this case
+
+      if (isBdryInteg)
+      {
+         for (int e=0; e<ne; ++e)
+         {
+            ElementTransformation *tr = mesh->GetBdrElementTransformation(e);
+            for (int q = 0; q < nq; ++q)
+            {
+               tr->SetIntPoint(&(ir->IntPoint(q)));
+               const DenseMatrix& jac = tr->Jacobian();
+               for (int i=0; i<3; ++i)
+                  for (int j=0; j<2; ++j)
+                  {
+                     bdryJac[(6*nq*e) + (3*nq*j) + (i*nq) + q] = jac(i,j);
+                  }
+            }
+         }
+      }
+      else
+      {
+         // J is allocated as 3x3, but entries (i,j) are set only for 0 <= i < 3, 0 <= j < 2.
+         // That is, on each element J is 3x2 with 6 entries, not 9, so the last third of geom->J is unused.
+         MFEM_VERIFY(geom->J.Size() == 6 * ne * nq, "");
+      }
+
+      PAHcurlSetup2Din3D(quad1D, ne, ir->GetWeights(),
+                         isBdryInteg ? bdryJac : geom->J,
+                         coeff, pa_data);
+   }
    else if (el->GetDerivType() == mfem::FiniteElement::CURL && dim == 3)
    {
 #ifdef SETUPONHOST
       PAHcurlSetup3DHost(quad1D, coeffDim, ne, ir->GetWeights(), geom->J,
-       coeff, pa_data);
+                         coeff, pa_data);
 #else
       PAHcurlSetup3D(quad1D, coeffDim, ne, ir->GetWeights(), geom->J,
                      coeff, pa_data);
@@ -336,8 +341,8 @@
    }
    else if (el->GetDerivType() == mfem::FiniteElement::CURL && dim == 2)
    {
-     PAHcurlSetup2D(quad1D, coeffDim, ne, ir->GetWeights(), geom->J,
-		    coeff, pa_data);
+      PAHcurlSetup2D(quad1D, coeffDim, ne, ir->GetWeights(), geom->J,
+                     coeff, pa_data);
    }
    else if (el->GetDerivType() == mfem::FiniteElement::DIV && dim == 3)
    {
@@ -361,22 +366,19 @@
    {
       if (fetype == mfem::FiniteElement::CURL)
       {
-<<<<<<< HEAD
+         if (diag.GetMemory().GetMemoryType() >= MemoryType::DEVICE && quad1D <= 6)
+         {
 #ifdef SETUPONHOST
-         PAHcurlMassAssembleDiagonal3DHost(dofs1D, quad1D, ne,
-					   mapsO->B, mapsC->B, pa_data, diag);
+            PAHcurlMassAssembleDiagonal3DHost(dofs1D, quad1D, ne,
+                                              mapsO->B, mapsC->B, pa_data, diag);
 #else
-         PAHcurlMassAssembleDiagonal3D(dofs1D, quad1D, ne,
-                                       mapsO->B, mapsC->B, pa_data, diag);
-#endif
-=======
-         if (diag.GetMemory().GetMemoryType() >= MemoryType::DEVICE && quad1D <= 6)
             SmemPAHcurlMassAssembleDiagonal3D(dofs1D, quad1D, ne,
                                               mapsO->B, mapsC->B, pa_data, diag);
+#endif
+         }
          else
             PAHcurlMassAssembleDiagonal3D(dofs1D, quad1D, ne,
                                           mapsO->B, mapsC->B, pa_data, diag);
->>>>>>> 23a34bd2
       }
       else if (fetype == mfem::FiniteElement::DIV)
       {
