//                               MFEM Example 22
//
// Compile with: make ex22
//
// Sample runs:  ex22 -m ../data/inline-segment.mesh -o 3
//               ex22 -m ../data/inline-tri.mesh -o 3
//               ex22 -m ../data/inline-quad.mesh -o 3
//               ex22 -m ../data/inline-quad.mesh -o 3 -p 1
//               ex22 -m ../data/inline-quad.mesh -o 3 -p 2
//               ex22 -m ../data/inline-tet.mesh -o 2
//               ex22 -m ../data/inline-hex.mesh -o 2
//               ex22 -m ../data/inline-hex.mesh -o 2 -p 1
//               ex22 -m ../data/inline-hex.mesh -o 2 -p 2
//               ex22 -m ../data/star.mesh -r 1 -o 2 -sigma 10.0
//
// Description:  This example code demonstrates the use of MFEM to define and
//               solve simple complex-valued linear systems. It implements three
//               variants of a damped harmonic oscillator:
//
//               1) A scalar H1 field
//                  -Div(a Grad u) - omega^2 b u + i omega c u = 0
//
//               2) A vector H(Curl) field
//                  Curl(a Curl u) - omega^2 b u + i omega c u = 0
//
//               3) A vector H(Div) field
//                  -Grad(a Div u) - omega^2 b u + i omega c u = 0
//
//               In each case the field is driven by a forced oscillation, with
//               angular frequency omega, imposed at the boundary or a portion
//               of the boundary.
//
//               In electromagnetics, the coefficients are typically named the
//               permeability, mu = 1/a, permittivity, epsilon = b, and
//               conductivity, sigma = c. The user can specify these constants
//               using either set of names.
//
//               The example also demonstrates how to display a time-varying
//               solution as a sequence of fields sent to a single GLVis socket.
//
//               We recommend viewing examples 1, 3 and 4 before viewing this
//               example.

#include "mfem.hpp"
#include <fstream>
#include <iostream>

using namespace std;
using namespace mfem;

static double mu_ = 1.0;
static double epsilon_ = 1.0;
static double sigma_ = 20.0;
static double omega_ = 10.0;

double u0_real_exact(const Vector &);
double u0_imag_exact(const Vector &);

void u1_real_exact(const Vector &, Vector &);
void u1_imag_exact(const Vector &, Vector &);

void u2_real_exact(const Vector &, Vector &);
void u2_imag_exact(const Vector &, Vector &);

bool check_for_inline_mesh(const char * mesh_file);

int main(int argc, char *argv[])
{
   // 1. Parse command-line options.
   const char *mesh_file = "../data/inline-quad.mesh";
   int ref_levels = 0;
   int order = 1;
   int prob = 0;
   double freq = -1.0;
   double a_coef = 0.0;
   bool visualization = 1;
   bool herm_conv = true;
   bool exact_sol = true;

   OptionsParser args(argc, argv);
   args.AddOption(&mesh_file, "-m", "--mesh",
                  "Mesh file to use.");
   args.AddOption(&ref_levels, "-r", "--refine",
                  "Number of times to refine the mesh uniformly.");
   args.AddOption(&order, "-o", "--order",
                  "Finite element order (polynomial degree).");
   args.AddOption(&prob, "-p", "--problem-type",
                  "Choose between 0: H_1, 1: H(Curl), or 2: H(Div) "
                  "damped harmonic oscillator.");
   args.AddOption(&a_coef, "-a", "--stiffness-coef",
                  "Stiffness coefficient (spring constant or 1/mu).");
   args.AddOption(&epsilon_, "-b", "--mass-coef",
                  "Mass coefficient (or epsilon).");
   args.AddOption(&sigma_, "-c", "--damping-coef",
                  "Damping coefficient (or sigma).");
   args.AddOption(&mu_, "-mu", "--permeability",
                  "Permeability of free space (or 1/(spring constant)).");
   args.AddOption(&epsilon_, "-eps", "--permittivity",
                  "Permittivity of free space (or mass constant).");
   args.AddOption(&sigma_, "-sigma", "--conductivity",
                  "Conductivity (or damping constant).");
   args.AddOption(&freq, "-f", "--frequency",
                  "Frequency (in Hz).");
   args.AddOption(&herm_conv, "-herm", "--hermitian", "-no-herm",
                  "--no-hermitian", "Use convention for Hermitian operators.");
   args.AddOption(&visualization, "-vis", "--visualization", "-no-vis",
                  "--no-visualization",
                  "Enable or disable GLVis visualization.");
   args.Parse();
   if (!args.Good())
   {
      args.PrintUsage(cout);
      return 1;
   }
   args.PrintOptions(cout);

   MFEM_VERIFY(prob >= 0 && prob <=2,
               "Unrecognized problem type: " << prob);

   if ( a_coef != 0.0 )
   {
      mu_ = 1.0 / a_coef;
   }
   if ( freq > 0.0 )
   {
      omega_ = 2.0 * M_PI * freq;
   }

   exact_sol = check_for_inline_mesh(mesh_file);
   if (exact_sol)
   {
      cout << "Identified a mesh with known exact solution" << endl;
   }

   ComplexOperator::Convention conv =
      herm_conv ? ComplexOperator::HERMITIAN : ComplexOperator::BLOCK_SYMMETRIC;

   // 2. Read the mesh from the given mesh file. We can handle triangular,
   //    quadrilateral, tetrahedral, hexahedral, surface and volume meshes
   //    with the same code.
   Mesh *mesh = new Mesh(mesh_file, 1, 1);
   int dim = mesh->Dimension();

   // 3. Refine the mesh to increase resolution. In this example we do
   //    'ref_levels' of uniform refinement where the user specifies
   //    the number of levels with the '-r' option.
   for (int l = 0; l < ref_levels; l++)
   {
      mesh->UniformRefinement();
   }

   // 4. Define a finite element space on the mesh. Here we use continuous
   //    Lagrange, Nedelec, or Raviart-Thomas finite elements of the specified
   //    order.
   if (dim == 1 && prob != 0 )
   {
      cout << "Switching to problem type 0, H1 basis functions, "
           << "for 1 dimensional mesh." << endl;
      prob = 0;
   }

   FiniteElementCollection *fec = NULL;
   switch (prob)
   {
      case 0:  fec = new H1_FECollection(order, dim);      break;
      case 1:  fec = new ND_FECollection(order, dim);      break;
      case 2:  fec = new RT_FECollection(order - 1, dim);  break;
      default: break; // This should be unreachable
   }
   FiniteElementSpace *fespace = new FiniteElementSpace(mesh, fec);
   cout << "Number of finite element unknowns: " << fespace->GetTrueVSize()
        << endl;

   // 5. Determine the list of true (i.e. conforming) essential boundary dofs.
   //    In this example, the boundary conditions are defined based on the type
   //    of mesh and the problem type.
   Array<int> ess_tdof_list;
   Array<int> ess_bdr;
   if (mesh->bdr_attributes.Size())
   {
      ess_bdr.SetSize(mesh->bdr_attributes.Max());
      ess_bdr = 1;
      fespace->GetEssentialTrueDofs(ess_bdr, ess_tdof_list);
   }

   // 6. Set up the linear form b(.) which corresponds to the right-hand side of
   //    the FEM linear system.
   ComplexLinearForm b(fespace, conv);
   b.Vector::operator=(0.0);

   // 7. Define the solution vector u as a complex finite element grid function
   //    corresponding to fespace. Initialize u with initial guess of 1+0i or
   //    the exact solution if it is known.
   ComplexGridFunction u(fespace);
   ComplexGridFunction * u_exact = NULL;
   if (exact_sol) { u_exact = new ComplexGridFunction(fespace); }

   FunctionCoefficient u0_r(u0_real_exact);
   FunctionCoefficient u0_i(u0_imag_exact);
   VectorFunctionCoefficient u1_r(dim, u1_real_exact);
   VectorFunctionCoefficient u1_i(dim, u1_imag_exact);
   VectorFunctionCoefficient u2_r(dim, u2_real_exact);
   VectorFunctionCoefficient u2_i(dim, u2_imag_exact);

   ConstantCoefficient zeroCoef(0.0);
   ConstantCoefficient oneCoef(1.0);

   Vector zeroVec(dim); zeroVec = 0.0;
   Vector  oneVec(dim);  oneVec = 0.0; oneVec[(prob==2)?(dim-1):0] = 1.0;
   VectorConstantCoefficient zeroVecCoef(zeroVec);
   VectorConstantCoefficient oneVecCoef(oneVec);

   u = 0.0;
   switch (prob)
   {
      case 0:
         if (exact_sol)
         {
            u.ProjectBdrCoefficient(u0_r, u0_i, ess_bdr);
            u_exact->ProjectCoefficient(u0_r, u0_i);
         }
         else
         {
            u.ProjectBdrCoefficient(oneCoef, zeroCoef, ess_bdr);
         }
         break;
      case 1:
         if (exact_sol)
         {
            u.ProjectBdrCoefficientTangent(u1_r, u1_i, ess_bdr);
            u_exact->ProjectCoefficient(u1_r, u1_i);
         }
         else
         {
            u.ProjectBdrCoefficientTangent(oneVecCoef, zeroVecCoef, ess_bdr);
         }
         break;
      case 2:
         if (exact_sol)
         {
            u.ProjectBdrCoefficientNormal(u2_r, u2_i, ess_bdr);
            u_exact->ProjectCoefficient(u2_r, u2_i);
         }
         else
         {
            u.ProjectBdrCoefficientNormal(oneVecCoef, zeroVecCoef, ess_bdr);
         }
         break;
      default: break; // This should be unreachable
   }

   if (visualization && exact_sol)
   {
      char vishost[] = "localhost";
      int  visport   = 19916;
      socketstream sol_sock_r(vishost, visport);
      socketstream sol_sock_i(vishost, visport);
      sol_sock_r.precision(8);
      sol_sock_i.precision(8);
      sol_sock_r << "solution\n" << *mesh << u_exact->real()
                 << "window_title 'Exact: Real Part'" << flush;
      sol_sock_i << "solution\n" << *mesh << u_exact->imag()
                 << "window_title 'Exact: Imaginary Part'" << flush;
   }

   // 8. Set up the sesquilinear form a(.,.) on the finite element space
   //    corresponding to the damped harmonic oscillator operator of the
   //    appropriate type:
   //
   //    0) A scalar H1 field
   //       -Div(a Grad) - omega^2 b + i omega c
   //
   //    1) A vector H(Curl) field
   //       Curl(a Curl) - omega^2 b + i omega c
   //
   //    2) A vector H(Div) field
   //       -Grad(a Div) - omega^2 b + i omega c
   //
   ConstantCoefficient stiffnessCoef(1.0/mu_);
   ConstantCoefficient massCoef(-omega_ * omega_ * epsilon_);
   ConstantCoefficient lossCoef(omega_ * sigma_);
   ConstantCoefficient negMassCoef(omega_ * omega_ * epsilon_);

   SesquilinearForm *a = new SesquilinearForm(fespace, conv);
   switch (prob)
   {
      case 0:
         a->AddDomainIntegrator(new DiffusionIntegrator(stiffnessCoef),
                                NULL);
         a->AddDomainIntegrator(new MassIntegrator(massCoef),
                                new MassIntegrator(lossCoef));
         break;
      case 1:
         a->AddDomainIntegrator(new CurlCurlIntegrator(stiffnessCoef),
                                NULL);
         a->AddDomainIntegrator(new VectorFEMassIntegrator(massCoef),
                                new VectorFEMassIntegrator(lossCoef));
         break;
      case 2:
         a->AddDomainIntegrator(new DivDivIntegrator(stiffnessCoef),
                                NULL);
         a->AddDomainIntegrator(new VectorFEMassIntegrator(massCoef),
                                new VectorFEMassIntegrator(lossCoef));
         break;
      default: break; // This should be unreachable
   }

   // 8a. Set up the bilinear form for the preconditioner corresponding to the
   //     appropriate operator
   //
   //      0) A scalar H1 field
   //         -Div(a Grad) - omega^2 b + omega c
   //
   //      1) A vector H(Curl) field
   //         Curl(a Curl) + omega^2 b + omega c
   //
   //      2) A vector H(Div) field
   //         -Grad(a Div) - omega^2 b + omega c
   //
   BilinearForm *pcOp = new BilinearForm(fespace);
   switch (prob)
   {
      case 0:
         pcOp->AddDomainIntegrator(new DiffusionIntegrator(stiffnessCoef));
         pcOp->AddDomainIntegrator(new MassIntegrator(massCoef));
         pcOp->AddDomainIntegrator(new MassIntegrator(lossCoef));
         break;
      case 1:
         pcOp->AddDomainIntegrator(new CurlCurlIntegrator(stiffnessCoef));
         pcOp->AddDomainIntegrator(new VectorFEMassIntegrator(negMassCoef));
         pcOp->AddDomainIntegrator(new VectorFEMassIntegrator(lossCoef));
         break;
      case 2:
         pcOp->AddDomainIntegrator(new DivDivIntegrator(stiffnessCoef));
         pcOp->AddDomainIntegrator(new VectorFEMassIntegrator(massCoef));
         pcOp->AddDomainIntegrator(new VectorFEMassIntegrator(lossCoef));
         break;
      default: break; // This should be unreachable
   }

   // 9. Assemble the form and the corresponding linear system, applying any
   //    necessary transformations such as: assembly, eliminating boundary
   //    conditions, conforming constraints for non-conforming AMR, etc.
   a->Assemble();
   pcOp->Assemble();

   OperatorHandle A;
   Vector B, U;

   a->FormLinearSystem(ess_tdof_list, u, b, A, U, B);
   u = 0.0;
   U = 0.0;

   OperatorHandle PCOp;
   pcOp->FormSystemMatrix(ess_tdof_list, PCOp);

   {
      ComplexSparseMatrix * Asp =
         dynamic_cast<ComplexSparseMatrix*>(A.Ptr());

      cout << "Size of linear system: "
           << 2 * Asp->real().Width() << endl << endl;
   }

   // 10. Define and apply a GMRES solver for AU=B with a block diagonal
   //     preconditioner based on the appropriate sparse smoother.
   {
      Array<int> blockOffsets;
      blockOffsets.SetSize(3);
      blockOffsets[0] = 0;
      blockOffsets[1] = PCOp.Ptr()->Height();
      blockOffsets[2] = PCOp.Ptr()->Height();
      blockOffsets.PartialSum();

      BlockDiagonalPreconditioner BDP(blockOffsets);

      Operator * pc_r = NULL;
      Operator * pc_i = NULL;

<<<<<<< HEAD
      double s;
=======
      double s = 1.0;
>>>>>>> 22a4db5f
      switch (prob)
      {
         case 0:
            pc_r = new DSmoother(*PCOp.As<SparseMatrix>());
            s = 1.0;
            break;
         case 1:
            pc_r = new GSSmoother(*PCOp.As<SparseMatrix>());
            s = -1.0;
<<<<<<< HEAD
            break;
         case 2:
            pc_r = new DSmoother(*PCOp.As<SparseMatrix>());
            s = -1.0;
            break;
=======
            break;
         case 2:
            pc_r = new DSmoother(*PCOp.As<SparseMatrix>());
            break;
>>>>>>> 22a4db5f

         default: break; // This should be unreachable
      }
      pc_i = new ScaledOperator(pc_r,
                                (conv == ComplexOperator::HERMITIAN) ?
                                s:-s);

      BDP.SetDiagonalBlock(0, pc_r);
      BDP.SetDiagonalBlock(1, pc_i);
      BDP.owns_blocks = 1;

      GMRESSolver gmres;
      gmres.SetPreconditioner(BDP);
      gmres.SetOperator(*A.Ptr());
      gmres.SetRelTol(1e-12);
      gmres.SetMaxIter(1000);
      gmres.SetPrintLevel(1);
      gmres.Mult(B, U);
   }

   // 11. Recover the solution as a finite element grid function and compute the
   //     errors if the exact solution is known.
   a->RecoverFEMSolution(U, b, u);

   if (exact_sol)
   {
      double err_r = -1.0;
      double err_i = -1.0;

      switch (prob)
      {
         case 0:
            err_r = u.real().ComputeL2Error(u0_r);
            err_i = u.imag().ComputeL2Error(u0_i);
            break;
         case 1:
            err_r = u.real().ComputeL2Error(u1_r);
            err_i = u.imag().ComputeL2Error(u1_i);
            break;
         case 2:
            err_r = u.real().ComputeL2Error(u2_r);
            err_i = u.imag().ComputeL2Error(u2_i);
            break;
         default: break; // This should be unreachable
      }

      cout << endl;
      cout << "|| Re (u_h - u) ||_{L^2} = " << err_r << endl;
      cout << "|| Im (u_h - u) ||_{L^2} = " << err_i << endl;
      cout << endl;
   }

   // 12. Save the refined mesh and the solution. This output can be viewed
   //     later using GLVis: "glvis -m mesh -g sol".
   {
      ofstream mesh_ofs("refined.mesh");
      mesh_ofs.precision(8);
      mesh->Print(mesh_ofs);

      ofstream sol_r_ofs("sol_r.gf");
      ofstream sol_i_ofs("sol_i.gf");
      sol_r_ofs.precision(8);
      sol_i_ofs.precision(8);
      u.real().Save(sol_r_ofs);
      u.imag().Save(sol_i_ofs);
   }

   // 13. Send the solution by socket to a GLVis server.
   if (visualization)
   {
      char vishost[] = "localhost";
      int  visport   = 19916;
      socketstream sol_sock_r(vishost, visport);
      socketstream sol_sock_i(vishost, visport);
      sol_sock_r.precision(8);
      sol_sock_i.precision(8);
      sol_sock_r << "solution\n" << *mesh << u.real()
                 << "window_title 'Solution: Real Part'" << flush;
      sol_sock_i << "solution\n" << *mesh << u.imag()
                 << "window_title 'Solution: Imaginary Part'" << flush;
   }
   if (visualization && exact_sol)
   {
      *u_exact -= u;

      char vishost[] = "localhost";
      int  visport   = 19916;
      socketstream sol_sock_r(vishost, visport);
      socketstream sol_sock_i(vishost, visport);
      sol_sock_r.precision(8);
      sol_sock_i.precision(8);
      sol_sock_r << "solution\n" << *mesh << u_exact->real()
                 << "window_title 'Error: Real Part'" << flush;
      sol_sock_i << "solution\n" << *mesh << u_exact->imag()
                 << "window_title 'Error: Imaginary Part'" << flush;
   }
   if (visualization)
   {
      GridFunction u_t(fespace);
      u_t = u.real();
      char vishost[] = "localhost";
      int  visport   = 19916;
      socketstream sol_sock(vishost, visport);
      sol_sock.precision(8);
      sol_sock << "solution\n" << *mesh << u_t
               << "window_title 'Harmonic Solution (t = 0.0 T)'"
               << "pause\n" << flush;

      cout << "GLVis visualization paused."
           << " Press space (in the GLVis window) to resume it.\n";
      int num_frames = 32;
      int i = 0;
      while (sol_sock)
      {
         double t = (double)(i % num_frames) / num_frames;
         ostringstream oss;
         oss << "Harmonic Solution (t = " << t << " T)";

         add(cos( 2.0 * M_PI * t), u.real(),
             sin(-2.0 * M_PI * t), u.imag(), u_t);
         sol_sock << "solution\n" << *mesh << u_t
                  << "window_title '" << oss.str() << "'" << flush;
         i++;
      }
   }

   // 14. Free the used memory.
   delete a;
   delete u_exact;
   delete pcOp;
   delete fespace;
   delete fec;
   delete mesh;

   return 0;
}

bool check_for_inline_mesh(const char * mesh_file)
{
   string file(mesh_file);
   size_t p0 = file.find_last_of("/");
   string s0 = file.substr((p0==string::npos)?0:(p0+1),7);
   return s0 == "inline-";
}

complex<double> u0_exact(const Vector &x)
{
   int dim = x.Size();
   complex<double> i(0.0, 1.0);
   complex<double> alpha = (epsilon_ * omega_ - i * sigma_);
   complex<double> kappa = std::sqrt(mu_ * omega_* alpha);
   return std::exp(-i * kappa * x[dim - 1]);
}

double u0_real_exact(const Vector &x)
{
   return u0_exact(x).real();
}

double u0_imag_exact(const Vector &x)
{
   return u0_exact(x).imag();
}

void u1_real_exact(const Vector &x, Vector &v)
{
   int dim = x.Size();
   v.SetSize(dim); v = 0.0; v[0] = u0_real_exact(x);
}

void u1_imag_exact(const Vector &x, Vector &v)
{
   int dim = x.Size();
   v.SetSize(dim); v = 0.0; v[0] = u0_imag_exact(x);
}

void u2_real_exact(const Vector &x, Vector &v)
{
   int dim = x.Size();
   v.SetSize(dim); v = 0.0; v[dim-1] = u0_real_exact(x);
}

void u2_imag_exact(const Vector &x, Vector &v)
{
   int dim = x.Size();
   v.SetSize(dim); v = 0.0; v[dim-1] = u0_imag_exact(x);
}<|MERGE_RESOLUTION|>--- conflicted
+++ resolved
@@ -377,11 +377,7 @@
       Operator * pc_r = NULL;
       Operator * pc_i = NULL;
 
-<<<<<<< HEAD
-      double s;
-=======
       double s = 1.0;
->>>>>>> 22a4db5f
       switch (prob)
       {
          case 0:
@@ -391,18 +387,10 @@
          case 1:
             pc_r = new GSSmoother(*PCOp.As<SparseMatrix>());
             s = -1.0;
-<<<<<<< HEAD
-            break;
-         case 2:
-            pc_r = new DSmoother(*PCOp.As<SparseMatrix>());
-            s = -1.0;
-            break;
-=======
             break;
          case 2:
             pc_r = new DSmoother(*PCOp.As<SparseMatrix>());
             break;
->>>>>>> 22a4db5f
 
          default: break; // This should be unreachable
       }
