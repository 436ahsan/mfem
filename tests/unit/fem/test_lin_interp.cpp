// Copyright (c) 2010-2021, Lawrence Livermore National Security, LLC. Produced
// at the Lawrence Livermore National Laboratory. All Rights reserved. See files
// LICENSE and NOTICE for details. LLNL-CODE-806117.
//
// This file is part of the MFEM library. For more information and source code
// availability visit https://mfem.org.
//
// MFEM is free software; you can redistribute it and/or modify it under the
// terms of the BSD-3 license. We welcome feedback and contributions, see file
// CONTRIBUTING.md for details.

#include "mfem.hpp"
#include "unit_tests.hpp"

using namespace mfem;

namespace lin_interp
{

double f1(const Vector & x) { return 2.345 * x[0]; }
double grad_f1(const Vector & x) { return 2.345; }
void Grad_f1(const Vector & x, Vector & df)
{
   df.SetSize(1);
   df[0] = grad_f1(x);
}
void Grad_f1_3D(const Vector & x, Vector & df)
{
   df.SetSize(3);
   df[0] = grad_f1(x);
   df[1] = 0.0;
   df[2] = 0.0;
}

double f2(const Vector & x) { return 2.345 * x[0] + 3.579 * x[1]; }
void F2(const Vector & x, Vector & v)
{
   v.SetSize(2);
   v[0] = 1.234 * x[0] - 2.357 * x[1];
   v[1] = 3.572 * x[0] + 4.321 * x[1];
}

void Grad_f2(const Vector & x, Vector & df)
{
   df.SetSize(2);
   df[0] = 2.345;
   df[1] = 3.579;
}
void Grad_f2_3D(const Vector & x, Vector & df)
{
   df.SetSize(3);
   df[0] = 2.345;
   df[1] = 3.579;
   df[2] = 0.0;
}
double curlF2(const Vector & x) { return 3.572 + 2.357; }
void CurlF2(const Vector & x, Vector & v)
{
   v.SetSize(1);
   v[0] = curlF2(x);
}
double DivF2(const Vector & x) { return 1.234 + 4.321; }

double f3(const Vector & x)
{ return 2.345 * x[0] + 3.579 * x[1] + 4.680 * x[2]; }
void F3(const Vector & x, Vector & v)
{
   v.SetSize(3);
   v[0] =  1.234 * x[0] - 2.357 * x[1] + 3.572 * x[2];
   v[1] =  2.537 * x[0] + 4.321 * x[1] - 1.234 * x[2];
   v[2] = -2.572 * x[0] + 1.321 * x[1] + 3.234 * x[2];
}
void F3R1(const Vector & x, Vector & v)
{
   v.SetSize(3);
   v[0] =  1.234 * x[0];
   v[1] =  2.537 * x[0];
   v[2] = -2.572 * x[0];
}
void F3R2(const Vector & x, Vector & v)
{
   v.SetSize(3);
   v[0] =  1.234 * x[0] - 2.357 * x[1];
   v[1] =  2.537 * x[0] + 4.321 * x[1];
   v[2] = -2.572 * x[0] + 1.321 * x[1];
}

void Grad_f3(const Vector & x, Vector & df)
{
   df.SetSize(3);
   df[0] = 2.345;
   df[1] = 3.579;
   df[2] = 4.680;
}
void CurlF3(const Vector & x, Vector & df)
{
   df.SetSize(3);
   df[0] = 1.321 + 1.234;
   df[1] = 3.572 + 2.572;
   df[2] = 2.537 + 2.357;
}
void CurlF3R1(const Vector & x, Vector & df)
{
   df.SetSize(3);
   df[0] = 0.0;
   df[1] = 2.572;
   df[2] = 2.537;
}
void CurlF3R2(const Vector & x, Vector & df)
{
   df.SetSize(3);
   df[0] = 1.321;
   df[1] = 2.572;
   df[2] = 2.537 + 2.357;
}
double DivF3(const Vector & x)
{ return 1.234 + 4.321 + 3.234; }
double DivF3R1(const Vector & x)
{ return 1.234; }
double DivF3R2(const Vector & x)
{ return 1.234 + 4.321; }

double g1(const Vector & x) { return 4.234 * x[0]; }
double g2(const Vector & x) { return 4.234 * x[0] + 3.357 * x[1]; }
double g3(const Vector & x)
{ return 4.234 * x[0] + 3.357 * x[1] + 1.572 * x[2]; }

void G2(const Vector & x, Vector & v)
{
   v.SetSize(2);
   v[0] = 4.234 * x[0] + 3.357 * x[1];
   v[1] = 4.537 * x[0] + 1.321 * x[1];
}
void G3(const Vector & x, Vector & v)
{
   v.SetSize(3);
   v[0] = 4.234 * x[0] + 3.357 * x[1] + 1.572 * x[2];
   v[1] = 4.537 * x[0] + 1.321 * x[1] + 2.234 * x[2];
   v[2] = 1.572 * x[0] + 2.321 * x[1] + 3.234 * x[2];
}

double fg1(const Vector & x) { return f1(x) * g1(x); }

double fg2(const Vector & x) { return f2(x) * g2(x); }
void   fG2(const Vector & x, Vector & v) { G2(x, v); v *= f2(x); }
void   Fg2(const Vector & x, Vector & v) { F2(x, v); v *= g2(x); }

void FcrossG2(const Vector & x, Vector & FxG)
{
   Vector F; F2(x, F);
   Vector G; G2(x, G);
   FxG.SetSize(1);
   FxG(0) = F(0) * G(1) - F(1) * G(0);
}

double FdotG2(const Vector & x)
{
   Vector F; F2(x, F);
   Vector G; G2(x, G);
   return F * G;
}

double fg3(const Vector & x) { return f3(x) * g3(x); }
void   fG3(const Vector & x, Vector & v) { G3(x, v); v *= f3(x); }
void   Fg3(const Vector & x, Vector & v) { F3(x, v); v *= g3(x); }

void FcrossG3(const Vector & x, Vector & FxG)
{
   Vector F; F3(x, F);
   Vector G; G3(x, G);
   FxG.SetSize(3);
   FxG(0) = F(1) * G(2) - F(2) * G(1);
   FxG(1) = F(2) * G(0) - F(0) * G(2);
   FxG(2) = F(0) * G(1) - F(1) * G(0);
}

double FdotG3(const Vector & x)
{
   Vector F; F3(x, F);
   Vector G; G3(x, G);
   return F * G;
}

TEST_CASE("Identity Linear Interpolators",
          "[IdentityInterpolator]")
{
   int order_h1 = 1, order_nd = 2, order_rt = 1, order_l2 = 1, n = 3, dim = -1;
   double tol = 1e-9;

   for (int type = (int)Element::SEGMENT;
        type <= (int)Element::HEXAHEDRON; type++)
   {
      Mesh mesh;

      if (type == (int)Element::SEGMENT)
      {
         dim = 1;
         mesh = Mesh::MakeCartesian1D(n, 2.0);

      }
      else if (type <= (int)Element::QUADRILATERAL)
      {
         dim = 2;
         mesh = Mesh::MakeCartesian2D(n, n, (Element::Type)type, 1, 2.0, 3.0);
      }
      else
      {
         dim = 3;
         mesh = Mesh::MakeCartesian3D(n, n, n, (Element::Type)type,
                                      2.0, 3.0, 5.0);
<<<<<<< HEAD

         if (type == Element::TETRAHEDRON)
         {
            mesh.ReorientTetMesh();
         }
=======
>>>>>>> cb1eaa1b
      }

      FunctionCoefficient        fCoef((dim==1) ? f1 :
                                       ((dim==2) ? f2 : f3));
      VectorFunctionCoefficient dfCoef(dim,
                                       (dim==1) ? Grad_f1 :
                                       ((dim==2)? Grad_f2 : Grad_f3));

      SECTION("Operators on H1 for element type " + std::to_string(type))
      {
         H1_FECollection    fec_h1(order_h1, dim);
         FiniteElementSpace fespace_h1(&mesh, &fec_h1);

         GridFunction f0(&fespace_h1);
         f0.ProjectCoefficient(fCoef);

         SECTION("Mapping to H1")
         {
            H1_FECollection    fec_h1p(order_h1+1, dim);
            FiniteElementSpace fespace_h1p(&mesh, &fec_h1p);

            GridFunction f0p(&fespace_h1p);

            DiscreteLinearOperator Op(&fespace_h1,&fespace_h1p);
            Op.AddDomainInterpolator(new IdentityInterpolator());
            Op.Assemble();

            Op.Mult(f0,f0p);

            REQUIRE( f0p.ComputeH1Error(&fCoef, &dfCoef) < tol );
         }
         SECTION("Mapping to L2")
         {
            L2_FECollection    fec_l2(order_l2, dim);
            FiniteElementSpace fespace_l2(&mesh, &fec_l2);

            GridFunction f1(&fespace_l2);

            DiscreteLinearOperator Op(&fespace_h1,&fespace_l2);
            Op.AddDomainInterpolator(new IdentityInterpolator());
            Op.Assemble();

            Op.Mult(f0,f1);

            REQUIRE( f1.ComputeL2Error(fCoef) < tol );
         }
         SECTION("Mapping to L2 (INTEGRAL)")
         {
            L2_FECollection    fec_l2(order_l2, dim,
                                      BasisType::GaussLegendre,
                                      FiniteElement::INTEGRAL);
            FiniteElementSpace fespace_l2(&mesh, &fec_l2);

            GridFunction f1(&fespace_l2);

            DiscreteLinearOperator Op(&fespace_h1,&fespace_l2);
            Op.AddDomainInterpolator(new IdentityInterpolator());
            Op.Assemble();

            Op.Mult(f0,f1);

            REQUIRE( f1.ComputeL2Error(fCoef) < tol );
         }
      }
      SECTION("Operators on L2 for element type " + std::to_string(type))
      {
         L2_FECollection    fec_l2(order_l2, dim);
         FiniteElementSpace fespace_l2(&mesh, &fec_l2);

         GridFunction f0(&fespace_l2);
         f0.ProjectCoefficient(fCoef);

         SECTION("Mapping to L2")
         {
            L2_FECollection    fec_l2p(order_l2+1, dim);
            FiniteElementSpace fespace_l2p(&mesh, &fec_l2p);

            GridFunction f1(&fespace_l2p);

            DiscreteLinearOperator Op(&fespace_l2,&fespace_l2p);
            Op.AddDomainInterpolator(new IdentityInterpolator());
            Op.Assemble();

            Op.Mult(f0,f1);

            REQUIRE( f1.ComputeL2Error(fCoef) < tol );
         }
         SECTION("Mapping to L2 (INTEGRAL)")
         {
            L2_FECollection    fec_l2p(order_l2+1, dim,
                                       BasisType::GaussLegendre,
                                       FiniteElement::INTEGRAL);
            FiniteElementSpace fespace_l2p(&mesh, &fec_l2p);

            GridFunction f1(&fespace_l2p);

            DiscreteLinearOperator Op(&fespace_l2,&fespace_l2p);
            Op.AddDomainInterpolator(new IdentityInterpolator());
            Op.Assemble();

            Op.Mult(f0,f1);

            REQUIRE( f1.ComputeL2Error(fCoef) < tol );
         }
      }
      SECTION("Operators on L2 (INTEGRAL) for element type " +
              std::to_string(type))
      {
         L2_FECollection    fec_l2(order_l2, dim,
                                   BasisType::GaussLegendre,
                                   FiniteElement::INTEGRAL);
         FiniteElementSpace fespace_l2(&mesh, &fec_l2);

         GridFunction f0(&fespace_l2);
         f0.ProjectCoefficient(fCoef);

         SECTION("Mapping to L2")
         {
            L2_FECollection    fec_l2p(order_l2+1, dim);
            FiniteElementSpace fespace_l2p(&mesh, &fec_l2p);

            GridFunction f1(&fespace_l2p);

            DiscreteLinearOperator Op(&fespace_l2,&fespace_l2p);
            Op.AddDomainInterpolator(new IdentityInterpolator());
            Op.Assemble();

            Op.Mult(f0,f1);

            REQUIRE( f1.ComputeL2Error(fCoef) < tol );
         }
         SECTION("Mapping to L2 (INTEGRAL)")
         {
            L2_FECollection    fec_l2p(order_l2+1, dim,
                                       BasisType::GaussLegendre,
                                       FiniteElement::INTEGRAL);
            FiniteElementSpace fespace_l2p(&mesh, &fec_l2p);

            GridFunction f1(&fespace_l2p);

            DiscreteLinearOperator Op(&fespace_l2,&fespace_l2p);
            Op.AddDomainInterpolator(new IdentityInterpolator());
            Op.Assemble();

            Op.Mult(f0,f1);

            REQUIRE( f1.ComputeL2Error(fCoef) < tol );
         }
      }
      if (dim > 1)
      {
         VectorFunctionCoefficient     FCoef(dim,
                                             (dim==2) ? F2 : F3);
         VectorFunctionCoefficient curlFCoef((dim==2) ? 1 : 3,
                                             (dim==2) ? CurlF2 : CurlF3);
         FunctionCoefficient        divFCoef((dim==2) ? DivF2 : DivF3);

         SECTION("Operators on HCurl for element type " + std::to_string(type))
         {
            ND_FECollection    fec_nd(order_nd, dim);
            FiniteElementSpace fespace_nd(&mesh, &fec_nd);

            GridFunction f1(&fespace_nd);
            f1.ProjectCoefficient(FCoef);

            SECTION("Mapping to HCurl")
            {
               ND_FECollection    fec_ndp(order_nd+1, dim);
               FiniteElementSpace fespace_ndp(&mesh, &fec_ndp);

               GridFunction f1p(&fespace_ndp);

               DiscreteLinearOperator Op(&fespace_nd,&fespace_ndp);
               Op.AddDomainInterpolator(new IdentityInterpolator());
               Op.Assemble();

               Op.Mult(f1,f1p);

               REQUIRE( f1p.ComputeHCurlError(&FCoef, &curlFCoef) < tol );
            }
            if (dim == 2)
            {
               SECTION("Mapping to HCurl (R2D)")
               {
                  ND_R2D_FECollection    fec_nd_r2d(order_nd, dim);
                  FiniteElementSpace fespace_nd_r2d(&mesh, &fec_nd_r2d);

                  GridFunction f1r(&fespace_nd_r2d);

                  DiscreteLinearOperator Op(&fespace_nd,&fespace_nd_r2d);
                  Op.AddDomainInterpolator(new IdentityInterpolator());
                  Op.Assemble();

                  Op.Mult(f1,f1r);

                  DenseMatrix R23Mat(3,2); R23Mat = 0.0;
                  R23Mat(0,0) = 1.0; R23Mat(1,1) = 1.0;
                  MatrixConstantCoefficient R23Coef(R23Mat);
                  MatrixVectorProductCoefficient R23FCoef(R23Coef, FCoef);

                  DenseMatrix R13Mat(3,1); R13Mat = 0.0;
                  R13Mat(2,0) = 1.0;
                  MatrixConstantCoefficient R13Coef(R13Mat);
                  MatrixVectorProductCoefficient R13CurlFCoef(R13Coef,
                                                              curlFCoef);

                  REQUIRE( f1r.ComputeHCurlError(&R23FCoef,
                                                 &R13CurlFCoef) < tol );
               }
            }
            SECTION("Mapping to L2^d")
            {
               L2_FECollection    fec_l2(order_l2, dim);
               FiniteElementSpace fespace_l2(&mesh, &fec_l2, dim);

               GridFunction f2d(&fespace_l2);

               DiscreteLinearOperator Op(&fespace_nd,&fespace_l2);
               Op.AddDomainInterpolator(new IdentityInterpolator());
               Op.Assemble();

               Op.Mult(f1,f2d);

               REQUIRE( f2d.ComputeL2Error(FCoef) < tol );
            }
            SECTION("Mapping to L2^d (INTEGRAL)")
            {
               L2_FECollection    fec_l2(order_l2, dim,
                                         BasisType::GaussLegendre,
                                         FiniteElement::INTEGRAL);
               FiniteElementSpace fespace_l2(&mesh, &fec_l2, dim);

               GridFunction f2d(&fespace_l2);

               DiscreteLinearOperator Op(&fespace_nd,&fespace_l2);
               Op.AddDomainInterpolator(new IdentityInterpolator());
               Op.Assemble();

               Op.Mult(f1,f2d);

               REQUIRE( f2d.ComputeL2Error(FCoef) < tol );
            }
         }
         SECTION("Operators on HDiv for element type " + std::to_string(type))
         {
            RT_FECollection    fec_rt(order_rt, dim);
            FiniteElementSpace fespace_rt(&mesh, &fec_rt);

            GridFunction f2(&fespace_rt);
            f2.ProjectCoefficient(FCoef);

            SECTION("Mapping to HDiv")
            {
               RT_FECollection    fec_rtp(order_rt+1, dim);
               FiniteElementSpace fespace_rtp(&mesh, &fec_rtp);

               GridFunction f2p(&fespace_rtp);

               DiscreteLinearOperator Op(&fespace_rt,&fespace_rtp);
               Op.AddDomainInterpolator(new IdentityInterpolator());
               Op.Assemble();

               Op.Mult(f2,f2p);

               REQUIRE( f2p.ComputeHDivError(&FCoef, &divFCoef) < tol );
            }
            if (dim == 2)
            {
               SECTION("Mapping to HDiv (R2D)")
               {
                  RT_R2D_FECollection    fec_rt_r2d(order_rt, dim);
                  FiniteElementSpace fespace_rt_r2d(&mesh, &fec_rt_r2d);

                  GridFunction f2r(&fespace_rt_r2d);

                  DiscreteLinearOperator Op(&fespace_rt,&fespace_rt_r2d);
                  Op.AddDomainInterpolator(new IdentityInterpolator());
                  Op.Assemble();

                  Op.Mult(f2,f2r);

                  DenseMatrix R23Mat(3,2); R23Mat = 0.0;
                  R23Mat(0,0) = 1.0; R23Mat(1,1) = 1.0;
                  MatrixConstantCoefficient R23Coef(R23Mat);
                  MatrixVectorProductCoefficient R23FCoef(R23Coef, FCoef);

                  REQUIRE( f2r.ComputeHDivError(&R23FCoef,
                                                &divFCoef) < tol );
               }
            }
            SECTION("Mapping to L2^d")
            {
               L2_FECollection    fec_l2(order_l2, dim);
               FiniteElementSpace fespace_l2(&mesh, &fec_l2, dim);

               GridFunction f2d(&fespace_l2);

               DiscreteLinearOperator Op(&fespace_rt,&fespace_l2);
               Op.AddDomainInterpolator(new IdentityInterpolator());
               Op.Assemble();

               Op.Mult(f2,f2d);

               REQUIRE( f2d.ComputeL2Error(FCoef) < tol );
            }
            SECTION("Mapping to L2^d (INTEGRAL)")
            {
               L2_FECollection    fec_l2(order_l2, dim,
                                         BasisType::GaussLegendre,
                                         FiniteElement::INTEGRAL);
               FiniteElementSpace fespace_l2(&mesh, &fec_l2, dim);

               GridFunction f2d(&fespace_l2);

               DiscreteLinearOperator Op(&fespace_rt,&fespace_l2);
               Op.AddDomainInterpolator(new IdentityInterpolator());
               Op.Assemble();

               Op.Mult(f2,f2d);

               REQUIRE( f2d.ComputeL2Error(FCoef) < tol );
            }
         }
         SECTION("Operators on H1^d for element type " + std::to_string(type))
         {
            H1_FECollection    fec_h1(order_h1, dim);
            FiniteElementSpace fespace_h1(&mesh, &fec_h1, dim);

            GridFunction f0(&fespace_h1);
            f0.ProjectCoefficient(FCoef);

            SECTION("Mapping to HCurl")
            {
               ND_FECollection    fec_ndp(order_nd, dim);
               FiniteElementSpace fespace_ndp(&mesh, &fec_ndp);

               GridFunction f1(&fespace_ndp);

               DiscreteLinearOperator Op(&fespace_h1,&fespace_ndp);
               Op.AddDomainInterpolator(new IdentityInterpolator());
               Op.Assemble();

               Op.Mult(f0,f1);

               REQUIRE( f1.ComputeHCurlError(&FCoef, &curlFCoef) < tol );
            }
            SECTION("Mapping to HDiv")
            {
               RT_FECollection    fec_rtp(order_rt, dim);
               FiniteElementSpace fespace_rtp(&mesh, &fec_rtp);

               GridFunction f2(&fespace_rtp);

               DiscreteLinearOperator Op(&fespace_h1,&fespace_rtp);
               Op.AddDomainInterpolator(new IdentityInterpolator());
               Op.Assemble();

               Op.Mult(f0,f2);

               REQUIRE( f2.ComputeHDivError(&FCoef, &divFCoef) < tol );
            }
         }
         /// The following tests would fail. The reason for the failure would
         /// not be obvious from the user's point of view. I recommend keeping
         /// these tests here as a reminder that we should consider supporting
         /// this, or a very similar, usage.
         /*
              SECTION("Mapping to L2^d")
              {
                 L2_FECollection    fec_l2(order_l2, dim);
                 FiniteElementSpace fespace_l2(&mesh, &fec_l2, dim);

                 GridFunction f2d(&fespace_l2);

                 DiscreteLinearOperator Op(&fespace_h1,&fespace_l2);
                 Op.AddDomainInterpolator(new IdentityInterpolator());
                 Op.Assemble();

                 Op.Mult(f0,f2d);

                 REQUIRE( f2d.ComputeL2Error(FCoef) < tol );
              }
              SECTION("Mapping to L2^d (INTEGRAL)")
              {
                 L2_FECollection    fec_l2(order_l2, dim,
                                           BasisType::GaussLegendre,
                                           FiniteElement::INTEGRAL);
                 FiniteElementSpace fespace_l2(&mesh, &fec_l2, dim);

                 GridFunction f2d(&fespace_l2);

                 DiscreteLinearOperator Op(&fespace_h1,&fespace_l2);
                 Op.AddDomainInterpolator(new IdentityInterpolator());
                 Op.Assemble();

                 Op.Mult(f0,f2d);

                 REQUIRE( f2d.ComputeL2Error(FCoef) < tol );
              }
         */
      }
      if (dim == 1)
      {
         VectorFunctionCoefficient     FCoef(3, F3R1);
         VectorFunctionCoefficient curlFCoef(3, CurlF3R1);
         FunctionCoefficient        divFCoef(DivF3R1);

         SECTION("Operators on HCurl (R1D) for element type " +
                 std::to_string(type))
         {
            ND_R1D_FECollection    fec_nd(order_nd, dim);
            FiniteElementSpace fespace_nd(&mesh, &fec_nd);

            GridFunction f1(&fespace_nd);
            f1.ProjectCoefficient(FCoef);

            SECTION("Mapping to HCurl (R1D)")
            {
               ND_R1D_FECollection    fec_ndp(order_nd+1, dim);
               FiniteElementSpace fespace_ndp(&mesh, &fec_ndp);

               GridFunction f1p(&fespace_ndp);

               DiscreteLinearOperator Op(&fespace_nd,&fespace_ndp);
               Op.AddDomainInterpolator(new IdentityInterpolator());
               Op.Assemble();

               Op.Mult(f1,f1p);

               REQUIRE( f1p.ComputeHCurlError(&FCoef, &curlFCoef) < tol );
            }
            SECTION("Mapping to L2^d")
            {
               L2_FECollection    fec_l2(order_l2, dim);
               FiniteElementSpace fespace_l2(&mesh, &fec_l2, 3);

               GridFunction f2d(&fespace_l2);

               DiscreteLinearOperator Op(&fespace_nd,&fespace_l2);
               Op.AddDomainInterpolator(new IdentityInterpolator());
               Op.Assemble();

               Op.Mult(f1,f2d);

               REQUIRE( f2d.ComputeL2Error(FCoef) < tol );
            }
            SECTION("Mapping to L2^d (INTEGRAL)")
            {
               L2_FECollection    fec_l2(order_l2, dim,
                                         BasisType::GaussLegendre,
                                         FiniteElement::INTEGRAL);
               FiniteElementSpace fespace_l2(&mesh, &fec_l2, 3);

               GridFunction f2d(&fespace_l2);

               DiscreteLinearOperator Op(&fespace_nd,&fespace_l2);
               Op.AddDomainInterpolator(new IdentityInterpolator());
               Op.Assemble();

               Op.Mult(f1,f2d);

               REQUIRE( f2d.ComputeL2Error(FCoef) < tol );
            }
         }
         SECTION("Operators on HDiv (R1D) for element type " +
                 std::to_string(type))
         {
            RT_R1D_FECollection    fec_rt(order_rt, dim);
            FiniteElementSpace fespace_rt(&mesh, &fec_rt);

            GridFunction f2(&fespace_rt);
            f2.ProjectCoefficient(FCoef);

            REQUIRE( f2.ComputeL2Error(FCoef) < tol );

            SECTION("Mapping to HDiv (R1D)")
            {
               RT_R1D_FECollection    fec_rtp(order_rt+1, dim);
               FiniteElementSpace fespace_rtp(&mesh, &fec_rtp);

               GridFunction f2p(&fespace_rtp);

               DiscreteLinearOperator Op(&fespace_rt,&fespace_rtp);
               Op.AddDomainInterpolator(new IdentityInterpolator());
               Op.Assemble();

               Op.Mult(f2,f2p);

               REQUIRE( f2p.ComputeHDivError(&FCoef, &divFCoef) < tol );
            }
            SECTION("Mapping to L2^d")
            {
               L2_FECollection    fec_l2(order_l2, dim);
               FiniteElementSpace fespace_l2(&mesh, &fec_l2, 3);

               GridFunction f2d(&fespace_l2);

               DiscreteLinearOperator Op(&fespace_rt,&fespace_l2);
               Op.AddDomainInterpolator(new IdentityInterpolator());
               Op.Assemble();

               Op.Mult(f2,f2d);

               REQUIRE( f2d.ComputeL2Error(FCoef) < tol );
            }
            SECTION("Mapping to L2^d (INTEGRAL)")
            {
               L2_FECollection    fec_l2(order_l2, dim,
                                         BasisType::GaussLegendre,
                                         FiniteElement::INTEGRAL);
               FiniteElementSpace fespace_l2(&mesh, &fec_l2, 3);

               GridFunction f2d(&fespace_l2);

               DiscreteLinearOperator Op(&fespace_rt,&fespace_l2);
               Op.AddDomainInterpolator(new IdentityInterpolator());
               Op.Assemble();

               Op.Mult(f2,f2d);

               REQUIRE( f2d.ComputeL2Error(FCoef) < tol );
            }
         }
         SECTION("Operators on H1^d for element type " + std::to_string(type))
         {
            H1_FECollection    fec_h1(order_h1, dim);
            FiniteElementSpace fespace_h1(&mesh, &fec_h1, 3);

            GridFunction f0(&fespace_h1);
            f0.ProjectCoefficient(FCoef);

            SECTION("Mapping to HCurl (R1D)")
            {
               ND_R1D_FECollection    fec_ndp(order_nd, dim);
               FiniteElementSpace fespace_ndp(&mesh, &fec_ndp);

               GridFunction f1(&fespace_ndp);

               DiscreteLinearOperator Op(&fespace_h1,&fespace_ndp);
               Op.AddDomainInterpolator(new IdentityInterpolator());
               Op.Assemble();

               Op.Mult(f0,f1);

               REQUIRE( f1.ComputeL2Error(FCoef) < tol );
               REQUIRE( f1.ComputeHCurlError(&FCoef, &curlFCoef) < tol );
            }
            SECTION("Mapping to HDiv (R1D)")
            {
               RT_R1D_FECollection    fec_rtp(order_rt, dim);
               FiniteElementSpace fespace_rtp(&mesh, &fec_rtp);

               GridFunction f2(&fespace_rtp);

               DiscreteLinearOperator Op(&fespace_h1,&fespace_rtp);
               Op.AddDomainInterpolator(new IdentityInterpolator());
               Op.Assemble();

               Op.Mult(f0,f2);

               REQUIRE( f2.ComputeL2Error(FCoef) < tol );
               REQUIRE( f2.ComputeHDivError(&FCoef, &divFCoef) < tol );
            }
         }
      }
      if (dim == 2)
      {
         VectorFunctionCoefficient     FCoef(3, F3R2);
         VectorFunctionCoefficient curlFCoef(3, CurlF3R2);
         FunctionCoefficient        divFCoef(DivF3R2);

         SECTION("Operators on HCurl (R2D) for element type " +
                 std::to_string(type))
         {
            ND_R2D_FECollection    fec_nd(order_nd, dim);
            FiniteElementSpace fespace_nd(&mesh, &fec_nd);

            GridFunction f1(&fespace_nd);
            f1.ProjectCoefficient(FCoef);

            SECTION("Mapping to HCurl (R2D)")
            {
               ND_R2D_FECollection    fec_ndp(order_nd+1, dim);
               FiniteElementSpace fespace_ndp(&mesh, &fec_ndp);

               GridFunction f1p(&fespace_ndp);

               DiscreteLinearOperator Op(&fespace_nd,&fespace_ndp);
               Op.AddDomainInterpolator(new IdentityInterpolator());
               Op.Assemble();

               Op.Mult(f1,f1p);

               REQUIRE( f1p.ComputeHCurlError(&FCoef, &curlFCoef) < tol );
            }
            SECTION("Mapping to L2^d")
            {
               L2_FECollection    fec_l2(order_l2, dim);
               FiniteElementSpace fespace_l2(&mesh, &fec_l2, 3);

               GridFunction f2d(&fespace_l2);

               DiscreteLinearOperator Op(&fespace_nd,&fespace_l2);
               Op.AddDomainInterpolator(new IdentityInterpolator());
               Op.Assemble();

               Op.Mult(f1,f2d);

               REQUIRE( f2d.ComputeL2Error(FCoef) < tol );
            }
            SECTION("Mapping to L2^d (INTEGRAL)")
            {
               L2_FECollection    fec_l2(order_l2, dim,
                                         BasisType::GaussLegendre,
                                         FiniteElement::INTEGRAL);
               FiniteElementSpace fespace_l2(&mesh, &fec_l2, 3);

               GridFunction f2d(&fespace_l2);

               DiscreteLinearOperator Op(&fespace_nd,&fespace_l2);
               Op.AddDomainInterpolator(new IdentityInterpolator());
               Op.Assemble();

               Op.Mult(f1,f2d);

               REQUIRE( f2d.ComputeL2Error(FCoef) < tol );
            }
         }
         SECTION("Operators on HDiv (R2D) for element type " +
                 std::to_string(type))
         {
            RT_R2D_FECollection    fec_rt(order_rt, dim);
            FiniteElementSpace fespace_rt(&mesh, &fec_rt);

            GridFunction f2(&fespace_rt);
            f2.ProjectCoefficient(FCoef);

            REQUIRE( f2.ComputeL2Error(FCoef) < tol );

            SECTION("Mapping to HDiv (R2D)")
            {
               RT_R2D_FECollection    fec_rtp(order_rt+1, dim);
               FiniteElementSpace fespace_rtp(&mesh, &fec_rtp);

               GridFunction f2p(&fespace_rtp);

               DiscreteLinearOperator Op(&fespace_rt,&fespace_rtp);
               Op.AddDomainInterpolator(new IdentityInterpolator());
               Op.Assemble();

               Op.Mult(f2,f2p);

               REQUIRE( f2p.ComputeHDivError(&FCoef, &divFCoef) < tol );
            }
            SECTION("Mapping to L2^d")
            {
               L2_FECollection    fec_l2(order_l2, dim);
               FiniteElementSpace fespace_l2(&mesh, &fec_l2, 3);

               GridFunction f2d(&fespace_l2);

               DiscreteLinearOperator Op(&fespace_rt,&fespace_l2);
               Op.AddDomainInterpolator(new IdentityInterpolator());
               Op.Assemble();

               Op.Mult(f2,f2d);

               REQUIRE( f2d.ComputeL2Error(FCoef) < tol );
            }
            SECTION("Mapping to L2^d (INTEGRAL)")
            {
               L2_FECollection    fec_l2(order_l2, dim,
                                         BasisType::GaussLegendre,
                                         FiniteElement::INTEGRAL);
               FiniteElementSpace fespace_l2(&mesh, &fec_l2, 3);

               GridFunction f2d(&fespace_l2);

               DiscreteLinearOperator Op(&fespace_rt,&fespace_l2);
               Op.AddDomainInterpolator(new IdentityInterpolator());
               Op.Assemble();

               Op.Mult(f2,f2d);

               REQUIRE( f2d.ComputeL2Error(FCoef) < tol );
            }
         }
         SECTION("Operators on H1^d for element type " + std::to_string(type))
         {
            H1_FECollection    fec_h1(order_h1, dim);
            FiniteElementSpace fespace_h1(&mesh, &fec_h1, 3);

            GridFunction f0(&fespace_h1);
            f0.ProjectCoefficient(FCoef);

            SECTION("Mapping to HCurl (R2D)")
            {
               ND_R2D_FECollection    fec_ndp(order_nd, dim);
               FiniteElementSpace fespace_ndp(&mesh, &fec_ndp);

               GridFunction f1(&fespace_ndp);

               DiscreteLinearOperator Op(&fespace_h1,&fespace_ndp);
               Op.AddDomainInterpolator(new IdentityInterpolator());
               Op.Assemble();

               Op.Mult(f0,f1);

               REQUIRE( f1.ComputeL2Error(FCoef) < tol );
               REQUIRE( f1.ComputeHCurlError(&FCoef, &curlFCoef) < tol );
            }
            SECTION("Mapping to HDiv (R2D)")
            {
               RT_R2D_FECollection    fec_rtp(order_rt, dim);
               FiniteElementSpace fespace_rtp(&mesh, &fec_rtp);

               GridFunction f2(&fespace_rtp);

               DiscreteLinearOperator Op(&fespace_h1,&fespace_rtp);
               Op.AddDomainInterpolator(new IdentityInterpolator());
               Op.Assemble();

               Op.Mult(f0,f2);

               REQUIRE( f2.ComputeL2Error(FCoef) < tol );
               REQUIRE( f2.ComputeHDivError(&FCoef, &divFCoef) < tol );
            }
         }
      }
   }
}

TEST_CASE("Derivative Linear Interpolators",
          "[GradientInterpolator]"
          "[CurlInterpolator]"
          "[DivergenceInterpolator]")
{
   int order_h1 = 1, order_nd = 1, order_rt = 0, order_l2 = 0, n = 3, dim = -1;
   double tol = 1e-9;

   for (int type = (int)Element::SEGMENT;
        type <= (int)Element::HEXAHEDRON; type++)
   {
      Mesh mesh;

      if (type == (int)Element::SEGMENT)
      {
         dim = 1;
         mesh = Mesh::MakeCartesian1D(n, 2.0);

      }
      else if (type <= (int)Element::QUADRILATERAL)
      {
         dim = 2;
         mesh = Mesh::MakeCartesian2D(n, n, (Element::Type)type, 1, 2.0, 3.0);
      }
      else
      {
         dim = 3;
         mesh = Mesh::MakeCartesian3D(n, n, n, (Element::Type)type,
                                      2.0, 3.0, 5.0);
<<<<<<< HEAD

         if (type == Element::TETRAHEDRON)
         {
            mesh.ReorientTetMesh();
         }
=======
>>>>>>> cb1eaa1b
      }

      FunctionCoefficient        fCoef((dim==1) ? f1 :
                                       ((dim==2) ? f2 : f3));
      FunctionCoefficient       gradfCoef(grad_f1);
      VectorFunctionCoefficient GradfCoef(dim,
                                          (dim==1) ? Grad_f1 :
                                          ((dim==2)? Grad_f2 : Grad_f3));
      VectorFunctionCoefficient GradfCoef3D(3,(dim==1) ? Grad_f1_3D :
                                            ((dim==2)? Grad_f2_3D : Grad_f3));

      SECTION("Operators on H1 for element type " + std::to_string(type))
      {
         H1_FECollection    fec_h1(order_h1, dim);
         FiniteElementSpace fespace_h1(&mesh, &fec_h1);

         GridFunction f0(&fespace_h1);
         f0.ProjectCoefficient(fCoef);

         if (dim ==1)
         {
            SECTION("Mapping to HCurl (R1D)")
            {
               ND_R1D_FECollection    fec_nd(order_nd, dim);
               FiniteElementSpace fespace_nd(&mesh, &fec_nd);

               GridFunction df0(&fespace_nd);

               DiscreteLinearOperator Op(&fespace_h1,&fespace_nd);
               Op.AddDomainInterpolator(new GradientInterpolator());
               Op.Assemble();

               Op.Mult(f0,df0);

               REQUIRE( df0.ComputeL2Error(GradfCoef3D) < tol );
            }
            SECTION("Mapping to L2")
            {
               L2_FECollection    fec_l2(order_l2, dim);
               FiniteElementSpace fespace_l2(&mesh, &fec_l2);

               GridFunction df0(&fespace_l2);

               DiscreteLinearOperator Op(&fespace_h1,&fespace_l2);
               Op.AddDomainInterpolator(new GradientInterpolator());
               Op.Assemble();

               Op.Mult(f0,df0);

               REQUIRE( df0.ComputeL2Error(gradfCoef) < tol );
            }
            SECTION("Mapping to L2 (INTEGRAL)")
            {
               L2_FECollection    fec_l2(order_l2, dim,
                                         BasisType::GaussLegendre,
                                         FiniteElement::INTEGRAL);
               FiniteElementSpace fespace_l2(&mesh, &fec_l2);

               GridFunction df0(&fespace_l2);

               DiscreteLinearOperator Op(&fespace_h1,&fespace_l2);
               Op.AddDomainInterpolator(new GradientInterpolator());
               Op.Assemble();

               Op.Mult(f0,df0);

               REQUIRE( df0.ComputeL2Error(gradfCoef) < tol );
            }
         }
         else
         {
            if (dim == 2)
            {
               SECTION("Mapping to HCurl (R2D)")
               {
                  ND_R2D_FECollection    fec_nd(order_nd, dim);
                  FiniteElementSpace fespace_nd(&mesh, &fec_nd);

                  GridFunction df0(&fespace_nd);

                  DiscreteLinearOperator Op(&fespace_h1,&fespace_nd);
                  Op.AddDomainInterpolator(new GradientInterpolator());
                  Op.Assemble();

                  Op.Mult(f0,df0);

                  REQUIRE( df0.ComputeL2Error(GradfCoef3D) < tol );
               }
            }
            SECTION("Mapping to HCurl")
            {
               ND_FECollection    fec_nd(order_nd, dim);
               FiniteElementSpace fespace_nd(&mesh, &fec_nd);

               GridFunction df0(&fespace_nd);

               DiscreteLinearOperator Op(&fespace_h1,&fespace_nd);
               Op.AddDomainInterpolator(new GradientInterpolator());
               Op.Assemble();

               Op.Mult(f0,df0);

               REQUIRE( df0.ComputeL2Error(GradfCoef) < tol );
            }
         }
      }
      if (dim > 1)
      {
         VectorFunctionCoefficient     FCoef(dim,
                                             (dim==2) ? F2 : F3);
         FunctionCoefficient       curlFCoef(curlF2);
         VectorFunctionCoefficient CurlFCoef(dim,
                                             (dim==2) ? CurlF2 : CurlF3);
         FunctionCoefficient        DivFCoef((dim==2) ? DivF2 : DivF3);

         SECTION("Operators on HCurl for element type " + std::to_string(type))
         {
            ND_FECollection    fec_nd(order_nd, dim);
            FiniteElementSpace fespace_nd(&mesh, &fec_nd);

            GridFunction F1(&fespace_nd);
            F1.ProjectCoefficient(FCoef);

            if (dim == 2)
            {
               SECTION("Mapping to L2")
               {
                  L2_FECollection    fec_l2(order_l2, dim);
                  FiniteElementSpace fespace_l2(&mesh, &fec_l2);

                  GridFunction dF1(&fespace_l2);

                  DiscreteLinearOperator Op(&fespace_nd,&fespace_l2);
                  Op.AddDomainInterpolator(new CurlInterpolator());
                  Op.Assemble();

                  Op.Mult(F1,dF1);

                  REQUIRE( dF1.ComputeL2Error(curlFCoef) < tol );
               }
               SECTION("Mapping to L2 (INTEGRAL)")
               {
                  L2_FECollection    fec_l2(order_l2, dim,
                                            BasisType::GaussLegendre,
                                            FiniteElement::INTEGRAL);
                  FiniteElementSpace fespace_l2(&mesh, &fec_l2);

                  GridFunction dF1(&fespace_l2);

                  DiscreteLinearOperator Op(&fespace_nd,&fespace_l2);
                  Op.AddDomainInterpolator(new CurlInterpolator());
                  Op.Assemble();

                  Op.Mult(F1,dF1);

                  REQUIRE( dF1.ComputeL2Error(curlFCoef) < tol );
               }
            }
            else
            {
               SECTION("Mapping to HDiv")
               {
                  RT_FECollection    fec_rt(order_rt, dim);
                  FiniteElementSpace fespace_rt(&mesh, &fec_rt);

                  GridFunction dF1(&fespace_rt);

                  DiscreteLinearOperator Op(&fespace_nd,&fespace_rt);
                  Op.AddDomainInterpolator(new CurlInterpolator());
                  Op.Assemble();

                  Op.Mult(F1,dF1);

                  REQUIRE( dF1.ComputeL2Error(CurlFCoef) < tol );
               }
            }
         }
         SECTION("Operators on HDiv for element type " + std::to_string(type))
         {
            RT_FECollection    fec_rt(order_rt, dim);
            FiniteElementSpace fespace_rt(&mesh, &fec_rt);

            GridFunction F2(&fespace_rt);
            F2.ProjectCoefficient(FCoef);

            SECTION("Mapping to L2")
            {
               L2_FECollection    fec_l2(order_l2, dim);
               FiniteElementSpace fespace_l2(&mesh, &fec_l2);

               GridFunction dF2(&fespace_l2);

               DiscreteLinearOperator Op(&fespace_rt,&fespace_l2);
               Op.AddDomainInterpolator(new DivergenceInterpolator());
               Op.Assemble();

               Op.Mult(F2,dF2);

               REQUIRE( dF2.ComputeL2Error(DivFCoef) < tol );
            }
            SECTION("Mapping to L2 (INTEGRAL)")
            {
               L2_FECollection    fec_l2(order_l2, dim,
                                         BasisType::GaussLegendre,
                                         FiniteElement::INTEGRAL);
               FiniteElementSpace fespace_l2(&mesh, &fec_l2);

               GridFunction dF2(&fespace_l2);

               DiscreteLinearOperator Op(&fespace_rt,&fespace_l2);
               Op.AddDomainInterpolator(new DivergenceInterpolator());
               Op.Assemble();

               Op.Mult(F2,dF2);

               REQUIRE( dF2.ComputeL2Error(DivFCoef) < tol );
            }
         }
      }
      if (dim == 1)
      {
         VectorFunctionCoefficient     FCoef(3, F3R1);
         VectorFunctionCoefficient CurlFCoef(3, CurlF3R1);
         FunctionCoefficient        DivFCoef(DivF3R1);

         SECTION("Operators on HCurl (R1D) for element type " +
                 std::to_string(type))
         {
            ND_R1D_FECollection    fec_nd(order_nd, dim);
            FiniteElementSpace fespace_nd(&mesh, &fec_nd);

            GridFunction F1(&fespace_nd);
            F1.ProjectCoefficient(FCoef);

            SECTION("Mapping to HDiv (R1D)")
            {
               RT_R1D_FECollection    fec_rt(order_rt, dim);
               FiniteElementSpace fespace_rt(&mesh, &fec_rt);

               GridFunction dF1(&fespace_rt);

               DiscreteLinearOperator Op(&fespace_nd,&fespace_rt);
               Op.AddDomainInterpolator(new CurlInterpolator());
               Op.Assemble();

               Op.Mult(F1,dF1);

               REQUIRE( dF1.ComputeL2Error(CurlFCoef) < tol );
            }
         }
         SECTION("Operators on HDiv (R1D) for element type " +
                 std::to_string(type))
         {
            RT_R1D_FECollection    fec_rt(order_rt, dim);
            FiniteElementSpace fespace_rt(&mesh, &fec_rt);

            GridFunction F2(&fespace_rt);
            F2.ProjectCoefficient(FCoef);

            SECTION("Mapping to L2")
            {
               L2_FECollection    fec_l2(order_l2, dim);
               FiniteElementSpace fespace_l2(&mesh, &fec_l2);

               GridFunction dF2(&fespace_l2);

               DiscreteLinearOperator Op(&fespace_rt,&fespace_l2);
               Op.AddDomainInterpolator(new DivergenceInterpolator());
               Op.Assemble();

               Op.Mult(F2,dF2);

               REQUIRE( dF2.ComputeL2Error(DivFCoef) < tol );
            }
         }
      }
      if (dim == 2)
      {
         VectorFunctionCoefficient     FCoef(3, F3R2);
         VectorFunctionCoefficient CurlFCoef(3, CurlF3R2);
         FunctionCoefficient        DivFCoef(DivF3R2);

         SECTION("Operators on HCurl (R2D) for element type " +
                 std::to_string(type))
         {
            ND_R2D_FECollection    fec_nd(order_nd, dim);
            FiniteElementSpace fespace_nd(&mesh, &fec_nd);

            GridFunction F1(&fespace_nd);
            F1.ProjectCoefficient(FCoef);

            SECTION("Mapping to HDiv (R2D)")
            {
               RT_R2D_FECollection    fec_rt(order_rt, dim);
               FiniteElementSpace fespace_rt(&mesh, &fec_rt);

               GridFunction dF1(&fespace_rt);

               DiscreteLinearOperator Op(&fespace_nd,&fespace_rt);
               Op.AddDomainInterpolator(new CurlInterpolator());
               Op.Assemble();

               Op.Mult(F1,dF1);

               REQUIRE( dF1.ComputeL2Error(CurlFCoef) < tol );
            }
         }
         SECTION("Operators on HDiv (R2D) for element type " +
                 std::to_string(type))
         {
            RT_R2D_FECollection    fec_rt(order_rt, dim);
            FiniteElementSpace fespace_rt(&mesh, &fec_rt);

            GridFunction F2(&fespace_rt);
            F2.ProjectCoefficient(FCoef);

            SECTION("Mapping to L2")
            {
               L2_FECollection    fec_l2(order_l2, dim);
               FiniteElementSpace fespace_l2(&mesh, &fec_l2);

               GridFunction dF2(&fespace_l2);

               DiscreteLinearOperator Op(&fespace_rt,&fespace_l2);
               Op.AddDomainInterpolator(new DivergenceInterpolator());
               Op.Assemble();

               Op.Mult(F2,dF2);

               REQUIRE( dF2.ComputeL2Error(DivFCoef) < tol );
            }
         }
      }
   }
}

TEST_CASE("Product Linear Interpolators",
          "[ScalarProductInterpolator]"
          "[VectorScalarProductInterpolator]"
          "[ScalarVectorProductInterpolator]"
          "[ScalarCrossProductInterpolator]"
          "[VectorCrossProductInterpolator]"
          "[VectorInnerProductInterpolator]")
{
   int order_h1 = 1, order_nd = 2, order_rt = 2, n = 3, dim = -1;
   double tol = 1e-9;

   for (int type = (int)Element::SEGMENT;
        type <= (int)Element::HEXAHEDRON; type++)
   {
      Mesh mesh;

      if (type == (int)Element::SEGMENT)
      {
         dim = 1;
         mesh = Mesh::MakeCartesian1D(n, 2.0);

      }
      else if (type <= (int)Element::QUADRILATERAL)
      {
         dim = 2;
         mesh = Mesh::MakeCartesian2D(n, n, (Element::Type)type, 1, 2.0, 3.0);
      }
      else
      {
         dim = 3;
         mesh = Mesh::MakeCartesian3D(n, n, n, (Element::Type)type,
                                      2.0, 3.0, 5.0);
<<<<<<< HEAD

         if (type == Element::TETRAHEDRON)
         {
            mesh.ReorientTetMesh();
         }
=======
>>>>>>> cb1eaa1b
      }

      FunctionCoefficient        fCoef((dim==1) ? f1 :
                                       ((dim==2) ? f2 : f3));
      FunctionCoefficient        gCoef((dim==1) ? g1 :
                                       ((dim==2) ? g2 : g3));
      FunctionCoefficient        fgCoef((dim==1) ? fg1 :
                                        ((dim==2) ? fg2 : fg3));

      VectorFunctionCoefficient   FCoef(dim,
                                        (dim==2) ? F2 : F3);
      VectorFunctionCoefficient   GCoef(dim,
                                        (dim==2) ? G2 : G3);

      FunctionCoefficient        FGCoef((dim==2) ? FdotG2 : FdotG3);
      VectorFunctionCoefficient  fGCoef(dim, (dim==2) ? fG2 : fG3);
      VectorFunctionCoefficient  FgCoef(dim, (dim==2) ? Fg2 : Fg3);
      VectorFunctionCoefficient FxGCoef(dim, (dim==2) ? FcrossG2 : FcrossG3);

      SECTION("Operators on H1 for element type " + std::to_string(type))
      {
         H1_FECollection    fec_h1(order_h1, dim);
         FiniteElementSpace fespace_h1(&mesh, &fec_h1);

         GridFunction g0(&fespace_h1);
         g0.ProjectCoefficient(gCoef);

         SECTION("Mapping H1 to H1")
         {
            H1_FECollection    fec_h1p(2*order_h1, dim);
            FiniteElementSpace fespace_h1p(&mesh, &fec_h1p);

            DiscreteLinearOperator Opf0(&fespace_h1,&fespace_h1p);
            Opf0.AddDomainInterpolator(
               new ScalarProductInterpolator(fCoef));
            Opf0.Assemble();

            GridFunction fg0(&fespace_h1p);
            Opf0.Mult(g0,fg0);

            REQUIRE( fg0.ComputeL2Error(fgCoef) < tol );
         }
         if (dim > 1)
         {
            SECTION("Mapping to HCurl")
            {
               ND_FECollection    fec_nd(order_nd, dim);
               FiniteElementSpace fespace_nd(&mesh, &fec_nd);

               ND_FECollection    fec_ndp(order_h1+order_nd, dim);
               FiniteElementSpace fespace_ndp(&mesh, &fec_ndp);

               DiscreteLinearOperator OpF1(&fespace_h1,&fespace_ndp);
               OpF1.AddDomainInterpolator(
                  new VectorScalarProductInterpolator(FCoef));
               OpF1.Assemble();

               GridFunction Fg1(&fespace_ndp);
               OpF1.Mult(g0,Fg1);

               REQUIRE( Fg1.ComputeL2Error(FgCoef) < tol );
            }
         }
      }
      if (dim > 1)
      {
         SECTION("Operators on HCurl for element type " + std::to_string(type))
         {
            ND_FECollection    fec_nd(order_nd, dim);
            FiniteElementSpace fespace_nd(&mesh, &fec_nd);

            GridFunction G1(&fespace_nd);
            G1.ProjectCoefficient(GCoef);

            SECTION("Mapping HCurl to HCurl")
            {
               H1_FECollection    fec_h1(order_h1, dim);
               FiniteElementSpace fespace_h1(&mesh, &fec_h1);

               ND_FECollection    fec_ndp(order_nd+order_h1, dim);
               FiniteElementSpace fespace_ndp(&mesh, &fec_ndp);

               DiscreteLinearOperator Opf0(&fespace_nd,&fespace_ndp);
               Opf0.AddDomainInterpolator(
                  new ScalarVectorProductInterpolator(fCoef));
               Opf0.Assemble();

               GridFunction fG1(&fespace_ndp);
               Opf0.Mult(G1,fG1);

               REQUIRE( fG1.ComputeL2Error(fGCoef) < tol );
            }
            if (dim == 2)
            {
               SECTION("Mapping to L2")
               {
                  L2_FECollection    fec_l2p(2*order_nd-1, dim);
                  FiniteElementSpace fespace_l2p(&mesh, &fec_l2p);

                  DiscreteLinearOperator OpF1(&fespace_nd,&fespace_l2p);
                  OpF1.AddDomainInterpolator(
                     new ScalarCrossProductInterpolator(FCoef));
                  OpF1.Assemble();

                  GridFunction FxG2(&fespace_l2p);
                  OpF1.Mult(G1,FxG2);

                  REQUIRE( FxG2.ComputeL2Error(FxGCoef) < tol );
               }
            }
            else
            {
               SECTION("Mapping to HDiv")
               {
                  RT_FECollection    fec_rtp(2*order_nd-1, dim);
                  FiniteElementSpace fespace_rtp(&mesh, &fec_rtp);

                  DiscreteLinearOperator OpF1(&fespace_nd,&fespace_rtp);
                  OpF1.AddDomainInterpolator(
                     new VectorCrossProductInterpolator(FCoef));
                  OpF1.Assemble();

                  GridFunction FxG2(&fespace_rtp);
                  OpF1.Mult(G1,FxG2);

                  REQUIRE( FxG2.ComputeL2Error(FxGCoef) < tol );
               }
            }
            SECTION("Mapping to L2")
            {
               RT_FECollection    fec_rt(order_rt, dim);
               FiniteElementSpace fespace_rt(&mesh, &fec_rt);

               L2_FECollection    fec_l2p(order_nd+order_rt, dim);
               FiniteElementSpace fespace_l2p(&mesh, &fec_l2p);

               DiscreteLinearOperator OpF2(&fespace_nd,&fespace_l2p);
               OpF2.AddDomainInterpolator(
                  new VectorInnerProductInterpolator(FCoef));
               OpF2.Assemble();

               GridFunction FG3(&fespace_l2p);
               OpF2.Mult(G1,FG3);

               REQUIRE( FG3.ComputeL2Error(FGCoef) < tol );
            }
         }
         SECTION("Operators on HDiv for element type " + std::to_string(type))
         {
            RT_FECollection    fec_rt(order_rt, dim);
            FiniteElementSpace fespace_rt(&mesh, &fec_rt);

            GridFunction G2(&fespace_rt);
            G2.ProjectCoefficient(GCoef);

            SECTION("Mapping to L2")
            {
               ND_FECollection    fec_nd(order_nd, dim);
               FiniteElementSpace fespace_nd(&mesh, &fec_nd);

               L2_FECollection    fec_l2p(order_nd+order_rt, dim);
               FiniteElementSpace fespace_l2p(&mesh, &fec_l2p);

               DiscreteLinearOperator OpF1(&fespace_rt,&fespace_l2p);
               OpF1.AddDomainInterpolator(
                  new VectorInnerProductInterpolator(FCoef));
               OpF1.Assemble();

               GridFunction FG3(&fespace_l2p);
               OpF1.Mult(G2,FG3);

               REQUIRE( FG3.ComputeL2Error(FGCoef) < tol );
            }
         }
      }
   }
}

} // namespace lin_interp<|MERGE_RESOLUTION|>--- conflicted
+++ resolved
@@ -24,13 +24,6 @@
    df.SetSize(1);
    df[0] = grad_f1(x);
 }
-void Grad_f1_3D(const Vector & x, Vector & df)
-{
-   df.SetSize(3);
-   df[0] = grad_f1(x);
-   df[1] = 0.0;
-   df[2] = 0.0;
-}
 
 double f2(const Vector & x) { return 2.345 * x[0] + 3.579 * x[1]; }
 void F2(const Vector & x, Vector & v)
@@ -45,13 +38,6 @@
    df.SetSize(2);
    df[0] = 2.345;
    df[1] = 3.579;
-}
-void Grad_f2_3D(const Vector & x, Vector & df)
-{
-   df.SetSize(3);
-   df[0] = 2.345;
-   df[1] = 3.579;
-   df[2] = 0.0;
 }
 double curlF2(const Vector & x) { return 3.572 + 2.357; }
 void CurlF2(const Vector & x, Vector & v)
@@ -70,20 +56,6 @@
    v[1] =  2.537 * x[0] + 4.321 * x[1] - 1.234 * x[2];
    v[2] = -2.572 * x[0] + 1.321 * x[1] + 3.234 * x[2];
 }
-void F3R1(const Vector & x, Vector & v)
-{
-   v.SetSize(3);
-   v[0] =  1.234 * x[0];
-   v[1] =  2.537 * x[0];
-   v[2] = -2.572 * x[0];
-}
-void F3R2(const Vector & x, Vector & v)
-{
-   v.SetSize(3);
-   v[0] =  1.234 * x[0] - 2.357 * x[1];
-   v[1] =  2.537 * x[0] + 4.321 * x[1];
-   v[2] = -2.572 * x[0] + 1.321 * x[1];
-}
 
 void Grad_f3(const Vector & x, Vector & df)
 {
@@ -99,26 +71,8 @@
    df[1] = 3.572 + 2.572;
    df[2] = 2.537 + 2.357;
 }
-void CurlF3R1(const Vector & x, Vector & df)
-{
-   df.SetSize(3);
-   df[0] = 0.0;
-   df[1] = 2.572;
-   df[2] = 2.537;
-}
-void CurlF3R2(const Vector & x, Vector & df)
-{
-   df.SetSize(3);
-   df[0] = 1.321;
-   df[1] = 2.572;
-   df[2] = 2.537 + 2.357;
-}
 double DivF3(const Vector & x)
 { return 1.234 + 4.321 + 3.234; }
-double DivF3R1(const Vector & x)
-{ return 1.234; }
-double DivF3R2(const Vector & x)
-{ return 1.234 + 4.321; }
 
 double g1(const Vector & x) { return 4.234 * x[0]; }
 double g2(const Vector & x) { return 4.234 * x[0] + 3.357 * x[1]; }
@@ -192,13 +146,13 @@
    {
       Mesh mesh;
 
-      if (type == (int)Element::SEGMENT)
+      if (type < (int)Element::TRIANGLE)
       {
          dim = 1;
          mesh = Mesh::MakeCartesian1D(n, 2.0);
 
       }
-      else if (type <= (int)Element::QUADRILATERAL)
+      else if (type < (int)Element::TETRAHEDRON)
       {
          dim = 2;
          mesh = Mesh::MakeCartesian2D(n, n, (Element::Type)type, 1, 2.0, 3.0);
@@ -208,14 +162,6 @@
          dim = 3;
          mesh = Mesh::MakeCartesian3D(n, n, n, (Element::Type)type,
                                       2.0, 3.0, 5.0);
-<<<<<<< HEAD
-
-         if (type == Element::TETRAHEDRON)
-         {
-            mesh.ReorientTetMesh();
-         }
-=======
->>>>>>> cb1eaa1b
       }
 
       FunctionCoefficient        fCoef((dim==1) ? f1 :
@@ -369,7 +315,7 @@
       {
          VectorFunctionCoefficient     FCoef(dim,
                                              (dim==2) ? F2 : F3);
-         VectorFunctionCoefficient curlFCoef((dim==2) ? 1 : 3,
+         VectorFunctionCoefficient curlFCoef(dim,
                                              (dim==2) ? CurlF2 : CurlF3);
          FunctionCoefficient        divFCoef((dim==2) ? DivF2 : DivF3);
 
@@ -395,36 +341,6 @@
                Op.Mult(f1,f1p);
 
                REQUIRE( f1p.ComputeHCurlError(&FCoef, &curlFCoef) < tol );
-            }
-            if (dim == 2)
-            {
-               SECTION("Mapping to HCurl (R2D)")
-               {
-                  ND_R2D_FECollection    fec_nd_r2d(order_nd, dim);
-                  FiniteElementSpace fespace_nd_r2d(&mesh, &fec_nd_r2d);
-
-                  GridFunction f1r(&fespace_nd_r2d);
-
-                  DiscreteLinearOperator Op(&fespace_nd,&fespace_nd_r2d);
-                  Op.AddDomainInterpolator(new IdentityInterpolator());
-                  Op.Assemble();
-
-                  Op.Mult(f1,f1r);
-
-                  DenseMatrix R23Mat(3,2); R23Mat = 0.0;
-                  R23Mat(0,0) = 1.0; R23Mat(1,1) = 1.0;
-                  MatrixConstantCoefficient R23Coef(R23Mat);
-                  MatrixVectorProductCoefficient R23FCoef(R23Coef, FCoef);
-
-                  DenseMatrix R13Mat(3,1); R13Mat = 0.0;
-                  R13Mat(2,0) = 1.0;
-                  MatrixConstantCoefficient R13Coef(R13Mat);
-                  MatrixVectorProductCoefficient R13CurlFCoef(R13Coef,
-                                                              curlFCoef);
-
-                  REQUIRE( f1r.ComputeHCurlError(&R23FCoef,
-                                                 &R13CurlFCoef) < tol );
-               }
             }
             SECTION("Mapping to L2^d")
             {
@@ -481,30 +397,6 @@
                Op.Mult(f2,f2p);
 
                REQUIRE( f2p.ComputeHDivError(&FCoef, &divFCoef) < tol );
-            }
-            if (dim == 2)
-            {
-               SECTION("Mapping to HDiv (R2D)")
-               {
-                  RT_R2D_FECollection    fec_rt_r2d(order_rt, dim);
-                  FiniteElementSpace fespace_rt_r2d(&mesh, &fec_rt_r2d);
-
-                  GridFunction f2r(&fespace_rt_r2d);
-
-                  DiscreteLinearOperator Op(&fespace_rt,&fespace_rt_r2d);
-                  Op.AddDomainInterpolator(new IdentityInterpolator());
-                  Op.Assemble();
-
-                  Op.Mult(f2,f2r);
-
-                  DenseMatrix R23Mat(3,2); R23Mat = 0.0;
-                  R23Mat(0,0) = 1.0; R23Mat(1,1) = 1.0;
-                  MatrixConstantCoefficient R23Coef(R23Mat);
-                  MatrixVectorProductCoefficient R23FCoef(R23Coef, FCoef);
-
-                  REQUIRE( f2r.ComputeHDivError(&R23FCoef,
-                                                &divFCoef) < tol );
-               }
             }
             SECTION("Mapping to L2^d")
             {
@@ -617,334 +509,6 @@
               }
          */
       }
-      if (dim == 1)
-      {
-         VectorFunctionCoefficient     FCoef(3, F3R1);
-         VectorFunctionCoefficient curlFCoef(3, CurlF3R1);
-         FunctionCoefficient        divFCoef(DivF3R1);
-
-         SECTION("Operators on HCurl (R1D) for element type " +
-                 std::to_string(type))
-         {
-            ND_R1D_FECollection    fec_nd(order_nd, dim);
-            FiniteElementSpace fespace_nd(&mesh, &fec_nd);
-
-            GridFunction f1(&fespace_nd);
-            f1.ProjectCoefficient(FCoef);
-
-            SECTION("Mapping to HCurl (R1D)")
-            {
-               ND_R1D_FECollection    fec_ndp(order_nd+1, dim);
-               FiniteElementSpace fespace_ndp(&mesh, &fec_ndp);
-
-               GridFunction f1p(&fespace_ndp);
-
-               DiscreteLinearOperator Op(&fespace_nd,&fespace_ndp);
-               Op.AddDomainInterpolator(new IdentityInterpolator());
-               Op.Assemble();
-
-               Op.Mult(f1,f1p);
-
-               REQUIRE( f1p.ComputeHCurlError(&FCoef, &curlFCoef) < tol );
-            }
-            SECTION("Mapping to L2^d")
-            {
-               L2_FECollection    fec_l2(order_l2, dim);
-               FiniteElementSpace fespace_l2(&mesh, &fec_l2, 3);
-
-               GridFunction f2d(&fespace_l2);
-
-               DiscreteLinearOperator Op(&fespace_nd,&fespace_l2);
-               Op.AddDomainInterpolator(new IdentityInterpolator());
-               Op.Assemble();
-
-               Op.Mult(f1,f2d);
-
-               REQUIRE( f2d.ComputeL2Error(FCoef) < tol );
-            }
-            SECTION("Mapping to L2^d (INTEGRAL)")
-            {
-               L2_FECollection    fec_l2(order_l2, dim,
-                                         BasisType::GaussLegendre,
-                                         FiniteElement::INTEGRAL);
-               FiniteElementSpace fespace_l2(&mesh, &fec_l2, 3);
-
-               GridFunction f2d(&fespace_l2);
-
-               DiscreteLinearOperator Op(&fespace_nd,&fespace_l2);
-               Op.AddDomainInterpolator(new IdentityInterpolator());
-               Op.Assemble();
-
-               Op.Mult(f1,f2d);
-
-               REQUIRE( f2d.ComputeL2Error(FCoef) < tol );
-            }
-         }
-         SECTION("Operators on HDiv (R1D) for element type " +
-                 std::to_string(type))
-         {
-            RT_R1D_FECollection    fec_rt(order_rt, dim);
-            FiniteElementSpace fespace_rt(&mesh, &fec_rt);
-
-            GridFunction f2(&fespace_rt);
-            f2.ProjectCoefficient(FCoef);
-
-            REQUIRE( f2.ComputeL2Error(FCoef) < tol );
-
-            SECTION("Mapping to HDiv (R1D)")
-            {
-               RT_R1D_FECollection    fec_rtp(order_rt+1, dim);
-               FiniteElementSpace fespace_rtp(&mesh, &fec_rtp);
-
-               GridFunction f2p(&fespace_rtp);
-
-               DiscreteLinearOperator Op(&fespace_rt,&fespace_rtp);
-               Op.AddDomainInterpolator(new IdentityInterpolator());
-               Op.Assemble();
-
-               Op.Mult(f2,f2p);
-
-               REQUIRE( f2p.ComputeHDivError(&FCoef, &divFCoef) < tol );
-            }
-            SECTION("Mapping to L2^d")
-            {
-               L2_FECollection    fec_l2(order_l2, dim);
-               FiniteElementSpace fespace_l2(&mesh, &fec_l2, 3);
-
-               GridFunction f2d(&fespace_l2);
-
-               DiscreteLinearOperator Op(&fespace_rt,&fespace_l2);
-               Op.AddDomainInterpolator(new IdentityInterpolator());
-               Op.Assemble();
-
-               Op.Mult(f2,f2d);
-
-               REQUIRE( f2d.ComputeL2Error(FCoef) < tol );
-            }
-            SECTION("Mapping to L2^d (INTEGRAL)")
-            {
-               L2_FECollection    fec_l2(order_l2, dim,
-                                         BasisType::GaussLegendre,
-                                         FiniteElement::INTEGRAL);
-               FiniteElementSpace fespace_l2(&mesh, &fec_l2, 3);
-
-               GridFunction f2d(&fespace_l2);
-
-               DiscreteLinearOperator Op(&fespace_rt,&fespace_l2);
-               Op.AddDomainInterpolator(new IdentityInterpolator());
-               Op.Assemble();
-
-               Op.Mult(f2,f2d);
-
-               REQUIRE( f2d.ComputeL2Error(FCoef) < tol );
-            }
-         }
-         SECTION("Operators on H1^d for element type " + std::to_string(type))
-         {
-            H1_FECollection    fec_h1(order_h1, dim);
-            FiniteElementSpace fespace_h1(&mesh, &fec_h1, 3);
-
-            GridFunction f0(&fespace_h1);
-            f0.ProjectCoefficient(FCoef);
-
-            SECTION("Mapping to HCurl (R1D)")
-            {
-               ND_R1D_FECollection    fec_ndp(order_nd, dim);
-               FiniteElementSpace fespace_ndp(&mesh, &fec_ndp);
-
-               GridFunction f1(&fespace_ndp);
-
-               DiscreteLinearOperator Op(&fespace_h1,&fespace_ndp);
-               Op.AddDomainInterpolator(new IdentityInterpolator());
-               Op.Assemble();
-
-               Op.Mult(f0,f1);
-
-               REQUIRE( f1.ComputeL2Error(FCoef) < tol );
-               REQUIRE( f1.ComputeHCurlError(&FCoef, &curlFCoef) < tol );
-            }
-            SECTION("Mapping to HDiv (R1D)")
-            {
-               RT_R1D_FECollection    fec_rtp(order_rt, dim);
-               FiniteElementSpace fespace_rtp(&mesh, &fec_rtp);
-
-               GridFunction f2(&fespace_rtp);
-
-               DiscreteLinearOperator Op(&fespace_h1,&fespace_rtp);
-               Op.AddDomainInterpolator(new IdentityInterpolator());
-               Op.Assemble();
-
-               Op.Mult(f0,f2);
-
-               REQUIRE( f2.ComputeL2Error(FCoef) < tol );
-               REQUIRE( f2.ComputeHDivError(&FCoef, &divFCoef) < tol );
-            }
-         }
-      }
-      if (dim == 2)
-      {
-         VectorFunctionCoefficient     FCoef(3, F3R2);
-         VectorFunctionCoefficient curlFCoef(3, CurlF3R2);
-         FunctionCoefficient        divFCoef(DivF3R2);
-
-         SECTION("Operators on HCurl (R2D) for element type " +
-                 std::to_string(type))
-         {
-            ND_R2D_FECollection    fec_nd(order_nd, dim);
-            FiniteElementSpace fespace_nd(&mesh, &fec_nd);
-
-            GridFunction f1(&fespace_nd);
-            f1.ProjectCoefficient(FCoef);
-
-            SECTION("Mapping to HCurl (R2D)")
-            {
-               ND_R2D_FECollection    fec_ndp(order_nd+1, dim);
-               FiniteElementSpace fespace_ndp(&mesh, &fec_ndp);
-
-               GridFunction f1p(&fespace_ndp);
-
-               DiscreteLinearOperator Op(&fespace_nd,&fespace_ndp);
-               Op.AddDomainInterpolator(new IdentityInterpolator());
-               Op.Assemble();
-
-               Op.Mult(f1,f1p);
-
-               REQUIRE( f1p.ComputeHCurlError(&FCoef, &curlFCoef) < tol );
-            }
-            SECTION("Mapping to L2^d")
-            {
-               L2_FECollection    fec_l2(order_l2, dim);
-               FiniteElementSpace fespace_l2(&mesh, &fec_l2, 3);
-
-               GridFunction f2d(&fespace_l2);
-
-               DiscreteLinearOperator Op(&fespace_nd,&fespace_l2);
-               Op.AddDomainInterpolator(new IdentityInterpolator());
-               Op.Assemble();
-
-               Op.Mult(f1,f2d);
-
-               REQUIRE( f2d.ComputeL2Error(FCoef) < tol );
-            }
-            SECTION("Mapping to L2^d (INTEGRAL)")
-            {
-               L2_FECollection    fec_l2(order_l2, dim,
-                                         BasisType::GaussLegendre,
-                                         FiniteElement::INTEGRAL);
-               FiniteElementSpace fespace_l2(&mesh, &fec_l2, 3);
-
-               GridFunction f2d(&fespace_l2);
-
-               DiscreteLinearOperator Op(&fespace_nd,&fespace_l2);
-               Op.AddDomainInterpolator(new IdentityInterpolator());
-               Op.Assemble();
-
-               Op.Mult(f1,f2d);
-
-               REQUIRE( f2d.ComputeL2Error(FCoef) < tol );
-            }
-         }
-         SECTION("Operators on HDiv (R2D) for element type " +
-                 std::to_string(type))
-         {
-            RT_R2D_FECollection    fec_rt(order_rt, dim);
-            FiniteElementSpace fespace_rt(&mesh, &fec_rt);
-
-            GridFunction f2(&fespace_rt);
-            f2.ProjectCoefficient(FCoef);
-
-            REQUIRE( f2.ComputeL2Error(FCoef) < tol );
-
-            SECTION("Mapping to HDiv (R2D)")
-            {
-               RT_R2D_FECollection    fec_rtp(order_rt+1, dim);
-               FiniteElementSpace fespace_rtp(&mesh, &fec_rtp);
-
-               GridFunction f2p(&fespace_rtp);
-
-               DiscreteLinearOperator Op(&fespace_rt,&fespace_rtp);
-               Op.AddDomainInterpolator(new IdentityInterpolator());
-               Op.Assemble();
-
-               Op.Mult(f2,f2p);
-
-               REQUIRE( f2p.ComputeHDivError(&FCoef, &divFCoef) < tol );
-            }
-            SECTION("Mapping to L2^d")
-            {
-               L2_FECollection    fec_l2(order_l2, dim);
-               FiniteElementSpace fespace_l2(&mesh, &fec_l2, 3);
-
-               GridFunction f2d(&fespace_l2);
-
-               DiscreteLinearOperator Op(&fespace_rt,&fespace_l2);
-               Op.AddDomainInterpolator(new IdentityInterpolator());
-               Op.Assemble();
-
-               Op.Mult(f2,f2d);
-
-               REQUIRE( f2d.ComputeL2Error(FCoef) < tol );
-            }
-            SECTION("Mapping to L2^d (INTEGRAL)")
-            {
-               L2_FECollection    fec_l2(order_l2, dim,
-                                         BasisType::GaussLegendre,
-                                         FiniteElement::INTEGRAL);
-               FiniteElementSpace fespace_l2(&mesh, &fec_l2, 3);
-
-               GridFunction f2d(&fespace_l2);
-
-               DiscreteLinearOperator Op(&fespace_rt,&fespace_l2);
-               Op.AddDomainInterpolator(new IdentityInterpolator());
-               Op.Assemble();
-
-               Op.Mult(f2,f2d);
-
-               REQUIRE( f2d.ComputeL2Error(FCoef) < tol );
-            }
-         }
-         SECTION("Operators on H1^d for element type " + std::to_string(type))
-         {
-            H1_FECollection    fec_h1(order_h1, dim);
-            FiniteElementSpace fespace_h1(&mesh, &fec_h1, 3);
-
-            GridFunction f0(&fespace_h1);
-            f0.ProjectCoefficient(FCoef);
-
-            SECTION("Mapping to HCurl (R2D)")
-            {
-               ND_R2D_FECollection    fec_ndp(order_nd, dim);
-               FiniteElementSpace fespace_ndp(&mesh, &fec_ndp);
-
-               GridFunction f1(&fespace_ndp);
-
-               DiscreteLinearOperator Op(&fespace_h1,&fespace_ndp);
-               Op.AddDomainInterpolator(new IdentityInterpolator());
-               Op.Assemble();
-
-               Op.Mult(f0,f1);
-
-               REQUIRE( f1.ComputeL2Error(FCoef) < tol );
-               REQUIRE( f1.ComputeHCurlError(&FCoef, &curlFCoef) < tol );
-            }
-            SECTION("Mapping to HDiv (R2D)")
-            {
-               RT_R2D_FECollection    fec_rtp(order_rt, dim);
-               FiniteElementSpace fespace_rtp(&mesh, &fec_rtp);
-
-               GridFunction f2(&fespace_rtp);
-
-               DiscreteLinearOperator Op(&fespace_h1,&fespace_rtp);
-               Op.AddDomainInterpolator(new IdentityInterpolator());
-               Op.Assemble();
-
-               Op.Mult(f0,f2);
-
-               REQUIRE( f2.ComputeL2Error(FCoef) < tol );
-               REQUIRE( f2.ComputeHDivError(&FCoef, &divFCoef) < tol );
-            }
-         }
-      }
    }
 }
 
@@ -961,13 +525,13 @@
    {
       Mesh mesh;
 
-      if (type == (int)Element::SEGMENT)
+      if (type < (int)Element::TRIANGLE)
       {
          dim = 1;
          mesh = Mesh::MakeCartesian1D(n, 2.0);
 
       }
-      else if (type <= (int)Element::QUADRILATERAL)
+      else if (type < (int)Element::TETRAHEDRON)
       {
          dim = 2;
          mesh = Mesh::MakeCartesian2D(n, n, (Element::Type)type, 1, 2.0, 3.0);
@@ -977,14 +541,6 @@
          dim = 3;
          mesh = Mesh::MakeCartesian3D(n, n, n, (Element::Type)type,
                                       2.0, 3.0, 5.0);
-<<<<<<< HEAD
-
-         if (type == Element::TETRAHEDRON)
-         {
-            mesh.ReorientTetMesh();
-         }
-=======
->>>>>>> cb1eaa1b
       }
 
       FunctionCoefficient        fCoef((dim==1) ? f1 :
@@ -993,8 +549,6 @@
       VectorFunctionCoefficient GradfCoef(dim,
                                           (dim==1) ? Grad_f1 :
                                           ((dim==2)? Grad_f2 : Grad_f3));
-      VectorFunctionCoefficient GradfCoef3D(3,(dim==1) ? Grad_f1_3D :
-                                            ((dim==2)? Grad_f2_3D : Grad_f3));
 
       SECTION("Operators on H1 for element type " + std::to_string(type))
       {
@@ -1006,21 +560,6 @@
 
          if (dim ==1)
          {
-            SECTION("Mapping to HCurl (R1D)")
-            {
-               ND_R1D_FECollection    fec_nd(order_nd, dim);
-               FiniteElementSpace fespace_nd(&mesh, &fec_nd);
-
-               GridFunction df0(&fespace_nd);
-
-               DiscreteLinearOperator Op(&fespace_h1,&fespace_nd);
-               Op.AddDomainInterpolator(new GradientInterpolator());
-               Op.Assemble();
-
-               Op.Mult(f0,df0);
-
-               REQUIRE( df0.ComputeL2Error(GradfCoef3D) < tol );
-            }
             SECTION("Mapping to L2")
             {
                L2_FECollection    fec_l2(order_l2, dim);
@@ -1053,27 +592,10 @@
 
                REQUIRE( df0.ComputeL2Error(gradfCoef) < tol );
             }
+
          }
          else
          {
-            if (dim == 2)
-            {
-               SECTION("Mapping to HCurl (R2D)")
-               {
-                  ND_R2D_FECollection    fec_nd(order_nd, dim);
-                  FiniteElementSpace fespace_nd(&mesh, &fec_nd);
-
-                  GridFunction df0(&fespace_nd);
-
-                  DiscreteLinearOperator Op(&fespace_h1,&fespace_nd);
-                  Op.AddDomainInterpolator(new GradientInterpolator());
-                  Op.Assemble();
-
-                  Op.Mult(f0,df0);
-
-                  REQUIRE( df0.ComputeL2Error(GradfCoef3D) < tol );
-               }
-            }
             SECTION("Mapping to HCurl")
             {
                ND_FECollection    fec_nd(order_nd, dim);
@@ -1204,120 +726,6 @@
             }
          }
       }
-      if (dim == 1)
-      {
-         VectorFunctionCoefficient     FCoef(3, F3R1);
-         VectorFunctionCoefficient CurlFCoef(3, CurlF3R1);
-         FunctionCoefficient        DivFCoef(DivF3R1);
-
-         SECTION("Operators on HCurl (R1D) for element type " +
-                 std::to_string(type))
-         {
-            ND_R1D_FECollection    fec_nd(order_nd, dim);
-            FiniteElementSpace fespace_nd(&mesh, &fec_nd);
-
-            GridFunction F1(&fespace_nd);
-            F1.ProjectCoefficient(FCoef);
-
-            SECTION("Mapping to HDiv (R1D)")
-            {
-               RT_R1D_FECollection    fec_rt(order_rt, dim);
-               FiniteElementSpace fespace_rt(&mesh, &fec_rt);
-
-               GridFunction dF1(&fespace_rt);
-
-               DiscreteLinearOperator Op(&fespace_nd,&fespace_rt);
-               Op.AddDomainInterpolator(new CurlInterpolator());
-               Op.Assemble();
-
-               Op.Mult(F1,dF1);
-
-               REQUIRE( dF1.ComputeL2Error(CurlFCoef) < tol );
-            }
-         }
-         SECTION("Operators on HDiv (R1D) for element type " +
-                 std::to_string(type))
-         {
-            RT_R1D_FECollection    fec_rt(order_rt, dim);
-            FiniteElementSpace fespace_rt(&mesh, &fec_rt);
-
-            GridFunction F2(&fespace_rt);
-            F2.ProjectCoefficient(FCoef);
-
-            SECTION("Mapping to L2")
-            {
-               L2_FECollection    fec_l2(order_l2, dim);
-               FiniteElementSpace fespace_l2(&mesh, &fec_l2);
-
-               GridFunction dF2(&fespace_l2);
-
-               DiscreteLinearOperator Op(&fespace_rt,&fespace_l2);
-               Op.AddDomainInterpolator(new DivergenceInterpolator());
-               Op.Assemble();
-
-               Op.Mult(F2,dF2);
-
-               REQUIRE( dF2.ComputeL2Error(DivFCoef) < tol );
-            }
-         }
-      }
-      if (dim == 2)
-      {
-         VectorFunctionCoefficient     FCoef(3, F3R2);
-         VectorFunctionCoefficient CurlFCoef(3, CurlF3R2);
-         FunctionCoefficient        DivFCoef(DivF3R2);
-
-         SECTION("Operators on HCurl (R2D) for element type " +
-                 std::to_string(type))
-         {
-            ND_R2D_FECollection    fec_nd(order_nd, dim);
-            FiniteElementSpace fespace_nd(&mesh, &fec_nd);
-
-            GridFunction F1(&fespace_nd);
-            F1.ProjectCoefficient(FCoef);
-
-            SECTION("Mapping to HDiv (R2D)")
-            {
-               RT_R2D_FECollection    fec_rt(order_rt, dim);
-               FiniteElementSpace fespace_rt(&mesh, &fec_rt);
-
-               GridFunction dF1(&fespace_rt);
-
-               DiscreteLinearOperator Op(&fespace_nd,&fespace_rt);
-               Op.AddDomainInterpolator(new CurlInterpolator());
-               Op.Assemble();
-
-               Op.Mult(F1,dF1);
-
-               REQUIRE( dF1.ComputeL2Error(CurlFCoef) < tol );
-            }
-         }
-         SECTION("Operators on HDiv (R2D) for element type " +
-                 std::to_string(type))
-         {
-            RT_R2D_FECollection    fec_rt(order_rt, dim);
-            FiniteElementSpace fespace_rt(&mesh, &fec_rt);
-
-            GridFunction F2(&fespace_rt);
-            F2.ProjectCoefficient(FCoef);
-
-            SECTION("Mapping to L2")
-            {
-               L2_FECollection    fec_l2(order_l2, dim);
-               FiniteElementSpace fespace_l2(&mesh, &fec_l2);
-
-               GridFunction dF2(&fespace_l2);
-
-               DiscreteLinearOperator Op(&fespace_rt,&fespace_l2);
-               Op.AddDomainInterpolator(new DivergenceInterpolator());
-               Op.Assemble();
-
-               Op.Mult(F2,dF2);
-
-               REQUIRE( dF2.ComputeL2Error(DivFCoef) < tol );
-            }
-         }
-      }
    }
 }
 
@@ -1337,13 +745,13 @@
    {
       Mesh mesh;
 
-      if (type == (int)Element::SEGMENT)
+      if (type < (int)Element::TRIANGLE)
       {
          dim = 1;
          mesh = Mesh::MakeCartesian1D(n, 2.0);
 
       }
-      else if (type <= (int)Element::QUADRILATERAL)
+      else if (type < (int)Element::TETRAHEDRON)
       {
          dim = 2;
          mesh = Mesh::MakeCartesian2D(n, n, (Element::Type)type, 1, 2.0, 3.0);
@@ -1353,14 +761,6 @@
          dim = 3;
          mesh = Mesh::MakeCartesian3D(n, n, n, (Element::Type)type,
                                       2.0, 3.0, 5.0);
-<<<<<<< HEAD
-
-         if (type == Element::TETRAHEDRON)
-         {
-            mesh.ReorientTetMesh();
-         }
-=======
->>>>>>> cb1eaa1b
       }
 
       FunctionCoefficient        fCoef((dim==1) ? f1 :
