--- conflicted
+++ resolved
@@ -3281,12 +3281,8 @@
 static void SetSubVector(const Array<int> &indices,
                          const Vector &in, Vector &out)
 {
-<<<<<<< HEAD
-   // Use ReadWrite() since we modify only a sebset of the indices:
-=======
    MFEM_ASSERT(indices.Size() == in.Size(), "incompatible sizes!");
    // Use ReadWrite() since we modify only a subset of the indices:
->>>>>>> a3800390
    auto y = out.ReadWrite();
    const auto x = in.Read();
    const auto I = indices.Read();
@@ -3321,13 +3317,8 @@
    y.Write();
    if (local)
    {
-<<<<<<< HEAD
-      y.UseDevice(true);
-      y = 0.0;
-=======
       // done on device since we've marked ext_ldof for use on device:
       y.SetSubVector(ext_ldof, 0.0);
->>>>>>> a3800390
    }
    else
    {
