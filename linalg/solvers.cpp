// Copyright (c) 2010-2020, Lawrence Livermore National Security, LLC. Produced
// at the Lawrence Livermore National Laboratory. All Rights reserved. See files
// LICENSE and NOTICE for details. LLNL-CODE-806117.
//
// This file is part of the MFEM library. For more information and source code
// availability visit https://mfem.org.
//
// MFEM is free software; you can redistribute it and/or modify it under the
// terms of the BSD-3 license. We welcome feedback and contributions, see file
// CONTRIBUTING.md for details.

#include "linalg.hpp"
#include "../general/forall.hpp"
#include "../general/globals.hpp"
#include "../fem/bilinearform.hpp"
#include <iostream>
#include <iomanip>
#include <algorithm>
#include <cmath>
#include <set>

namespace mfem
{

using namespace std;

IterativeSolver::IterativeSolver()
   : Solver(0, true)
{
   oper = NULL;
   prec = NULL;
   max_iter = 10;
   print_level = -1;
   rel_tol = abs_tol = 0.0;
#ifdef MFEM_USE_MPI
   dot_prod_type = 0;
#endif
}

#ifdef MFEM_USE_MPI
IterativeSolver::IterativeSolver(MPI_Comm _comm)
   : Solver(0, true)
{
   oper = NULL;
   prec = NULL;
   max_iter = 10;
   print_level = -1;
   rel_tol = abs_tol = 0.0;
   dot_prod_type = 1;
   comm = _comm;
}
#endif

double IterativeSolver::Dot(const Vector &x, const Vector &y) const
{
#ifndef MFEM_USE_MPI
   return (x * y);
#else
   if (dot_prod_type == 0)
   {
      return (x * y);
   }
   else
   {
      return InnerProduct(comm, x, y);
   }
#endif
}

void IterativeSolver::SetPrintLevel(int print_lvl)
{
#ifndef MFEM_USE_MPI
   print_level = print_lvl;
#else
   if (dot_prod_type == 0)
   {
      print_level = print_lvl;
   }
   else
   {
      int rank;
      MPI_Comm_rank(comm, &rank);
      if (rank == 0)
      {
         print_level = print_lvl;
      }
   }
#endif
}

void IterativeSolver::SetPreconditioner(Solver &pr)
{
   prec = &pr;
   prec->iterative_mode = false;
}

void IterativeSolver::SetOperator(const Operator &op)
{
   oper = &op;
   height = op.Height();
   width = op.Width();
   if (prec)
   {
      prec->SetOperator(*oper);
   }
}

void IterativeSolver::Monitor(int it, double norm, const Vector& r,
                              const Vector& x, bool final) const
{
   if (monitor != nullptr)
   {
      monitor->MonitorResidual(it, norm, r, final);
      monitor->MonitorSolution(it, norm, x, final);
   }
}

OperatorJacobiSmoother::OperatorJacobiSmoother(const BilinearForm &a,
                                               const Array<int> &ess_tdofs,
                                               const double dmpng)
   :
   Solver(a.FESpace()->GetTrueVSize()),
   N(height),
   dinv(N),
   damping(dmpng),
   ess_tdof_list(ess_tdofs),
   residual(N)
{
   Vector diag(N);
   a.AssembleDiagonal(diag);
   oper = &a;
   Setup(diag);
}

OperatorJacobiSmoother::OperatorJacobiSmoother(const Vector &d,
                                               const Array<int> &ess_tdofs,
                                               const double dmpng)
   :
   Solver(d.Size()),
   N(d.Size()),
   dinv(N),
   damping(dmpng),
   ess_tdof_list(ess_tdofs),
   residual(N)
{
   Setup(d);
}

void OperatorJacobiSmoother::Setup(const Vector &diag)
{
   residual.UseDevice(true);
   const double delta = damping;
   auto D = diag.Read();
   auto DI = dinv.Write();
   MFEM_FORALL(i, N, DI[i] = delta / D[i]; );
   auto I = ess_tdof_list.Read();
   MFEM_FORALL(i, ess_tdof_list.Size(), DI[I[i]] = delta; );
}

void OperatorJacobiSmoother::Mult(const Vector &x, Vector &y) const
{
   MFEM_ASSERT(x.Size() == N, "invalid input vector");
   MFEM_ASSERT(y.Size() == N, "invalid output vector");

   if (iterative_mode && oper)
   {
      oper->Mult(y, residual);  // r = A x
      subtract(x, residual, residual); // r = b - A x
   }
   else
   {
      residual = x;
      y.UseDevice(true);
      y = 0.0;
   }
   auto DI = dinv.Read();
   auto R = residual.Read();
   auto Y = y.ReadWrite();
   MFEM_FORALL(i, N, Y[i] += DI[i] * R[i]; );
}

OperatorChebyshevSmoother::OperatorChebyshevSmoother(Operator* oper_,
                                                     const Vector &d,
                                                     const Array<int>& ess_tdofs,
                                                     int order_, double max_eig_estimate_)
   :
   Solver(d.Size()),
   order(order_),
   max_eig_estimate(max_eig_estimate_),
   N(d.Size()),
   dinv(N),
   diag(d),
   coeffs(order),
   ess_tdof_list(ess_tdofs),
   residual(N),
   oper(oper_) { Setup(); }

#ifdef MFEM_USE_MPI
OperatorChebyshevSmoother::OperatorChebyshevSmoother(Operator* oper_,
                                                     const Vector &d,
                                                     const Array<int>& ess_tdofs,
                                                     int order_, MPI_Comm comm, int power_iterations, double power_tolerance)
#else
OperatorChebyshevSmoother::OperatorChebyshevSmoother(Operator* oper_,
                                                     const Vector &d,
                                                     const Array<int>& ess_tdofs,
                                                     int order_, int power_iterations, double power_tolerance)
#endif
   : Solver(d.Size()),
     order(order_),
     N(d.Size()),
     dinv(N),
     diag(d),
     coeffs(order),
     ess_tdof_list(ess_tdofs),
     residual(N),
     oper(oper_)
{
   OperatorJacobiSmoother invDiagOperator(diag, ess_tdofs, 1.0);
   ProductOperator diagPrecond(&invDiagOperator, oper, false, false);

#ifdef MFEM_USE_MPI
   PowerMethod powerMethod(comm);
#else
   PowerMethod powerMethod;
#endif
   Vector ev(oper->Width());
   max_eig_estimate = powerMethod.EstimateLargestEigenvalue(diagPrecond, ev,
                                                            power_iterations, power_tolerance);

   Setup();
}

void OperatorChebyshevSmoother::Setup()
{
   // Invert diagonal
   residual.UseDevice(true);
   auto D = diag.Read();
   auto X = dinv.Write();
   MFEM_FORALL(i, N, X[i] = 1.0 / D[i]; );
   auto I = ess_tdof_list.Read();
   MFEM_FORALL(i, ess_tdof_list.Size(), X[I[i]] = 1.0; );

   // Set up Chebyshev coefficients
   // For reference, see e.g., Parallel multigrid smoothing: polynomial versus
   // Gauss-Seidel by Adams et al.
   double upper_bound = 1.2 * max_eig_estimate;
   double lower_bound = 0.3 * max_eig_estimate;
   double theta = 0.5 * (upper_bound + lower_bound);
   double delta = 0.5 * (upper_bound - lower_bound);

   switch (order-1)
   {
      case 0:
      {
         coeffs[0] = 1.0 / theta;
         break;
      }
      case 1:
      {
         double tmp_0 = 1.0/(pow(delta, 2) - 2*pow(theta, 2));
         coeffs[0] = -4*theta*tmp_0;
         coeffs[1] = 2*tmp_0;
         break;
      }
      case 2:
      {
         double tmp_0 = 3*pow(delta, 2);
         double tmp_1 = pow(theta, 2);
         double tmp_2 = 1.0/(-4*pow(theta, 3) + theta*tmp_0);
         coeffs[0] = tmp_2*(tmp_0 - 12*tmp_1);
         coeffs[1] = 12/(tmp_0 - 4*tmp_1);
         coeffs[2] = -4*tmp_2;
         break;
      }
      case 3:
      {
         double tmp_0 = pow(delta, 2);
         double tmp_1 = pow(theta, 2);
         double tmp_2 = 8*tmp_0;
         double tmp_3 = 1.0/(pow(delta, 4) + 8*pow(theta, 4) - tmp_1*tmp_2);
         coeffs[0] = tmp_3*(32*pow(theta, 3) - 16*theta*tmp_0);
         coeffs[1] = tmp_3*(-48*tmp_1 + tmp_2);
         coeffs[2] = 32*theta*tmp_3;
         coeffs[3] = -8*tmp_3;
         break;
      }
      case 4:
      {
         double tmp_0 = 5*pow(delta, 4);
         double tmp_1 = pow(theta, 4);
         double tmp_2 = pow(theta, 2);
         double tmp_3 = pow(delta, 2);
         double tmp_4 = 60*tmp_3;
         double tmp_5 = 20*tmp_3;
         double tmp_6 = 1.0/(16*pow(theta, 5) - pow(theta, 3)*tmp_5 + theta*tmp_0);
         double tmp_7 = 160*tmp_2;
         double tmp_8 = 1.0/(tmp_0 + 16*tmp_1 - tmp_2*tmp_5);
         coeffs[0] = tmp_6*(tmp_0 + 80*tmp_1 - tmp_2*tmp_4);
         coeffs[1] = tmp_8*(tmp_4 - tmp_7);
         coeffs[2] = tmp_6*(-tmp_5 + tmp_7);
         coeffs[3] = -80*tmp_8;
         coeffs[4] = 16*tmp_6;
         break;
      }
      default:
         MFEM_ABORT("Chebyshev smoother not implemented for order = " << order);
   }
}

void OperatorChebyshevSmoother::Mult(const Vector& x, Vector &y) const
{
   if (iterative_mode)
   {
      MFEM_ABORT("Chebyshev smoother not implemented for iterative mode");
   }

   if (!oper)
   {
      MFEM_ABORT("Chebyshev smoother requires operator");
   }

   residual = x;
   helperVector.SetSize(x.Size());

   y.UseDevice(true);
   y = 0.0;

   for (int k = 0; k < order; ++k)
   {
      // Apply
      if (k > 0)
      {
         oper->Mult(residual, helperVector);
         residual = helperVector;
      }

      // Scale residual by inverse diagonal
      const int n = N;
      auto Dinv = dinv.Read();
      auto R = residual.ReadWrite();
      MFEM_FORALL(i, n, R[i] *= Dinv[i]; );

      // Add weighted contribution to y
      auto Y = y.ReadWrite();
      auto C = coeffs.Read();
      MFEM_FORALL(i, n, Y[i] += C[k] * R[i]; );
   }
}

void SLISolver::UpdateVectors()
{
   r.SetSize(width);
   z.SetSize(width);
}

void SLISolver::Mult(const Vector &b, Vector &x) const
{
   int i;

   // Optimized preconditioned SLI with fixed number of iterations and given
   // initial guess
   if (!rel_tol && iterative_mode && prec)
   {
      for (i = 0; i < max_iter; i++)
      {
         oper->Mult(x, r);  // r = A x
         subtract(b, r, r); // r = b - A x
         prec->Mult(r, z);  // z = B r
         add(x, 1.0, z, x); // x = x + B (b - A x)
      }
      converged = 1;
      final_iter = i;
      return;
   }

   // Optimized preconditioned SLI with fixed number of iterations and zero
   // initial guess
   if (!rel_tol && !iterative_mode && prec)
   {
      prec->Mult(b, x);     // x = B b (initial guess 0)
      for (i = 1; i < max_iter; i++)
      {
         oper->Mult(x, r);  // r = A x
         subtract(b, r, r); // r = b - A x
         prec->Mult(r, z);  // z = B r
         add(x, 1.0, z, x); // x = x + B (b - A x)
      }
      converged = 1;
      final_iter = i;
      return;
   }

   // General version of SLI with a relative tolerance, optional preconditioner
   // and optional initial guess
   double r0, nom, nom0, nomold = 1, cf;

   if (iterative_mode)
   {
      oper->Mult(x, r);
      subtract(b, r, r); // r = b - A x
   }
   else
   {
      r = b;
      x = 0.0;
   }

   if (prec)
   {
      prec->Mult(r, z); // z = B r
      nom0 = nom = sqrt(Dot(z, z));
   }
   else
   {
      nom0 = nom = sqrt(Dot(r, r));
   }

   if (print_level == 1)
      mfem::out << "   Iteration : " << setw(3) << 0 << "  ||Br|| = "
                << nom << '\n';

   r0 = std::max(nom*rel_tol, abs_tol);
   if (nom <= r0)
   {
      converged = 1;
      final_iter = 0;
      final_norm = nom;
      return;
   }

   // start iteration
   converged = 0;
   final_iter = max_iter;
   for (i = 1; true; )
   {
      if (prec) //  x = x + B (b - A x)
      {
         add(x, 1.0, z, x);
      }
      else
      {
         add(x, 1.0, r, x);
      }

      oper->Mult(x, r);
      subtract(b, r, r); // r = b - A x

      if (prec)
      {
         prec->Mult(r, z); //  z = B r
         nom = sqrt(Dot(z, z));
      }
      else
      {
         nom = sqrt(Dot(r, r));
      }

      cf = nom/nomold;
      if (print_level == 1)
         mfem::out << "   Iteration : " << setw(3) << i << "  ||Br|| = "
                   << nom << "\tConv. rate: " << cf << '\n';
      nomold = nom;

      if (nom < r0)
      {
         if (print_level == 2)
            mfem::out << "Number of SLI iterations: " << i << '\n'
                      << "Conv. rate: " << cf << '\n';
         else if (print_level == 3)
            mfem::out << "||Br_0|| = " << nom0 << '\n'
                      << "||Br_N|| = " << nom << '\n'
                      << "Number of SLI iterations: " << i << '\n';
         converged = 1;
         final_iter = i;
         break;
      }

      if (++i > max_iter)
      {
         break;
      }
   }

   if (print_level >= 0 && !converged)
   {
      mfem::err << "SLI: No convergence!" << '\n';
      mfem::out << "||Br_0|| = " << nom0 << '\n'
                << "||Br_N|| = " << nom << '\n'
                << "Number of SLI iterations: " << final_iter << '\n';
   }
   if (print_level >= 1 || (print_level >= 0 && !converged))
   {
      mfem::out << "Average reduction factor = "
                << pow (nom/nom0, 1.0/final_iter) << '\n';
   }
   final_norm = nom;
}

void SLI(const Operator &A, const Vector &b, Vector &x,
         int print_iter, int max_num_iter,
         double RTOLERANCE, double ATOLERANCE)
{
   SLISolver sli;
   sli.SetPrintLevel(print_iter);
   sli.SetMaxIter(max_num_iter);
   sli.SetRelTol(sqrt(RTOLERANCE));
   sli.SetAbsTol(sqrt(ATOLERANCE));
   sli.SetOperator(A);
   sli.Mult(b, x);
}

void SLI(const Operator &A, Solver &B, const Vector &b, Vector &x,
         int print_iter, int max_num_iter,
         double RTOLERANCE, double ATOLERANCE)
{
   SLISolver sli;
   sli.SetPrintLevel(print_iter);
   sli.SetMaxIter(max_num_iter);
   sli.SetRelTol(sqrt(RTOLERANCE));
   sli.SetAbsTol(sqrt(ATOLERANCE));
   sli.SetOperator(A);
   sli.SetPreconditioner(B);
   sli.Mult(b, x);
}


void CGSolver::UpdateVectors()
{
   r.SetSize(width);
   d.SetSize(width);
   z.SetSize(width);
}

void CGSolver::Mult(const Vector &b, Vector &x) const
{
   int i;
   double r0, den, nom, nom0, betanom, alpha, beta;

   if (iterative_mode)
   {
      oper->Mult(x, r);
      subtract(b, r, r); // r = b - A x
   }
   else
   {
      r = b;
      x = 0.0;
   }

   if (prec)
   {
      prec->Mult(r, z); // z = B r
      d = z;
   }
   else
   {
      d = r;
   }
   nom0 = nom = Dot(d, r);
   MFEM_ASSERT(IsFinite(nom), "nom = " << nom);
   if (print_level == 1 || print_level == 3)
   {
      mfem::out << "   Iteration : " << setw(3) << 0 << "  (B r, r) = "
                << nom << (print_level == 3 ? " ...\n" : "\n");
   }
   Monitor(0, nom, r, x);

   if (nom < 0.0)
   {
      if (print_level >= 0)
      {
         mfem::out << "PCG: The preconditioner is not positive definite. (Br, r) = "
                   << nom << '\n';
      }
      converged = 0;
      final_iter = 0;
      final_norm = nom;
      return;
   }
   r0 = std::max(nom*rel_tol*rel_tol, abs_tol*abs_tol);
   if (nom <= r0)
   {
      converged = 1;
      final_iter = 0;
      final_norm = sqrt(nom);
      return;
   }

   oper->Mult(d, z);  // z = A d
   den = Dot(z, d);
   MFEM_ASSERT(IsFinite(den), "den = " << den);
   if (den <= 0.0)
   {
      if (Dot(d, d) > 0.0 && print_level >= 0)
      {
         mfem::out << "PCG: The operator is not positive definite. (Ad, d) = "
                   << den << '\n';
      }
      if (den == 0.0)
      {
         converged = 0;
         final_iter = 0;
         final_norm = sqrt(nom);
         return;
      }
   }

   // start iteration
   converged = 0;
   final_iter = max_iter;
   for (i = 1; true; )
   {
      alpha = nom/den;
      add(x,  alpha, d, x);     //  x = x + alpha d
      add(r, -alpha, z, r);     //  r = r - alpha A d

      if (prec)
      {
         prec->Mult(r, z);      //  z = B r
         betanom = Dot(r, z);
      }
      else
      {
         betanom = Dot(r, r);
      }
      MFEM_ASSERT(IsFinite(betanom), "betanom = " << betanom);
      if (betanom < 0.0)
      {
         if (print_level >= 0)
         {
            mfem::out << "PCG: The preconditioner is not positive definite. (Br, r) = "
                      << betanom << '\n';
         }
         converged = 0;
         final_iter = i;
         break;
      }

      if (print_level == 1)
      {
         mfem::out << "   Iteration : " << setw(3) << i << "  (B r, r) = "
                   << betanom << '\n';
      }

      Monitor(i, betanom, r, x);

      if (betanom <= r0)
      {
         if (print_level == 2)
         {
            mfem::out << "Number of PCG iterations: " << i << '\n';
         }
         else if (print_level == 3)
         {
            mfem::out << "   Iteration : " << setw(3) << i << "  (B r, r) = "
                      << betanom << '\n';
         }
         converged = 1;
         final_iter = i;
         break;
      }

      if (++i > max_iter)
      {
         break;
      }

      beta = betanom/nom;
      if (prec)
      {
         add(z, beta, d, d);   //  d = z + beta d
      }
      else
      {
         add(r, beta, d, d);
      }
      oper->Mult(d, z);       //  z = A d
      den = Dot(d, z);
      MFEM_ASSERT(IsFinite(den), "den = " << den);
      if (den <= 0.0)
      {
         if (Dot(d, d) > 0.0 && print_level >= 0)
         {
            mfem::out << "PCG: The operator is not positive definite. (Ad, d) = "
                      << den << '\n';
         }
         if (den == 0.0)
         {
            final_iter = i;
            break;
         }
      }
      nom = betanom;
   }
   if (print_level >= 0 && !converged)
   {
      if (print_level != 1)
      {
         if (print_level != 3)
         {
            mfem::out << "   Iteration : " << setw(3) << 0 << "  (B r, r) = "
                      << nom0 << " ...\n";
         }
         mfem::out << "   Iteration : " << setw(3) << final_iter << "  (B r, r) = "
                   << betanom << '\n';
      }
      mfem::out << "PCG: No convergence!" << '\n';
   }
   if (print_level >= 1 || (print_level >= 0 && !converged))
   {
      mfem::out << "Average reduction factor = "
                << pow (betanom/nom0, 0.5/final_iter) << '\n';
   }
   final_norm = sqrt(betanom);

   Monitor(final_iter, final_norm, r, x, true);
}

void CG(const Operator &A, const Vector &b, Vector &x,
        int print_iter, int max_num_iter,
        double RTOLERANCE, double ATOLERANCE)
{
   CGSolver cg;
   cg.SetPrintLevel(print_iter);
   cg.SetMaxIter(max_num_iter);
   cg.SetRelTol(sqrt(RTOLERANCE));
   cg.SetAbsTol(sqrt(ATOLERANCE));
   cg.SetOperator(A);
   cg.Mult(b, x);
}

void PCG(const Operator &A, Solver &B, const Vector &b, Vector &x,
         int print_iter, int max_num_iter,
         double RTOLERANCE, double ATOLERANCE)
{
   CGSolver pcg;
   pcg.SetPrintLevel(print_iter);
   pcg.SetMaxIter(max_num_iter);
   pcg.SetRelTol(sqrt(RTOLERANCE));
   pcg.SetAbsTol(sqrt(ATOLERANCE));
   pcg.SetOperator(A);
   pcg.SetPreconditioner(B);
   pcg.Mult(b, x);
}


inline void GeneratePlaneRotation(double &dx, double &dy,
                                  double &cs, double &sn)
{
   if (dy == 0.0)
   {
      cs = 1.0;
      sn = 0.0;
   }
   else if (fabs(dy) > fabs(dx))
   {
      double temp = dx / dy;
      sn = 1.0 / sqrt( 1.0 + temp*temp );
      cs = temp * sn;
   }
   else
   {
      double temp = dy / dx;
      cs = 1.0 / sqrt( 1.0 + temp*temp );
      sn = temp * cs;
   }
}

inline void ApplyPlaneRotation(double &dx, double &dy, double &cs, double &sn)
{
   double temp = cs * dx + sn * dy;
   dy = -sn * dx + cs * dy;
   dx = temp;
}

inline void Update(Vector &x, int k, DenseMatrix &h, Vector &s,
                   Array<Vector*> &v)
{
   Vector y(s);

   // Backsolve:
   for (int i = k; i >= 0; i--)
   {
      y(i) /= h(i,i);
      for (int j = i - 1; j >= 0; j--)
      {
         y(j) -= h(j,i) * y(i);
      }
   }

   for (int j = 0; j <= k; j++)
   {
      x.Add(y(j), *v[j]);
   }
}

void GMRESSolver::Mult(const Vector &b, Vector &x) const
{
   // Generalized Minimum Residual method following the algorithm
   // on p. 20 of the SIAM Templates book.

   int n = width;

   DenseMatrix H(m+1, m);
   Vector s(m+1), cs(m+1), sn(m+1);
   Vector r(n), w(n);
   Array<Vector *> v;

   double resid;
   int i, j, k;

   if (iterative_mode)
   {
      oper->Mult(x, r);
   }
   else
   {
      x = 0.0;
   }

   if (prec)
   {
      if (iterative_mode)
      {
         subtract(b, r, w);
         prec->Mult(w, r);    // r = M (b - A x)
      }
      else
      {
         prec->Mult(b, r);
      }
   }
   else
   {
      if (iterative_mode)
      {
         subtract(b, r, r);
      }
      else
      {
         r = b;
      }
   }
   double beta = Norm(r);  // beta = ||r||
   MFEM_ASSERT(IsFinite(beta), "beta = " << beta);

   final_norm = std::max(rel_tol*beta, abs_tol);

   if (beta <= final_norm)
   {
      final_norm = beta;
      final_iter = 0;
      converged = 1;
      goto finish;
   }

   if (print_level == 1 || print_level == 3)
   {
      mfem::out << "   Pass : " << setw(2) << 1
                << "   Iteration : " << setw(3) << 0
                << "  ||B r|| = " << beta << (print_level == 3 ? " ...\n" : "\n");
   }

   Monitor(0, beta, r, x);

   v.SetSize(m+1, NULL);

   for (j = 1; j <= max_iter; )
   {
      if (v[0] == NULL) { v[0] = new Vector(n); }
      v[0]->Set(1.0/beta, r);
      s = 0.0; s(0) = beta;

      for (i = 0; i < m && j <= max_iter; i++, j++)
      {
         if (prec)
         {
            oper->Mult(*v[i], r);
            prec->Mult(r, w);        // w = M A v[i]
         }
         else
         {
            oper->Mult(*v[i], w);
         }

         for (k = 0; k <= i; k++)
         {
            H(k,i) = Dot(w, *v[k]);  // H(k,i) = w * v[k]
            w.Add(-H(k,i), *v[k]);   // w -= H(k,i) * v[k]
         }

         H(i+1,i) = Norm(w);           // H(i+1,i) = ||w||
         MFEM_ASSERT(IsFinite(H(i+1,i)), "Norm(w) = " << H(i+1,i));
         if (v[i+1] == NULL) { v[i+1] = new Vector(n); }
         v[i+1]->Set(1.0/H(i+1,i), w); // v[i+1] = w / H(i+1,i)

         for (k = 0; k < i; k++)
         {
            ApplyPlaneRotation(H(k,i), H(k+1,i), cs(k), sn(k));
         }

         GeneratePlaneRotation(H(i,i), H(i+1,i), cs(i), sn(i));
         ApplyPlaneRotation(H(i,i), H(i+1,i), cs(i), sn(i));
         ApplyPlaneRotation(s(i), s(i+1), cs(i), sn(i));

         resid = fabs(s(i+1));
         MFEM_ASSERT(IsFinite(resid), "resid = " << resid);

         if (resid <= final_norm)
         {
            Update(x, i, H, s, v);
            final_norm = resid;
            final_iter = j;
            converged = 1;
            goto finish;
         }

         if (print_level == 1)
         {
            mfem::out << "   Pass : " << setw(2) << (j-1)/m+1
                      << "   Iteration : " << setw(3) << j
                      << "  ||B r|| = " << resid << '\n';
         }

         Monitor(j, resid, r, x);
      }

      if (print_level == 1 && j <= max_iter)
      {
         mfem::out << "Restarting..." << '\n';
      }

      Update(x, i-1, H, s, v);

      oper->Mult(x, r);
      if (prec)
      {
         subtract(b, r, w);
         prec->Mult(w, r);    // r = M (b - A x)
      }
      else
      {
         subtract(b, r, r);
      }
      beta = Norm(r);         // beta = ||r||
      MFEM_ASSERT(IsFinite(beta), "beta = " << beta);
      if (beta <= final_norm)
      {
         final_norm = beta;
         final_iter = j;
         converged = 1;
         goto finish;
      }
   }

   final_norm = beta;
   final_iter = max_iter;
   converged = 0;

finish:
   if (print_level == 1 || print_level == 3)
   {
      mfem::out << "   Pass : " << setw(2) << (final_iter-1)/m+1
                << "   Iteration : " << setw(3) << final_iter
                << "  ||B r|| = " << final_norm << '\n';
   }
   else if (print_level == 2)
   {
      mfem::out << "GMRES: Number of iterations: " << final_iter << '\n';
   }
   if (print_level >= 0 && !converged)
   {
      mfem::out << "GMRES: No convergence!\n";
   }

   Monitor(final_iter, final_norm, r, x, true);

   for (i = 0; i < v.Size(); i++)
   {
      delete v[i];
   }
}

void FGMRESSolver::Mult(const Vector &b, Vector &x) const
{
   DenseMatrix H(m+1,m);
   Vector s(m+1), cs(m+1), sn(m+1);
   Vector r(b.Size());

   int i, j, k;


   if (iterative_mode)
   {
      oper->Mult(x, r);
      subtract(b,r,r);
   }
   else
   {
      x = 0.;
      r = b;
   }
   double beta = Norm(r);  // beta = ||r||
   MFEM_ASSERT(IsFinite(beta), "beta = " << beta);

   final_norm = std::max(rel_tol*beta, abs_tol);

   if (beta <= final_norm)
   {
      final_norm = beta;
      final_iter = 0;
      converged = 1;
      return;
   }

   if (print_level == 1)
   {
      mfem::out << "   Pass : " << setw(2) << 1
                << "   Iteration : " << setw(3) << 0
                << "  || r || = " << beta << endl;
   }

   Monitor(0, beta, r, x);

   Array<Vector*> v(m+1);
   Array<Vector*> z(m+1);
   for (i= 0; i<=m; i++)
   {
      v[i] = NULL;
      z[i] = NULL;
   }

   j = 1;
   while (j <= max_iter)
   {
      if (v[0] == NULL) { v[0] = new Vector(b.Size()); }
      (*v[0]) = 0.0;
      v[0] -> Add (1.0/beta, r);   // v[0] = r / ||r||
      s = 0.0; s(0) = beta;

      for (i = 0; i < m && j <= max_iter; i++, j++)
      {

         if (z[i] == NULL) { z[i] = new Vector(b.Size()); }
         (*z[i]) = 0.0;

         if (prec)
         {
            prec->Mult(*v[i], *z[i]);
         }
         else
         {
            (*z[i]) = (*v[i]);
         }
         oper->Mult(*z[i], r);

         for (k = 0; k <= i; k++)
         {
            H(k,i) = Dot( r, *v[k]); // H(k,i) = r * v[k]
            r.Add(-H(k,i), (*v[k])); // r -= H(k,i) * v[k]
         }

         H(i+1,i)  = Norm(r);       // H(i+1,i) = ||r||
         if (v[i+1] == NULL) { v[i+1] = new Vector(b.Size()); }
         (*v[i+1]) = 0.0;
         v[i+1] -> Add (1.0/H(i+1,i), r); // v[i+1] = r / H(i+1,i)

         for (k = 0; k < i; k++)
         {
            ApplyPlaneRotation(H(k,i), H(k+1,i), cs(k), sn(k));
         }

         GeneratePlaneRotation(H(i,i), H(i+1,i), cs(i), sn(i));
         ApplyPlaneRotation(H(i,i), H(i+1,i), cs(i), sn(i));
         ApplyPlaneRotation(s(i), s(i+1), cs(i), sn(i));

         double resid = fabs(s(i+1));
         MFEM_ASSERT(IsFinite(resid), "resid = " << resid);
         if (print_level == 1)
         {
            mfem::out << "   Pass : " << setw(2) << (j-1)/m+1
                      << "   Iteration : " << setw(3) << j
                      << "  || r || = " << resid << endl;
         }
         Monitor(j, resid, r, x, resid <= final_norm);

         if (resid <= final_norm)
         {
            Update(x, i, H, s, z);
            final_norm = resid;
            final_iter = j;
            converged = 1;

            if (print_level == 2)
            {
               mfem::out << "Number of FGMRES iterations: " << final_iter << endl;
            }

            for (i= 0; i<=m; i++)
            {
               if (v[i]) { delete v[i]; }
               if (z[i]) { delete z[i]; }
            }
            return;
         }
      }

      if (print_level == 1)
      {
         mfem::out << "Restarting..." << endl;
      }

      Update(x, i-1, H, s, z);

      oper->Mult(x, r);
      subtract(b,r,r);
      beta = Norm(r);
      MFEM_ASSERT(IsFinite(beta), "beta = " << beta);
      if (beta <= final_norm)
      {
         final_norm = beta;
         final_iter = j;
         converged = 1;

         if (print_level == 2)
         {
            mfem::out << "Number of FGMRES iterations: " << final_iter << endl;
         }

         for (i= 0; i<=m; i++)
         {
            if (v[i]) { delete v[i]; }
            if (z[i]) { delete z[i]; }
         }
         return;
      }
   }

   for (i = 0; i <= m; i++)
   {
      if (v[i]) { delete v[i]; }
      if (z[i]) { delete z[i]; }
   }
   converged = 0;

   if (print_level >= 0)
   {
      mfem::out << "FGMRES: No convergence!" << endl;
   }

   return;
}


int GMRES(const Operator &A, Vector &x, const Vector &b, Solver &M,
          int &max_iter, int m, double &tol, double atol, int printit)
{
   GMRESSolver gmres;
   gmres.SetPrintLevel(printit);
   gmres.SetMaxIter(max_iter);
   gmres.SetKDim(m);
   gmres.SetRelTol(sqrt(tol));
   gmres.SetAbsTol(sqrt(atol));
   gmres.SetOperator(A);
   gmres.SetPreconditioner(M);
   gmres.Mult(b, x);
   max_iter = gmres.GetNumIterations();
   tol = gmres.GetFinalNorm()*gmres.GetFinalNorm();
   return gmres.GetConverged();
}

void GMRES(const Operator &A, Solver &B, const Vector &b, Vector &x,
           int print_iter, int max_num_iter, int m, double rtol, double atol)
{
   GMRES(A, x, b, B, max_num_iter, m, rtol, atol, print_iter);
}


void BiCGSTABSolver::UpdateVectors()
{
   p.SetSize(width);
   phat.SetSize(width);
   s.SetSize(width);
   shat.SetSize(width);
   t.SetSize(width);
   v.SetSize(width);
   r.SetSize(width);
   rtilde.SetSize(width);
}

void BiCGSTABSolver::Mult(const Vector &b, Vector &x) const
{
   // BiConjugate Gradient Stabilized method following the algorithm
   // on p. 27 of the SIAM Templates book.

   int i;
   double resid, tol_goal;
   double rho_1, rho_2=1.0, alpha=1.0, beta, omega=1.0;

   if (iterative_mode)
   {
      oper->Mult(x, r);
      subtract(b, r, r); // r = b - A x
   }
   else
   {
      x = 0.0;
      r = b;
   }
   rtilde = r;

   resid = Norm(r);
   MFEM_ASSERT(IsFinite(resid), "resid = " << resid);
   if (print_level >= 0)
      mfem::out << "   Iteration : " << setw(3) << 0
                << "   ||r|| = " << resid << '\n';

   Monitor(0, resid, r, x);

   tol_goal = std::max(resid*rel_tol, abs_tol);

   if (resid <= tol_goal)
   {
      final_norm = resid;
      final_iter = 0;
      converged = 1;
      return;
   }

   for (i = 1; i <= max_iter; i++)
   {
      rho_1 = Dot(rtilde, r);
      if (rho_1 == 0)
      {
         if (print_level >= 0)
            mfem::out << "   Iteration : " << setw(3) << i
                      << "   ||r|| = " << resid << '\n';

         Monitor(i, resid, r, x);

         final_norm = resid;
         final_iter = i;
         converged = 0;
         return;
      }
      if (i == 1)
      {
         p = r;
      }
      else
      {
         beta = (rho_1/rho_2) * (alpha/omega);
         add(p, -omega, v, p);  //  p = p - omega * v
         add(r, beta, p, p);    //  p = r + beta * p
      }
      if (prec)
      {
         prec->Mult(p, phat);   //  phat = M^{-1} * p
      }
      else
      {
         phat = p;
      }
      oper->Mult(phat, v);     //  v = A * phat
      alpha = rho_1 / Dot(rtilde, v);
      add(r, -alpha, v, s); //  s = r - alpha * v
      resid = Norm(s);
      MFEM_ASSERT(IsFinite(resid), "resid = " << resid);
      if (resid < tol_goal)
      {
         x.Add(alpha, phat);  //  x = x + alpha * phat
         if (print_level >= 0)
            mfem::out << "   Iteration : " << setw(3) << i
                      << "   ||s|| = " << resid << '\n';
         final_norm = resid;
         final_iter = i;
         converged = 1;
         return;
      }
      if (print_level >= 0)
         mfem::out << "   Iteration : " << setw(3) << i
                   << "   ||s|| = " << resid;
      Monitor(i, resid, r, x);
      if (prec)
      {
         prec->Mult(s, shat);  //  shat = M^{-1} * s
      }
      else
      {
         shat = s;
      }
      oper->Mult(shat, t);     //  t = A * shat
      omega = Dot(t, s) / Dot(t, t);
      x.Add(alpha, phat);   //  x += alpha * phat
      x.Add(omega, shat);   //  x += omega * shat
      add(s, -omega, t, r); //  r = s - omega * t

      rho_2 = rho_1;
      resid = Norm(r);
      MFEM_ASSERT(IsFinite(resid), "resid = " << resid);
      if (print_level >= 0)
      {
         mfem::out << "   ||r|| = " << resid << '\n';
      }
      Monitor(i, resid, r, x);
      if (resid < tol_goal)
      {
         final_norm = resid;
         final_iter = i;
         converged = 1;
         return;
      }
      if (omega == 0)
      {
         final_norm = resid;
         final_iter = i;
         converged = 0;
         return;
      }
   }

   final_norm = resid;
   final_iter = max_iter;
   converged = 0;
}

int BiCGSTAB(const Operator &A, Vector &x, const Vector &b, Solver &M,
             int &max_iter, double &tol, double atol, int printit)
{
   BiCGSTABSolver bicgstab;
   bicgstab.SetPrintLevel(printit);
   bicgstab.SetMaxIter(max_iter);
   bicgstab.SetRelTol(sqrt(tol));
   bicgstab.SetAbsTol(sqrt(atol));
   bicgstab.SetOperator(A);
   bicgstab.SetPreconditioner(M);
   bicgstab.Mult(b, x);
   max_iter = bicgstab.GetNumIterations();
   tol = bicgstab.GetFinalNorm()*bicgstab.GetFinalNorm();
   return bicgstab.GetConverged();
}

void BiCGSTAB(const Operator &A, Solver &B, const Vector &b, Vector &x,
              int print_iter, int max_num_iter, double rtol, double atol)
{
   BiCGSTAB(A, x, b, B, max_num_iter, rtol, atol, print_iter);
}


void MINRESSolver::SetOperator(const Operator &op)
{
   IterativeSolver::SetOperator(op);
   v0.SetSize(width);
   v1.SetSize(width);
   w0.SetSize(width);
   w1.SetSize(width);
   q.SetSize(width);
   if (prec)
   {
      u1.SetSize(width);
   }
}

void MINRESSolver::Mult(const Vector &b, Vector &x) const
{
   // Based on the MINRES algorithm on p. 86, Fig. 6.9 in
   // "Iterative Krylov Methods for Large Linear Systems",
   // by Henk A. van der Vorst, 2003.
   // Extended to support an SPD preconditioner.

   int it;
   double beta, eta, gamma0, gamma1, sigma0, sigma1;
   double alpha, delta, rho1, rho2, rho3, norm_goal;
   Vector *z = (prec) ? &u1 : &v1;

   converged = 1;

   if (!iterative_mode)
   {
      v1 = b;
      x = 0.;
   }
   else
   {
      oper->Mult(x, v1);
      subtract(b, v1, v1);
   }

   if (prec)
   {
      prec->Mult(v1, u1);
   }
   eta = beta = sqrt(Dot(*z, v1));
   MFEM_ASSERT(IsFinite(eta), "eta = " << eta);
   gamma0 = gamma1 = 1.;
   sigma0 = sigma1 = 0.;

   norm_goal = std::max(rel_tol*eta, abs_tol);

   if (eta <= norm_goal)
   {
      it = 0;
      goto loop_end;
   }

   if (print_level == 1 || print_level == 3)
   {
      mfem::out << "MINRES: iteration " << setw(3) << 0 << ": ||r||_B = "
                << eta << (print_level == 3 ? " ...\n" : "\n");
   }
   Monitor(0, eta, *z, x);

   for (it = 1; it <= max_iter; it++)
   {
      v1 /= beta;
      if (prec)
      {
         u1 /= beta;
      }
      oper->Mult(*z, q);
      alpha = Dot(*z, q);
      MFEM_ASSERT(IsFinite(alpha), "alpha = " << alpha);
      if (it > 1) // (v0 == 0) for (it == 1)
      {
         q.Add(-beta, v0);
      }
      add(q, -alpha, v1, v0);

      delta = gamma1*alpha - gamma0*sigma1*beta;
      rho3 = sigma0*beta;
      rho2 = sigma1*alpha + gamma0*gamma1*beta;
      if (!prec)
      {
         beta = Norm(v0);
      }
      else
      {
         prec->Mult(v0, q);
         beta = sqrt(Dot(v0, q));
      }
      MFEM_ASSERT(IsFinite(beta), "beta = " << beta);
      rho1 = hypot(delta, beta);

      if (it == 1)
      {
         w0.Set(1./rho1, *z);   // (w0 == 0) and (w1 == 0)
      }
      else if (it == 2)
      {
         add(1./rho1, *z, -rho2/rho1, w1, w0);   // (w0 == 0)
      }
      else
      {
         add(-rho3/rho1, w0, -rho2/rho1, w1, w0);
         w0.Add(1./rho1, *z);
      }

      gamma0 = gamma1;
      gamma1 = delta/rho1;

      x.Add(gamma1*eta, w0);

      sigma0 = sigma1;
      sigma1 = beta/rho1;

      eta = -sigma1*eta;
      MFEM_ASSERT(IsFinite(eta), "eta = " << eta);

      if (fabs(eta) <= norm_goal)
      {
         goto loop_end;
      }

      if (print_level == 1)
      {
         mfem::out << "MINRES: iteration " << setw(3) << it << ": ||r||_B = "
                   << fabs(eta) << '\n';
      }
      Monitor(it, fabs(eta), *z, x);

      if (prec)
      {
         Swap(u1, q);
      }
      Swap(v0, v1);
      Swap(w0, w1);
   }
   converged = 0;
   it--;

loop_end:
   final_iter = it;
   final_norm = fabs(eta);

   if (print_level == 1 || print_level == 3)
   {
      mfem::out << "MINRES: iteration " << setw(3) << final_iter << ": ||r||_B = "
                << final_norm << '\n';
   }
   else if (print_level == 2)
   {
      mfem::out << "MINRES: number of iterations: " << final_iter << '\n';
   }
   Monitor(final_iter, final_norm, *z, x, true);
#if 0
   if (print_level >= 1)
   {
      oper->Mult(x, v1);
      subtract(b, v1, v1);
      if (prec)
      {
         prec->Mult(v1, u1);
      }
      eta = sqrt(Dot(*z, v1));
      mfem::out << "MINRES: iteration " << setw(3) << it << ": ||r||_B = "
                << eta << " (re-computed)" << '\n';
   }
#endif
   if (!converged && print_level >= 0)
   {
      mfem::out << "MINRES: No convergence!\n";
   }
}

void MINRES(const Operator &A, const Vector &b, Vector &x, int print_it,
            int max_it, double rtol, double atol)
{
   MINRESSolver minres;
   minres.SetPrintLevel(print_it);
   minres.SetMaxIter(max_it);
   minres.SetRelTol(sqrt(rtol));
   minres.SetAbsTol(sqrt(atol));
   minres.SetOperator(A);
   minres.Mult(b, x);
}

void MINRES(const Operator &A, Solver &B, const Vector &b, Vector &x,
            int print_it, int max_it, double rtol, double atol)
{
   MINRESSolver minres;
   minres.SetPrintLevel(print_it);
   minres.SetMaxIter(max_it);
   minres.SetRelTol(sqrt(rtol));
   minres.SetAbsTol(sqrt(atol));
   minres.SetOperator(A);
   minres.SetPreconditioner(B);
   minres.Mult(b, x);
}


void NewtonSolver::SetOperator(const Operator &op)
{
   oper = &op;
   height = op.Height();
   width = op.Width();
   MFEM_ASSERT(height == width, "square Operator is required.");

   xcur.SetSize(width);
   r.SetSize(width);
   c.SetSize(width);
}

void NewtonSolver::Mult(const Vector &b, Vector &x) const
{
   MFEM_ASSERT(oper != NULL, "the Operator is not set (use SetOperator).");
   MFEM_ASSERT(prec != NULL, "the Solver is not set (use SetSolver).");

   int it;
   double norm0, norm, norm_goal;
   const bool have_b = (b.Size() == Height());

   ProcessNewState(x);

   if (!iterative_mode)
   {
      x = 0.0;
   }

   oper->Mult(x, r);
   if (have_b)
   {
      r -= b;
   }

   norm0 = norm = Norm(r);
   norm_goal = std::max(rel_tol*norm, abs_tol);

   prec->iterative_mode = false;

   // x_{i+1} = x_i - [DF(x_i)]^{-1} [F(x_i)-b]
   for (it = 0; true; it++)
   {
      MFEM_ASSERT(IsFinite(norm), "norm = " << norm);
      if (print_level >= 0)
      {
         mfem::out << "Newton iteration " << setw(2) << it
                   << " : ||r|| = " << norm;
         if (it > 0)
         {
            mfem::out << ", ||r||/||r_0|| = " << norm/norm0;
         }
         mfem::out << '\n';
      }
      Monitor(it, norm, r, x);

      if (norm <= norm_goal)
      {
         converged = 1;
         break;
      }

      if (it >= max_iter)
      {
         converged = 0;
         break;
      }

      grad = &oper->GetGradient(x);
      prec->SetOperator(*grad);

      if (lin_rtol_type)
      {
         AdaptiveLinRtolPreSolve(x, it, norm);
      }

      prec->Mult(r, c); // c = [DF(x_i)]^{-1} [F(x_i)-b]

      if (lin_rtol_type)
      {
         AdaptiveLinRtolPostSolve(c, r, it, norm);
      }

      const double c_scale = ComputeScalingFactor(x, b);
      if (c_scale == 0.0)
      {
         converged = 0;
         break;
      }
      add(x, -c_scale, c, x);

      ProcessNewState(x);

      oper->Mult(x, r);
      if (have_b)
      {
         r -= b;
      }
      norm = Norm(r);
   }

   final_iter = it;
   final_norm = norm;
}

<<<<<<< HEAD
void AndersonAcceleration::QRdelete(std::deque<Vector *> &Q, DenseMatrix &R) const
{
   Vector temp(Q[0]->Size());
   for (int i=0; i<(maxVecs-1); i++) {
      double d = sqrt( R(i,i+1)*R(i,i+1) + R(i+1,i+1)*R(i+1,i+1) );
      double c = R(i,i+1) / d;
      double s = R(i+1,i+1) / d;
      R(i,i+1) = d;
      R(i+1,i+1) = 0;

      if (i < (maxVecs-2)) {
         for (int j=(i+2); j<maxVecs; j++) {
            d = c*R(i,j) + s*R(i+1,j);
            R(i+1,j) = -s*R(i,j) + c*R(i+1,j);
            R(i,j) = d;
         }
      }
      // temp = c*Q[i] + s*Q[i+1];
      add(c, *(Q[i]), s, *(Q[i+1]), temp);
      // Q[i+1] = -s*Q[i] + c*Q[i+1];
      *(Q[i+1]) *= c;
      Q[i+1] -> Add(-s, *(Q[i]));
      *(Q[i]) = temp;
   }
   
   // Shift Q <- Q[:,0:(m-2)], i.e., delete last column of Q
   delete Q.back();
   Q.pop_back();

   // Shift columns of R to the left by one, R = R[0:(m−2), 1:(m-1)]
   for (int j=1; j<maxVecs; j++) {
      for (int i=0; i<maxVecs; i++) {
         R(i,j-1) = R(i,j);
      }
   }
}

void AndersonAcceleration::SetOperator(const Operator &op)
{
   oper = &op;
   height = op.Height();
   width = op.Width();
   MFEM_ASSERT(height == width, "square Operator is required.");
}

void AndersonAcceleration::FixedPointMult(const Vector &b,
   const Vector &x, Vector &y, Vector &r) const
{
   // Assume Operator represents a fixed-point operator *with
   // right-hand side*, so we iterate x_{k+1} = M^{-1}G(x_k)
   if (isFixedPointOp) {
      oper->Mult(x, y);
      if (prec) {
         prec->Mult(y,r);
         y = r;
         r -= x;
      }
      else {
         r = y;
         r -= x;
      }
   }
   // Otherwise add x to y and not to residual r = y - x
   else {
      oper->Mult(x, r);
      r *= -1;
      r += b;
      if (prec) {
         prec->Mult(r,y);
         r = y;
         y += x;
      }
      else {
         y = r;
         y += x;         
      }
   }
}

void AndersonAcceleration::Mult(const Vector &b, Vector &x) const
{
   MFEM_ASSERT(oper != NULL, "the Operator is not set (use SetOperator).");
  
   int n = width;
   int numVecs = 0;
   double resid, norm_df;
   double min_diag = 1e-13;
   final_norm = -1;

   // Check vector is initialized, set to zero for
   // iterative_mode = false
   if (x.Size() != n) {
      x.SetSize(n);
      x = 0.0;
   }
   else if (!iterative_mode) {
      x = 0.0;
   }

   // Storage containers for acceleration
   std::deque<Vector *> G;
   std::deque<Vector *> Q;
   DenseMatrix R(maxVecs);
   R = 0.0;
   Vector g_old(n);
   Vector g_current(n);
   Vector f_old(n);
   Vector f_current(n);
   Vector gamma(maxVecs);
   Vector rhs(maxVecs);
   Vector correction;
   if (omega > 0 && std::abs(omega -  1) > 1e-14) {
      correction.SetSize(n);
   }
   Vector *dg;
   Vector *df;

   // Loop over AA iterations
   int k;
   for (k=0; k<max_iter; k++) {

      // Compute g_current = G(x), f_current = G(x) - x
      this->FixedPointMult(b, x, g_current, f_current); 

      // Check norm of current approximation to fixed point G(u) = u
      resid = Norm(f_current);
      MFEM_ASSERT(IsFinite(resid), "||G(u) - u|| = " << resid);
      if (print_level == 1)
      {
         mfem::out << "  Iteration : " << setw(3) << k
                 << "  ||G(u) - u|| = " << resid << endl;
      }
      
      // Set stopping tolerance on first iteration.
      if (final_norm < 0) {
         final_norm = std::max(rel_tol*resid, abs_tol);
      }

      // Check for convergence
      if (resid <= final_norm)
      {
         final_norm = resid;
         final_iter = k;
         converged = 1;
         goto finish;
      }

      // Start Anderson Acceleration after AAstart FP iterations
      if (k > AAstart) {
         // df = f_current - f_old; 
         df = new Vector(n);
         add(1.0, f_current, -1.0, f_old, *df);
         // dg = g_current - g_old;
         dg = new Vector(n);
         add(1.0, g_current, -1.0, g_old, *dg);
      
         if (numVecs < maxVecs) {
            G.push_back(dg);
         }
         else {
            delete G[0];
            G.pop_front();
            G.push_back(dg);
         }
         numVecs++;
         dg = NULL;
      }
      
      f_old = f_current;
      g_old = g_current;
      
      // First iteration or initial fixed-point iterations
      if (numVecs == 0) {
         x = g_current;
         continue;
      }

      // All later iterations: orthogonalize and find best approximation
      if (numVecs == 1) {
         norm_df = Norm(*df);
         MFEM_ASSERT(IsFinite(norm_df), "norm_df = " << norm_df);
         (*df) /= norm_df;
         Q.push_back(df);
         R(0,0) = norm_df;
         df = NULL;
      }
      else {
         // Remove first column in basis F and R, reorthogonalize
         if (numVecs > maxVecs) {
            this->QRdelete(Q, R);
            numVecs--;
         }
         // Compute last column of R
         for (int i=0; i<(numVecs-1); i++) {
            R(i,numVecs-1) = Dot(*(Q[i]), *df);
            // df -= R(i,numVecs-1) * Q[i]
            df -> Add(-R(i,numVecs-1), *(Q[i]));
         }
         norm_df = Norm(*df);
         MFEM_ASSERT(IsFinite(norm_df), "norm_df = " << norm_df);
         (*df) /= norm_df;
         Q.push_back(df);
         R(numVecs-1, numVecs-1) = norm_df;
         df = NULL;
      }

      // Back solve for new weights, R\gamma = Q^T * f_current
      rhs = 0.0;
      gamma = 0.0;
      for (int i=0; i<numVecs; i++) {
         rhs(i) = Dot(*(Q[i]), f_current);   // Form right hand side
      }
      for (int i=(numVecs-1); i>=0; i--) {
         double temp = rhs(i);
         for (int j=(i+1); j<numVecs; j++) {
            temp -= R(i,j)*gamma(j);
         }
         if (std::abs(R(i,i)) < min_diag) {
            gamma(i) = 0.0;
            std::cout << "Diagonal of R -- " << R(i,i) << " ~ 0.\n";
         }
         else {
            gamma(i) = temp / R(i,i);            
         }
      }

      /// DEBUG --> test backsolve
      Vector test(numVecs);
      for (int i=0; i<numVecs; i++) {
         test(i) = 0;
         for (int j=i; j<numVecs; j++) {
            test(i) += R(i,j) * gamma(j);
         }
         if (std::abs(rhs(i) - test(i)) > 1e-10) {
            std::cout << "Bad solve! Err = " << rhs(i) - test(i) << "\n";
         }
      }

      // Compute updated solution x = g_current − G*\gamma 
      x = g_current;
      for (int i=0; i<numVecs; i++) {
         // x -= gamma(i)*G[i]
         x.Add(-gamma(i), *(G[i]));
      }

      // Apply damped iteration for \omega \in (0,1),
      //   x -= (1−omega) * (f_current − Q*R*gamma);
      if (omega > 0 && std::abs(omega -  1) > 1e-14) {
         // Redefine rhs = R*gamma
         for(int i=0; i<numVecs; i++) {
            rhs(i) = 0;
            for (int j=i; j<numVecs; j++) {
               rhs(i) += R(i,j)*gamma(j);
            }
         }
         correction = f_current;
         for (int i=0; i<numVecs; i++) {
            // correction -= rhs(i)*Q[i]
            correction.Add(-rhs(i), *(Q[i]));
         }
         // x -= (1 - omega) * correction;
         x.Add( -(1 - omega), correction);
      }

      // Restart AA minimization by eliminating all vectors but the most recent
      if (restart && (numVecs == maxVecs)) {
         for (int i=0; i<(maxVecs-1); i++) {
            delete G[0];
            G.pop_front();          
            delete Q[0];
            Q.pop_front();
         }
         R = 0.0;
         R(0,0) = norm_df;
         numVecs = 1;
         if (print_level == 1)
         {
            mfem::out << "Restarting..." << '\n';
         }
      }
   }

   // Compute final residual, save counts for solve
   this->FixedPointMult(b, x, g_current, f_current); 
   resid = Norm(f_current);
   MFEM_ASSERT(IsFinite(resid), "||G(u) - u|| = " << resid);
   final_norm = resid;
   final_iter = max_iter;
   if (resid <= final_norm) converged = 1;
   else converged = 0;

finish:
   if (print_level == 3)
   {
      mfem::out << "  Iteration : " << setw(3) << k
              << "  ||G(u) - u|| = " << resid << endl;
   }
   else if (print_level == 2)
   {
      mfem::out << "Anderson Acceleration: Number of iterations: " << final_iter << '\n';
   }
   if (print_level >= 0 && !converged)
   {
      mfem::out << "Anderson Acceleration: No convergence!\n";
   }

   // Cleanup pointers
   for (int i=0; i<numVecs; i++) {
      delete G[0];
      G.pop_front();          
      delete Q[0];
      Q.pop_front();
   }
   delete dg;
   delete df;
=======
void NewtonSolver::SetAdaptiveLinRtol(const int type,
                                      const double rtol0,
                                      const double rtol_max,
                                      const double alpha,
                                      const double gamma)
{
   lin_rtol_type = type;
   lin_rtol0 = rtol0;
   lin_rtol_max = rtol_max;
   this->alpha = alpha;
   this->gamma = gamma;
}

void NewtonSolver::AdaptiveLinRtolPreSolve(const Vector &x,
                                           const int it,
                                           const double fnorm) const
{
   // Assume that when adaptive linear solver relative tolerance is activated,
   // we are working with an iterative solver.
   auto iterative_solver = static_cast<IterativeSolver *>(prec);
   // Adaptive linear solver relative tolerance
   double eta;
   // Safeguard threshold
   double sg_threshold = 0.1;

   if (it == 0)
   {
      eta = lin_rtol0;
   }
   else
   {
      if (lin_rtol_type == 1)
      {
         // eta = gamma * abs(||F(x1)|| - ||F(x0) + DF(x0) s0||) / ||F(x0)||
         eta = gamma * abs(fnorm - lnorm_last) / fnorm_last;
      }
      else if (lin_rtol_type == 2)
      {
         // eta = gamma * (||F(x1)|| / ||F(x0)||)^alpha
         eta = gamma * pow(fnorm / fnorm_last, alpha);
      }
      else
      {
         MFEM_ABORT("Unknown adaptive linear solver rtol version");
      }

      // Safeguard rtol from "oversolving" ?!
      const double sg_eta = gamma * pow(eta_last, alpha);
      if (sg_eta > sg_threshold) { eta = std::max(eta, sg_eta); }
   }

   eta = std::min(eta, lin_rtol_max);
   iterative_solver->SetRelTol(eta);
   eta_last = eta;
   if (print_level >= 0)
   {
      mfem::out << "Eisenstat-Walker rtol = " << eta << "\n";
   }
}

void NewtonSolver::AdaptiveLinRtolPostSolve(const Vector &x,
                                            const Vector &b,
                                            const int it,
                                            const double fnorm) const
{
   fnorm_last = fnorm;

   // If version 1 is chosen, the true linear residual norm has to be computed
   // and in most cases we can only retrieve the preconditioned linear residual
   // norm.
   if (lin_rtol_type == 1)
   {
      // lnorm_last = ||F(x0) + DF(x0) s0||
      Vector linres(x.Size());
      grad->Mult(x, linres);
      linres -= b;
      lnorm_last = Norm(linres);
   }
>>>>>>> 20f92199
}

void LBFGSSolver::Mult(const Vector &b, Vector &x) const
{
   MFEM_VERIFY(oper != NULL, "the Operator is not set (use SetOperator).");

   // Quadrature points that are checked for negative Jacobians etc.
   Vector sk, rk, yk, rho, alpha;
   DenseMatrix skM(width, m), ykM(width, m);

   // r - r_{k+1}, c - descent direction
   sk.SetSize(width);    // x_{k+1}-x_k
   rk.SetSize(width);    // nabla(f(x_{k}))
   yk.SetSize(width);    // r_{k+1}-r_{k}
   rho.SetSize(m);       // 1/(dot(yk,sk)
   alpha.SetSize(m);     // rhok*sk'*c
   int last_saved_id = -1;

   int it;
   double norm0, norm, norm_goal;
   const bool have_b = (b.Size() == Height());

   if (!iterative_mode)
   {
      x = 0.0;
   }

   // r = F(x)-b
   oper->Mult(x, r);
   if (have_b) { r -= b; }

   c = r;           // initial descent direction

   norm0 = norm = Norm(r);
   norm_goal = std::max(rel_tol*norm, abs_tol);
   for (it = 0; true; it++)
   {
      MFEM_ASSERT(IsFinite(norm), "norm = " << norm);
      if (print_level >= 0)
      {
         mfem::out << "LBFGS iteration " <<  it
                   << " : ||r|| = " << norm;
         if (it > 0)
         {
            mfem::out << ", ||r||/||r_0|| = " << norm/norm0;
         }
         mfem::out << '\n';
      }

      if (norm <= norm_goal)
      {
         converged = 1;
         break;
      }

      if (it >= max_iter)
      {
         converged = 0;
         break;
      }

      rk = r;
      const double c_scale = ComputeScalingFactor(x, b);
      if (c_scale == 0.0)
      {
         converged = 0;
         break;
      }
      add(x, -c_scale, c, x); // x_{k+1} = x_k - c_scale*c

      ProcessNewState(x);

      oper->Mult(x, r);
      if (have_b)
      {
         r -= b;
      }

      // LBFGS - construct descent direction
      subtract(r, rk, yk);   // yk = r_{k+1} - r_{k}
      sk = c; sk *= -c_scale; //sk = x_{k+1} - x_{k} = -c_scale*c
      const double gamma = Dot(sk, yk)/Dot(yk, yk);

      // Save last m vectors
      last_saved_id = (last_saved_id == m-1) ? 0 : last_saved_id+1;
      skM.SetCol(last_saved_id, sk);
      ykM.SetCol(last_saved_id, yk);

      c = r;
      for (int i = last_saved_id; i > -1; i--)
      {
         skM.GetColumn(i, sk);
         ykM.GetColumn(i, yk);
         rho(i) = 1./Dot(sk, yk);
         alpha(i) = rho(i)*Dot(sk,c);
         add(c, -alpha(i), yk, c);
      }
      if (it > m-1)
      {
         for (int i = m-1; i > last_saved_id; i--)
         {
            skM.GetColumn(i, sk);
            ykM.GetColumn(i, yk);
            rho(i) = 1./Dot(sk, yk);
            alpha(i) = rho(i)*Dot(sk,c);
            add(c, -alpha(i), yk, c);
         }
      }

      c *= gamma;   // scale search direction
      if (it > m-1)
      {
         for (int i = last_saved_id+1; i < m ; i++)
         {
            skM.GetColumn(i,sk);
            ykM.GetColumn(i,yk);
            double betai = rho(i)*Dot(yk, c);
            add(c, alpha(i)-betai, sk, c);
         }
      }
      for (int i = 0; i < last_saved_id+1 ; i++)
      {
         skM.GetColumn(i,sk);
         ykM.GetColumn(i,yk);
         double betai = rho(i)*Dot(yk, c);
         add(c, alpha(i)-betai, sk, c);
      }

      norm = Norm(r);
   }

   final_iter = it;
   final_norm = norm;
}

int aGMRES(const Operator &A, Vector &x, const Vector &b,
           const Operator &M, int &max_iter,
           int m_max, int m_min, int m_step, double cf,
           double &tol, double &atol, int printit)
{
   int n = A.Width();

   int m = m_max;

   DenseMatrix H(m+1,m);
   Vector s(m+1), cs(m+1), sn(m+1);
   Vector w(n), av(n);

   double r1, resid;
   int i, j, k;

   M.Mult(b,w);
   double normb = w.Norml2(); // normb = ||M b||
   if (normb == 0.0)
   {
      normb = 1;
   }

   Vector r(n);
   A.Mult(x, r);
   subtract(b,r,w);
   M.Mult(w, r);           // r = M (b - A x)
   double beta = r.Norml2();  // beta = ||r||

   resid = beta / normb;

   if (resid * resid <= tol)
   {
      tol = resid * resid;
      max_iter = 0;
      return 0;
   }

   if (printit)
      mfem::out << "   Pass : " << setw(2) << 1
                << "   Iteration : " << setw(3) << 0
                << "  (r, r) = " << beta*beta << '\n';

   tol *= (normb*normb);
   tol = (atol > tol) ? atol : tol;

   m = m_max;
   Array<Vector *> v(m+1);
   for (i= 0; i<=m; i++)
   {
      v[i] = new Vector(n);
      (*v[i]) = 0.0;
   }

   j = 1;
   while (j <= max_iter)
   {
      (*v[0]) = 0.0;
      v[0] -> Add (1.0/beta, r);   // v[0] = r / ||r||
      s = 0.0; s(0) = beta;

      r1 = beta;

      for (i = 0; i < m && j <= max_iter; i++)
      {
         A.Mult((*v[i]),av);
         M.Mult(av,w);              // w = M A v[i]

         for (k = 0; k <= i; k++)
         {
            H(k,i) = w * (*v[k]);    // H(k,i) = w * v[k]
            w.Add(-H(k,i), (*v[k])); // w -= H(k,i) * v[k]
         }

         H(i+1,i)  = w.Norml2();     // H(i+1,i) = ||w||
         (*v[i+1]) = 0.0;
         v[i+1] -> Add (1.0/H(i+1,i), w); // v[i+1] = w / H(i+1,i)

         for (k = 0; k < i; k++)
         {
            ApplyPlaneRotation(H(k,i), H(k+1,i), cs(k), sn(k));
         }

         GeneratePlaneRotation(H(i,i), H(i+1,i), cs(i), sn(i));
         ApplyPlaneRotation(H(i,i), H(i+1,i), cs(i), sn(i));
         ApplyPlaneRotation(s(i), s(i+1), cs(i), sn(i));

         resid = fabs(s(i+1));
         if (printit)
            mfem::out << "   Pass : " << setw(2) << j
                      << "   Iteration : " << setw(3) << i+1
                      << "  (r, r) = " << resid*resid << '\n';

         if ( resid*resid < tol)
         {
            Update(x, i, H, s, v);
            tol = resid * resid;
            max_iter = j;
            for (i= 0; i<=m; i++)
            {
               delete v[i];
            }
            return 0;
         }
      }

      if (printit)
      {
         mfem::out << "Restarting..." << '\n';
      }

      Update(x, i-1, H, s, v);

      A.Mult(x, r);
      subtract(b,r,w);
      M.Mult(w, r);           // r = M (b - A x)
      beta = r.Norml2();      // beta = ||r||
      if ( resid*resid < tol)
      {
         tol = resid * resid;
         max_iter = j;
         for (i= 0; i<=m; i++)
         {
            delete v[i];
         }
         return 0;
      }

      if (beta/r1 > cf)
      {
         if (m - m_step >= m_min)
         {
            m -= m_step;
         }
         else
         {
            m = m_max;
         }
      }

      j++;
   }

   tol = resid * resid;
   for (i= 0; i<=m; i++)
   {
      delete v[i];
   }
   return 1;
}

OptimizationProblem::OptimizationProblem(const int insize,
                                         const Operator *C_,
                                         const Operator *D_)
   : C(C_), D(D_), c_e(NULL), d_lo(NULL), d_hi(NULL), x_lo(NULL), x_hi(NULL),
     input_size(insize)
{
   if (C) { MFEM_ASSERT(C->Width() == input_size, "Wrong width of C."); }
   if (D) { MFEM_ASSERT(D->Width() == input_size, "Wrong width of D."); }
}

void OptimizationProblem::SetEqualityConstraint(const Vector &c)
{
   MFEM_ASSERT(C, "The C operator is unspecified -- can't set constraints.");
   MFEM_ASSERT(c.Size() == C->Height(), "Wrong size of the constraint.");

   c_e = &c;
}

void OptimizationProblem::SetInequalityConstraint(const Vector &dl,
                                                  const Vector &dh)
{
   MFEM_ASSERT(D, "The D operator is unspecified -- can't set constraints.");
   MFEM_ASSERT(dl.Size() == D->Height() && dh.Size() == D->Height(),
               "Wrong size of the constraint.");

   d_lo = &dl; d_hi = &dh;
}

void OptimizationProblem::SetSolutionBounds(const Vector &xl, const Vector &xh)
{
   MFEM_ASSERT(xl.Size() == input_size && xh.Size() == input_size,
               "Wrong size of the constraint.");

   x_lo = &xl; x_hi = &xh;
}

int OptimizationProblem::GetNumConstraints() const
{
   int m = 0;
   if (C) { m += C->Height(); }
   if (D) { m += D->Height(); }
   return m;
}

void SLBQPOptimizer::SetOptimizationProblem(const OptimizationProblem &prob)
{
   if (print_level > 1)
   {
      MFEM_WARNING("Objective functional is ignored as SLBQP always minimizes"
                   "the l2 norm of (x - x_target).");
   }
   MFEM_ASSERT(prob.GetC(), "Linear constraint is not set.");
   MFEM_ASSERT(prob.GetC()->Height() == 1, "Solver expects scalar constraint.");

   problem = &prob;
}

void SLBQPOptimizer::SetBounds(const Vector &_lo, const Vector &_hi)
{
   lo.SetDataAndSize(_lo.GetData(), _lo.Size());
   hi.SetDataAndSize(_hi.GetData(), _hi.Size());
}

void SLBQPOptimizer::SetLinearConstraint(const Vector &_w, double _a)
{
   w.SetDataAndSize(_w.GetData(), _w.Size());
   a = _a;
}

inline void SLBQPOptimizer::print_iteration(int it, double r, double l) const
{
   if (print_level > 1)
      mfem::out << "SLBQP iteration " << it << ": residual = " << r
                << ", lambda = " << l << '\n';
}

void SLBQPOptimizer::Mult(const Vector& xt, Vector& x) const
{
   // Based on code provided by Denis Ridzal, dridzal@sandia.gov.
   // Algorithm adapted from Dai and Fletcher, "New Algorithms for
   // Singly Linearly Constrained Quadratic Programs Subject to Lower
   // and Upper Bounds", Numerical Analysis Report NA/216, 2003.

   // Set some algorithm-specific constants and temporaries.
   int nclip   = 0;
   double l    = 0;
   double llow = 0;
   double lupp = 0;
   double lnew = 0;
   double dl   = 2;
   double r    = 0;
   double rlow = 0;
   double rupp = 0;
   double s    = 0;

   const double smin = 0.1;

   const double tol = max(abs_tol, rel_tol*a);

   // *** Start bracketing phase of SLBQP ***
   if (print_level > 1)
   {
      mfem::out << "SLBQP bracketing phase" << '\n';
   }

   // Solve QP with fixed Lagrange multiplier
   r = solve(l,xt,x,nclip);
   print_iteration(nclip, r, l);


   // If x=xt was already within bounds and satisfies the linear
   // constraint, then we already have the solution.
   if (fabs(r) <= tol)
   {
      converged = true;
      goto slbqp_done;
   }

   if (r < 0)
   {
      llow = l;  rlow = r;  l = l + dl;

      // Solve QP with fixed Lagrange multiplier
      r = solve(l,xt,x,nclip);
      print_iteration(nclip, r, l);

      while ((r < 0) && (nclip < max_iter))
      {
         llow = l;
         s = rlow/r - 1.0;
         if (s < smin) { s = smin; }
         dl = dl + dl/s;
         l = l + dl;

         // Solve QP with fixed Lagrange multiplier
         r = solve(l,xt,x,nclip);
         print_iteration(nclip, r, l);
      }

      lupp = l;  rupp = r;
   }
   else
   {
      lupp = l;  rupp = r;  l = l - dl;

      // Solve QP with fixed Lagrange multiplier
      r = solve(l,xt,x,nclip);
      print_iteration(nclip, r, l);

      while ((r > 0) && (nclip < max_iter))
      {
         lupp = l;
         s = rupp/r - 1.0;
         if (s < smin) { s = smin; }
         dl = dl + dl/s;
         l = l - dl;

         // Solve QP with fixed Lagrange multiplier
         r = solve(l,xt,x,nclip);
         print_iteration(nclip, r, l);
      }

      llow = l;  rlow = r;
   }

   // *** Stop bracketing phase of SLBQP ***


   // *** Start secant phase of SLBQP ***
   if (print_level > 1)
   {
      mfem::out << "SLBQP secant phase" << '\n';
   }

   s = 1.0 - rlow/rupp;  dl = dl/s;  l = lupp - dl;

   // Solve QP with fixed Lagrange multiplier
   r = solve(l,xt,x,nclip);
   print_iteration(nclip, r, l);

   while ( (fabs(r) > tol) && (nclip < max_iter) )
   {
      if (r > 0)
      {
         if (s <= 2.0)
         {
            lupp = l;  rupp = r;  s = 1.0 - rlow/rupp;
            dl = (lupp - llow)/s;  l = lupp - dl;
         }
         else
         {
            s = rupp/r - 1.0;
            if (s < smin) { s = smin; }
            dl = (lupp - l)/s;
            lnew = 0.75*llow + 0.25*l;
            if (lnew < l-dl) { lnew = l-dl; }
            lupp = l;  rupp = r;  l = lnew;
            s = (lupp - llow)/(lupp - l);
         }

      }
      else
      {
         if (s >= 2.0)
         {
            llow = l;  rlow = r;  s = 1.0 - rlow/rupp;
            dl = (lupp - llow)/s;  l = lupp - dl;
         }
         else
         {
            s = rlow/r - 1.0;
            if (s < smin) { s = smin; }
            dl = (l - llow)/s;
            lnew = 0.75*lupp + 0.25*l;
            if (lnew < l+dl) { lnew = l+dl; }
            llow = l;  rlow = r; l = lnew;
            s = (lupp - llow)/(lupp - l);
         }
      }

      // Solve QP with fixed Lagrange multiplier
      r = solve(l,xt,x,nclip);
      print_iteration(nclip, r, l);
   }

   // *** Stop secant phase of SLBQP ***

   converged = (fabs(r) <= tol);
   if (!converged && print_level >= 0)
   {
      mfem::err << "SLBQP not converged!" << '\n';
   }

slbqp_done:

   final_iter = nclip;
   final_norm = r;

   if (print_level == 1 || (!converged && print_level >= 0))
   {
      mfem::out << "SLBQP iterations = " << nclip << '\n';
      mfem::out << "SLBQP lambda     = " << l << '\n';
      mfem::out << "SLBQP residual   = " << r << '\n';
   }
}

struct WeightMinHeap
{
   const std::vector<double> &w;
   std::vector<size_t> c;
   std::vector<int> loc;

   WeightMinHeap(const std::vector<double> &w_) : w(w_)
   {
      c.reserve(w.size());
      loc.resize(w.size());
      for (size_t i=0; i<w.size(); ++i) { push(i); }
   }

   size_t percolate_up(size_t pos, double val)
   {
      for (; pos > 0 && w[c[(pos-1)/2]] > val; pos = (pos-1)/2)
      {
         c[pos] = c[(pos-1)/2];
         loc[c[(pos-1)/2]] = pos;
      }
      return pos;
   }

   size_t percolate_down(size_t pos, double val)
   {
      while (2*pos+1 < c.size())
      {
         size_t left = 2*pos+1;
         size_t right = left+1;
         size_t tgt;
         if (right < c.size() && w[c[right]] < w[c[left]]) { tgt = right; }
         else { tgt = left; }
         if (w[c[tgt]] < val)
         {
            c[pos] = c[tgt];
            loc[c[tgt]] = pos;
            pos = tgt;
         }
         else
         {
            break;
         }
      }
      return pos;
   }

   void push(size_t i)
   {
      double val = w[i];
      c.push_back(0);
      size_t pos = c.size()-1;
      pos = percolate_up(pos, val);
      c[pos] = i;
      loc[i] = pos;
   }

   int pop()
   {
      size_t i = c[0];
      size_t j = c.back();
      c.pop_back();
      // Mark as removed
      loc[i] = -1;
      if (c.empty()) { return i; }
      double val = w[j];
      size_t pos = 0;
      pos = percolate_down(pos, val);
      c[pos] = j;
      loc[j] = pos;
      return i;
   }

   void update(size_t i)
   {
      size_t pos = loc[i];
      double val = w[i];
      pos = percolate_up(pos, val);
      pos = percolate_down(pos, val);
      c[pos] = i;
      loc[i] = pos;
   }

   bool picked(size_t i)
   {
      return loc[i] < 0;
   }
};

void MinimumDiscardedFillOrdering(SparseMatrix &C, Array<int> &p)
{
   int n = C.Width();
   // Scale rows by reciprocal of diagonal and take absolute value
   Vector D;
   C.GetDiag(D);
   int *I = C.GetI();
   int *J = C.GetJ();
   double *V = C.GetData();
   for (int i=0; i<n; ++i)
   {
      for (int j=I[i]; j<I[i+1]; ++j)
      {
         V[j] = abs(V[j]/D[i]);
      }
   }

   std::vector<double> w(n, 0.0);
   for (int k=0; k<n; ++k)
   {
      // Find all neighbors i of k
      for (int ii=I[k]; ii<I[k+1]; ++ii)
      {
         int i = J[ii];
         // Find value of (i,k)
         double C_ik = 0.0;
         for (int kk=I[i]; kk<I[i+1]; ++kk)
         {
            if (J[kk] == k)
            {
               C_ik = V[kk];
               break;
            }
         }
         for (int jj=I[k]; jj<I[k+1]; ++jj)
         {
            int j = J[jj];
            if (j == k) { continue; }
            double C_kj = V[jj];
            bool ij_exists = false;
            for (int jj2=I[i]; jj2<I[i+1]; ++jj2)
            {
               if (J[jj2] == j)
               {
                  ij_exists = true;
                  break;
               }
            }
            if (!ij_exists) { w[k] += pow(C_ik*C_kj,2); }
         }
      }
      w[k] = sqrt(w[k]);
   }

   WeightMinHeap w_heap(w);

   // Compute ordering
   p.SetSize(n);
   for (int ii=0; ii<n; ++ii)
   {
      int pi = w_heap.pop();
      p[ii] = pi;
      w[pi] = -1;
      for (int kk=I[pi]; kk<I[pi+1]; ++kk)
      {
         int k = J[kk];
         if (w_heap.picked(k)) { continue; }
         // Recompute weight
         w[k] = 0.0;
         // Find all neighbors i of k
         for (int ii2=I[k]; ii2<I[k+1]; ++ii2)
         {
            int i = J[ii2];
            if (w_heap.picked(i)) { continue; }
            // Find value of (i,k)
            double C_ik = 0.0;
            for (int kk2=I[i]; kk2<I[i+1]; ++kk2)
            {
               if (J[kk2] == k)
               {
                  C_ik = V[kk2];
                  break;
               }
            }
            for (int jj=I[k]; jj<I[k+1]; ++jj)
            {
               int j = J[jj];
               if (j == k || w_heap.picked(j)) { continue; }
               double C_kj = V[jj];
               bool ij_exists = false;
               for (int jj2=I[i]; jj2<I[i+1]; ++jj2)
               {
                  if (J[jj2] == j)
                  {
                     ij_exists = true;
                     break;
                  }
               }
               if (!ij_exists) { w[k] += pow(C_ik*C_kj,2); }
            }
         }
         w[k] = sqrt(w[k]);
         w_heap.update(k);
      }
   }
}

BlockILU::BlockILU(int block_size_,
                   Reordering reordering_,
                   int k_fill_)
   : Solver(0),
     block_size(block_size_),
     k_fill(k_fill_),
     reordering(reordering_)
{ }

BlockILU::BlockILU(Operator &op,
                   int block_size_,
                   Reordering reordering_,
                   int k_fill_)
   : BlockILU(block_size_, reordering_, k_fill_)
{
   SetOperator(op);
}

void BlockILU::SetOperator(const Operator &op)
{
   const SparseMatrix *A = NULL;
#ifdef MFEM_USE_MPI
   const HypreParMatrix *A_par = dynamic_cast<const HypreParMatrix *>(&op);
   SparseMatrix A_par_diag;
   if (A_par != NULL)
   {
      A_par->GetDiag(A_par_diag);
      A = &A_par_diag;
   }
#endif
   if (A == NULL)
   {
      A = dynamic_cast<const SparseMatrix *>(&op);
      if (A == NULL)
      {
         MFEM_ABORT("BlockILU must be created with a SparseMatrix or HypreParMatrix");
      }
   }
   height = op.Height();
   width = op.Width();
   MFEM_ASSERT(A->Finalized(), "Matrix must be finalized.");
   CreateBlockPattern(*A);
   Factorize();
}

void BlockILU::CreateBlockPattern(const SparseMatrix &A)
{
   MFEM_VERIFY(k_fill == 0, "Only block ILU(0) is currently supported.");
   if (A.Height() % block_size != 0)
   {
      MFEM_ABORT("BlockILU: block size must evenly divide the matrix size");
   }

   int nrows = A.Height();
   const int *I = A.GetI();
   const int *J = A.GetJ();
   const double *V = A.GetData();
   int nnz = 0;
   int nblockrows = nrows / block_size;

   std::vector<std::set<int>> unique_block_cols(nblockrows);

   for (int iblock = 0; iblock < nblockrows; ++iblock)
   {
      for (int bi = 0; bi < block_size; ++bi)
      {
         int i = iblock * block_size + bi;
         for (int k = I[i]; k < I[i + 1]; ++k)
         {
            unique_block_cols[iblock].insert(J[k] / block_size);
         }
      }
      nnz += unique_block_cols[iblock].size();
   }

   if (reordering != Reordering::NONE)
   {
      SparseMatrix C(nblockrows, nblockrows);
      for (int iblock = 0; iblock < nblockrows; ++iblock)
      {
         for (int jblock : unique_block_cols[iblock])
         {
            for (int bi = 0; bi < block_size; ++bi)
            {
               int i = iblock * block_size + bi;
               for (int k = I[i]; k < I[i + 1]; ++k)
               {
                  int j = J[k];
                  if (j >= jblock * block_size && j < (jblock + 1) * block_size)
                  {
                     C.Add(iblock, jblock, V[k]*V[k]);
                  }
               }
            }
         }
      }
      C.Finalize(false);
      double *CV = C.GetData();
      for (int i=0; i<C.NumNonZeroElems(); ++i)
      {
         CV[i] = sqrt(CV[i]);
      }

      switch (reordering)
      {
         case Reordering::MINIMUM_DISCARDED_FILL:
            MinimumDiscardedFillOrdering(C, P);
            break;
         default:
            MFEM_ABORT("BlockILU: unknown reordering")
      }
   }
   else
   {
      // No reordering: permutation is identity
      P.SetSize(nblockrows);
      for (int i=0; i<nblockrows; ++i)
      {
         P[i] = i;
      }
   }

   // Compute inverse permutation
   Pinv.SetSize(nblockrows);
   for (int i=0; i<nblockrows; ++i)
   {
      Pinv[P[i]] = i;
   }

   // Permute columns
   std::vector<std::vector<int>> unique_block_cols_perminv(nblockrows);
   for (int i=0; i<nblockrows; ++i)
   {
      std::vector<int> &cols = unique_block_cols_perminv[i];
      for (int j : unique_block_cols[P[i]])
      {
         cols.push_back(Pinv[j]);
      }
      std::sort(cols.begin(), cols.end());
   }

   ID.SetSize(nblockrows);
   IB.SetSize(nblockrows + 1);
   IB[0] = 0;
   JB.SetSize(nnz);
   AB.SetSize(block_size, block_size, nnz);
   DB.SetSize(block_size, block_size, nblockrows);
   AB = 0.0;
   DB = 0.0;
   ipiv.SetSize(block_size*nblockrows);
   int counter = 0;

   for (int iblock = 0; iblock < nblockrows; ++iblock)
   {
      int iblock_perm = P[iblock];
      for (int jblock : unique_block_cols_perminv[iblock])
      {
         int jblock_perm = P[jblock];
         if (iblock == jblock)
         {
            ID[iblock] = counter;
         }
         JB[counter] = jblock;
         for (int bi = 0; bi < block_size; ++bi)
         {
            int i = iblock_perm*block_size + bi;
            for (int k = I[i]; k < I[i + 1]; ++k)
            {
               int j = J[k];
               if (j >= jblock_perm*block_size && j < (jblock_perm + 1)*block_size)
               {
                  int bj = j - jblock_perm*block_size;
                  double val = V[k];
                  AB(bi, bj, counter) = val;
                  // Extract the diagonal
                  if (iblock == jblock)
                  {
                     DB(bi, bj, iblock) = val;
                  }
               }
            }
         }
         ++counter;
      }
      IB[iblock + 1] = counter;
   }
}

void BlockILU::Factorize()
{
   int nblockrows = Height()/block_size;

   // Precompute LU factorization of diagonal blocks
   for (int i=0; i<nblockrows; ++i)
   {
      LUFactors factorization(DB.GetData(i), &ipiv[i*block_size]);
      factorization.Factor(block_size);
   }

   // Note: we use UseExternalData to extract submatrices from the tensor AB
   // instead of the DenseTensor call operator, because the call operator does
   // not allow for two simultaneous submatrix views into the same tensor
   DenseMatrix A_ik, A_ij, A_kj;
   // Loop over block rows (starting with second block row)
   for (int i=1; i<nblockrows; ++i)
   {
      // Find all nonzeros to the left of the diagonal in row i
      for (int kk=IB[i]; kk<IB[i+1]; ++kk)
      {
         int k = JB[kk];
         // Make sure we're still to the left of the diagonal
         if (k == i) { break; }
         if (k > i)
         {
            MFEM_ABORT("Matrix must be sorted with nonzero diagonal");
         }
         LUFactors A_kk_inv(DB.GetData(k), &ipiv[k*block_size]);
         A_ik.UseExternalData(&AB(0,0,kk), block_size, block_size);
         // A_ik = A_ik * A_kk^{-1}
         A_kk_inv.RightSolve(block_size, block_size, A_ik.GetData());
         // Modify everything to the right of k in row i
         for (int jj=kk+1; jj<IB[i+1]; ++jj)
         {
            int j = JB[jj];
            if (j <= k) { continue; } // Superfluous because JB is sorted?
            A_ij.UseExternalData(&AB(0,0,jj), block_size, block_size);
            for (int ll=IB[k]; ll<IB[k+1]; ++ll)
            {
               int l = JB[ll];
               if (l == j)
               {
                  A_kj.UseExternalData(&AB(0,0,ll), block_size, block_size);
                  // A_ij = A_ij - A_ik*A_kj;
                  AddMult_a(-1.0, A_ik, A_kj, A_ij);
                  // If we need to, update diagonal factorization
                  if (j == i)
                  {
                     DB(i) = A_ij;
                     LUFactors factorization(DB.GetData(i), &ipiv[i*block_size]);
                     factorization.Factor(block_size);
                  }
                  break;
               }
            }
         }
      }
   }
}

void BlockILU::Mult(const Vector &b, Vector &x) const
{
   MFEM_ASSERT(height > 0, "BlockILU(0) preconditioner is not constructed");
   int nblockrows = Height()/block_size;
   y.SetSize(Height());

   DenseMatrix B;
   Vector yi, yj, xi, xj;
   Vector tmp(block_size);
   // Forward substitute to solve Ly = b
   // Implicitly, L has identity on the diagonal
   y = 0.0;
   for (int i=0; i<nblockrows; ++i)
   {
      yi.SetDataAndSize(&y[i*block_size], block_size);
      for (int ib=0; ib<block_size; ++ib)
      {
         yi[ib] = b[ib + P[i]*block_size];
      }
      for (int k=IB[i]; k<ID[i]; ++k)
      {
         int j = JB[k];
         const DenseMatrix &L_ij = AB(k);
         yj.SetDataAndSize(&y[j*block_size], block_size);
         // y_i = y_i - L_ij*y_j
         L_ij.AddMult_a(-1.0, yj, yi);
      }
   }
   // Backward substitution to solve Ux = y
   for (int i=nblockrows-1; i >= 0; --i)
   {
      xi.SetDataAndSize(&x[P[i]*block_size], block_size);
      for (int ib=0; ib<block_size; ++ib)
      {
         xi[ib] = y[ib + i*block_size];
      }
      for (int k=ID[i]+1; k<IB[i+1]; ++k)
      {
         int j = JB[k];
         const DenseMatrix &U_ij = AB(k);
         xj.SetDataAndSize(&x[P[j]*block_size], block_size);
         // x_i = x_i - U_ij*x_j
         U_ij.AddMult_a(-1.0, xj, xi);
      }
      LUFactors A_ii_inv(&DB(0,0,i), &ipiv[i*block_size]);
      // x_i = D_ii^{-1} x_i
      A_ii_inv.Solve(block_size, 1, xi);
   }
}


void ResidualBCMonitor::MonitorResidual(
   int it, double norm, const Vector &r, bool final)
{
   if (!ess_dofs_list) { return; }

   double bc_norm_squared = 0.0;
   r.HostRead();
   ess_dofs_list->HostRead();
   for (int i = 0; i < ess_dofs_list->Size(); i++)
   {
      const double r_entry = r((*ess_dofs_list)[i]);
      bc_norm_squared += r_entry*r_entry;
   }
   bool print = true;
#ifdef MFEM_USE_MPI
   MPI_Comm comm = iter_solver->GetComm();
   if (comm != MPI_COMM_NULL)
   {
      double glob_bc_norm_squared = 0.0;
      MPI_Reduce(&bc_norm_squared, &glob_bc_norm_squared, 1, MPI_DOUBLE,
                 MPI_SUM, 0, comm);
      bc_norm_squared = glob_bc_norm_squared;
      int rank;
      MPI_Comm_rank(comm, &rank);
      print = (rank == 0);
   }
#endif
   if ((it == 0 || final || bc_norm_squared > 0.0) && print)
   {
      mfem::out << "      ResidualBCMonitor : b.c. residual norm = "
                << sqrt(bc_norm_squared) << endl;
   }
}


#ifdef MFEM_USE_SUITESPARSE

void UMFPackSolver::Init()
{
   mat = NULL;
   Numeric = NULL;
   AI = AJ = NULL;
   if (!use_long_ints)
   {
      umfpack_di_defaults(Control);
   }
   else
   {
      umfpack_dl_defaults(Control);
   }
}

void UMFPackSolver::SetOperator(const Operator &op)
{
   void *Symbolic;

   if (Numeric)
   {
      if (!use_long_ints)
      {
         umfpack_di_free_numeric(&Numeric);
      }
      else
      {
         umfpack_dl_free_numeric(&Numeric);
      }
   }

   mat = const_cast<SparseMatrix *>(dynamic_cast<const SparseMatrix *>(&op));
   MFEM_VERIFY(mat, "not a SparseMatrix");

   // UMFPack requires that the column-indices in mat corresponding to each
   // row be sorted.
   // Generally, this will modify the ordering of the entries of mat.
   mat->SortColumnIndices();

   height = mat->Height();
   width = mat->Width();
   MFEM_VERIFY(width == height, "not a square matrix");

   const int * Ap = mat->HostReadI();
   const int * Ai = mat->HostReadJ();
   const double * Ax = mat->HostReadData();

   if (!use_long_ints)
   {
      int status = umfpack_di_symbolic(width, width, Ap, Ai, Ax, &Symbolic,
                                       Control, Info);
      if (status < 0)
      {
         umfpack_di_report_info(Control, Info);
         umfpack_di_report_status(Control, status);
         mfem_error("UMFPackSolver::SetOperator :"
                    " umfpack_di_symbolic() failed!");
      }

      status = umfpack_di_numeric(Ap, Ai, Ax, Symbolic, &Numeric,
                                  Control, Info);
      if (status < 0)
      {
         umfpack_di_report_info(Control, Info);
         umfpack_di_report_status(Control, status);
         mfem_error("UMFPackSolver::SetOperator :"
                    " umfpack_di_numeric() failed!");
      }
      umfpack_di_free_symbolic(&Symbolic);
   }
   else
   {
      SuiteSparse_long status;

      delete [] AJ;
      delete [] AI;
      AI = new SuiteSparse_long[width + 1];
      AJ = new SuiteSparse_long[Ap[width]];
      for (int i = 0; i <= width; i++)
      {
         AI[i] = (SuiteSparse_long)(Ap[i]);
      }
      for (int i = 0; i < Ap[width]; i++)
      {
         AJ[i] = (SuiteSparse_long)(Ai[i]);
      }

      status = umfpack_dl_symbolic(width, width, AI, AJ, Ax, &Symbolic,
                                   Control, Info);
      if (status < 0)
      {
         umfpack_dl_report_info(Control, Info);
         umfpack_dl_report_status(Control, status);
         mfem_error("UMFPackSolver::SetOperator :"
                    " umfpack_dl_symbolic() failed!");
      }

      status = umfpack_dl_numeric(AI, AJ, Ax, Symbolic, &Numeric,
                                  Control, Info);
      if (status < 0)
      {
         umfpack_dl_report_info(Control, Info);
         umfpack_dl_report_status(Control, status);
         mfem_error("UMFPackSolver::SetOperator :"
                    " umfpack_dl_numeric() failed!");
      }
      umfpack_dl_free_symbolic(&Symbolic);
   }
}

void UMFPackSolver::Mult(const Vector &b, Vector &x) const
{
   if (mat == NULL)
      mfem_error("UMFPackSolver::Mult : matrix is not set!"
                 " Call SetOperator first!");
   b.HostRead();
   x.HostReadWrite();
   if (!use_long_ints)
   {
      int status =
         umfpack_di_solve(UMFPACK_At, mat->HostReadI(), mat->HostReadJ(),
                          mat->HostReadData(), x, b, Numeric, Control, Info);
      umfpack_di_report_info(Control, Info);
      if (status < 0)
      {
         umfpack_di_report_status(Control, status);
         mfem_error("UMFPackSolver::Mult : umfpack_di_solve() failed!");
      }
   }
   else
   {
      SuiteSparse_long status =
         umfpack_dl_solve(UMFPACK_At, AI, AJ, mat->HostReadData(), x, b,
                          Numeric, Control, Info);
      umfpack_dl_report_info(Control, Info);
      if (status < 0)
      {
         umfpack_dl_report_status(Control, status);
         mfem_error("UMFPackSolver::Mult : umfpack_dl_solve() failed!");
      }
   }
}

void UMFPackSolver::MultTranspose(const Vector &b, Vector &x) const
{
   if (mat == NULL)
      mfem_error("UMFPackSolver::MultTranspose : matrix is not set!"
                 " Call SetOperator first!");
   b.HostRead();
   x.HostReadWrite();
   if (!use_long_ints)
   {
      int status =
         umfpack_di_solve(UMFPACK_A, mat->HostReadI(), mat->HostReadJ(),
                          mat->HostReadData(), x, b, Numeric, Control, Info);
      umfpack_di_report_info(Control, Info);
      if (status < 0)
      {
         umfpack_di_report_status(Control, status);
         mfem_error("UMFPackSolver::MultTranspose :"
                    " umfpack_di_solve() failed!");
      }
   }
   else
   {
      SuiteSparse_long status =
         umfpack_dl_solve(UMFPACK_A, AI, AJ, mat->HostReadData(), x, b,
                          Numeric, Control, Info);
      umfpack_dl_report_info(Control, Info);
      if (status < 0)
      {
         umfpack_dl_report_status(Control, status);
         mfem_error("UMFPackSolver::MultTranspose :"
                    " umfpack_dl_solve() failed!");
      }
   }
}

UMFPackSolver::~UMFPackSolver()
{
   delete [] AJ;
   delete [] AI;
   if (Numeric)
   {
      if (!use_long_ints)
      {
         umfpack_di_free_numeric(&Numeric);
      }
      else
      {
         umfpack_dl_free_numeric(&Numeric);
      }
   }
}

void KLUSolver::Init()
{
   klu_defaults(&Common);
}

void KLUSolver::SetOperator(const Operator &op)
{
   if (Numeric)
   {
      MFEM_ASSERT(Symbolic != 0,
                  "Had Numeric pointer in KLU, but not Symbolic");
      klu_free_symbolic(&Symbolic, &Common);
      Symbolic = 0;
      klu_free_numeric(&Numeric, &Common);
      Numeric = 0;
   }

   mat = const_cast<SparseMatrix *>(dynamic_cast<const SparseMatrix *>(&op));
   MFEM_VERIFY(mat != NULL, "not a SparseMatrix");

   // KLU requires that the column-indices in mat corresponding to each row be
   // sorted.  Generally, this will modify the ordering of the entries of mat.
   mat->SortColumnIndices();

   height = mat->Height();
   width = mat->Width();
   MFEM_VERIFY(width == height, "not a square matrix");

   int * Ap = mat->GetI();
   int * Ai = mat->GetJ();
   double * Ax = mat->GetData();

   Symbolic = klu_analyze( height, Ap, Ai, &Common);
   Numeric = klu_factor(Ap, Ai, Ax, Symbolic, &Common);
}

void KLUSolver::Mult(const Vector &b, Vector &x) const
{
   MFEM_VERIFY(mat != NULL,
               "KLUSolver::Mult : matrix is not set!  Call SetOperator first!");

   int n = mat->Height();
   int numRhs = 1;
   // Copy B into X, so we can pass it in and overwrite it.
   x = b;
   // Solve the transpose, since KLU thinks the matrix is compressed column
   // format.
   klu_tsolve( Symbolic, Numeric, n, numRhs, x.GetData(), &Common);
}

void KLUSolver::MultTranspose(const Vector &b, Vector &x) const
{
   MFEM_VERIFY(mat != NULL,
               "KLUSolver::Mult : matrix is not set!  Call SetOperator first!");

   int n = mat->Height();
   int numRhs = 1;
   // Copy B into X, so we can pass it in and overwrite it.
   x = b;
   // Solve the regular matrix, not the transpose, since KLU thinks the matrix
   // is compressed column format.
   klu_solve( Symbolic, Numeric, n, numRhs, x.GetData(), &Common);
}

KLUSolver::~KLUSolver()
{
   klu_free_symbolic (&Symbolic, &Common) ;
   klu_free_numeric (&Numeric, &Common) ;
   Symbolic = 0;
   Numeric = 0;
}

#endif // MFEM_USE_SUITESPARSE

}<|MERGE_RESOLUTION|>--- conflicted
+++ resolved
@@ -1653,7 +1653,86 @@
    final_norm = norm;
 }
 
-<<<<<<< HEAD
+void NewtonSolver::SetAdaptiveLinRtol(const int type,
+                                      const double rtol0,
+                                      const double rtol_max,
+                                      const double alpha,
+                                      const double gamma)
+{
+   lin_rtol_type = type;
+   lin_rtol0 = rtol0;
+   lin_rtol_max = rtol_max;
+   this->alpha = alpha;
+   this->gamma = gamma;
+}
+
+void NewtonSolver::AdaptiveLinRtolPreSolve(const Vector &x,
+                                           const int it,
+                                           const double fnorm) const
+{
+   // Assume that when adaptive linear solver relative tolerance is activated,
+   // we are working with an iterative solver.
+   auto iterative_solver = static_cast<IterativeSolver *>(prec);
+   // Adaptive linear solver relative tolerance
+   double eta;
+   // Safeguard threshold
+   double sg_threshold = 0.1;
+
+   if (it == 0)
+   {
+      eta = lin_rtol0;
+   }
+   else
+   {
+      if (lin_rtol_type == 1)
+      {
+         // eta = gamma * abs(||F(x1)|| - ||F(x0) + DF(x0) s0||) / ||F(x0)||
+         eta = gamma * abs(fnorm - lnorm_last) / fnorm_last;
+      }
+      else if (lin_rtol_type == 2)
+      {
+         // eta = gamma * (||F(x1)|| / ||F(x0)||)^alpha
+         eta = gamma * pow(fnorm / fnorm_last, alpha);
+      }
+      else
+      {
+         MFEM_ABORT("Unknown adaptive linear solver rtol version");
+      }
+
+      // Safeguard rtol from "oversolving" ?!
+      const double sg_eta = gamma * pow(eta_last, alpha);
+      if (sg_eta > sg_threshold) { eta = std::max(eta, sg_eta); }
+   }
+
+   eta = std::min(eta, lin_rtol_max);
+   iterative_solver->SetRelTol(eta);
+   eta_last = eta;
+   if (print_level >= 0)
+   {
+      mfem::out << "Eisenstat-Walker rtol = " << eta << "\n";
+   }
+}
+
+void NewtonSolver::AdaptiveLinRtolPostSolve(const Vector &x,
+                                            const Vector &b,
+                                            const int it,
+                                            const double fnorm) const
+{
+   fnorm_last = fnorm;
+
+   // If version 1 is chosen, the true linear residual norm has to be computed
+   // and in most cases we can only retrieve the preconditioned linear residual
+   // norm.
+   if (lin_rtol_type == 1)
+   {
+      // lnorm_last = ||F(x0) + DF(x0) s0||
+      Vector linres(x.Size());
+      grad->Mult(x, linres);
+      linres -= b;
+      lnorm_last = Norm(linres);
+   }
+}
+
 void AndersonAcceleration::QRdelete(std::deque<Vector *> &Q, DenseMatrix &R) const
 {
    Vector temp(Q[0]->Size());
@@ -1969,86 +2048,6 @@
    }
    delete dg;
    delete df;
-=======
-void NewtonSolver::SetAdaptiveLinRtol(const int type,
-                                      const double rtol0,
-                                      const double rtol_max,
-                                      const double alpha,
-                                      const double gamma)
-{
-   lin_rtol_type = type;
-   lin_rtol0 = rtol0;
-   lin_rtol_max = rtol_max;
-   this->alpha = alpha;
-   this->gamma = gamma;
-}
-
-void NewtonSolver::AdaptiveLinRtolPreSolve(const Vector &x,
-                                           const int it,
-                                           const double fnorm) const
-{
-   // Assume that when adaptive linear solver relative tolerance is activated,
-   // we are working with an iterative solver.
-   auto iterative_solver = static_cast<IterativeSolver *>(prec);
-   // Adaptive linear solver relative tolerance
-   double eta;
-   // Safeguard threshold
-   double sg_threshold = 0.1;
-
-   if (it == 0)
-   {
-      eta = lin_rtol0;
-   }
-   else
-   {
-      if (lin_rtol_type == 1)
-      {
-         // eta = gamma * abs(||F(x1)|| - ||F(x0) + DF(x0) s0||) / ||F(x0)||
-         eta = gamma * abs(fnorm - lnorm_last) / fnorm_last;
-      }
-      else if (lin_rtol_type == 2)
-      {
-         // eta = gamma * (||F(x1)|| / ||F(x0)||)^alpha
-         eta = gamma * pow(fnorm / fnorm_last, alpha);
-      }
-      else
-      {
-         MFEM_ABORT("Unknown adaptive linear solver rtol version");
-      }
-
-      // Safeguard rtol from "oversolving" ?!
-      const double sg_eta = gamma * pow(eta_last, alpha);
-      if (sg_eta > sg_threshold) { eta = std::max(eta, sg_eta); }
-   }
-
-   eta = std::min(eta, lin_rtol_max);
-   iterative_solver->SetRelTol(eta);
-   eta_last = eta;
-   if (print_level >= 0)
-   {
-      mfem::out << "Eisenstat-Walker rtol = " << eta << "\n";
-   }
-}
-
-void NewtonSolver::AdaptiveLinRtolPostSolve(const Vector &x,
-                                            const Vector &b,
-                                            const int it,
-                                            const double fnorm) const
-{
-   fnorm_last = fnorm;
-
-   // If version 1 is chosen, the true linear residual norm has to be computed
-   // and in most cases we can only retrieve the preconditioned linear residual
-   // norm.
-   if (lin_rtol_type == 1)
-   {
-      // lnorm_last = ||F(x0) + DF(x0) s0||
-      Vector linres(x.Size());
-      grad->Mult(x, linres);
-      linres -= b;
-      lnorm_last = Norm(linres);
-   }
->>>>>>> 20f92199
 }
 
 void LBFGSSolver::Mult(const Vector &b, Vector &x) const
