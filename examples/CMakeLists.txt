--- conflicted
+++ resolved
@@ -67,13 +67,10 @@
     ex25p.cpp
     ex26p.cpp
     ex27p.cpp
-<<<<<<< HEAD
+    ex28p.cpp
     ex1p-orth.cpp
     ex11p-cyl.cpp
     ex13p-cyl.cpp
-=======
-    ex28p.cpp
->>>>>>> 199fa1cc
     )
 endif()
 
