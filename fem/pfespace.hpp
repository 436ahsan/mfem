--- conflicted
+++ resolved
@@ -414,14 +414,11 @@
    bool local;
 
 public:
-<<<<<<< HEAD
-   ConformingProlongationOperator(int lsize, const GroupCommunicator &gc_);
-
-   ConformingProlongationOperator(const ParFiniteElementSpace &pfes);
-=======
+   ConformingProlongationOperator(int lsize, const GroupCommunicator &gc_,
+                                  bool local_=false);
+
    ConformingProlongationOperator(const ParFiniteElementSpace &pfes,
                                   bool local_=false);
->>>>>>> 7ae181ba
 
    const GroupCommunicator &GetGroupCommunicator() const;
 
@@ -442,7 +439,6 @@
    Array<int> ltdof_ldof, unq_ltdof;
    Array<int> unq_shr_i, unq_shr_j;
    MPI_Request *requests;
-   bool local;
 
    // Kernel: copy ltdofs from 'src' to 'shr_buf' - prepare for send.
    //         shr_buf[i] = src[shr_ltdof[i]]
@@ -469,15 +465,11 @@
    void ReduceEndAssemble(Vector &dst) const;
 
 public:
-<<<<<<< HEAD
    DeviceConformingProlongationOperator(
-      const GroupCommunicator &gc_, const SparseMatrix *R);
-
-   DeviceConformingProlongationOperator(const ParFiniteElementSpace &pfes);
-=======
+      const GroupCommunicator &gc_, const SparseMatrix *R, bool local_=false);
+
    DeviceConformingProlongationOperator(const ParFiniteElementSpace &pfes,
                                         bool local_=false);
->>>>>>> 7ae181ba
 
    virtual ~DeviceConformingProlongationOperator();
 
