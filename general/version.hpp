// Copyright (c) 2010-2020, Lawrence Livermore National Security, LLC. Produced
// at the Lawrence Livermore National Laboratory. All Rights reserved. See files
// LICENSE and NOTICE for details. LLNL-CODE-806117.
//
// This file is part of the MFEM library. For more information and source code
// availability visit https://mfem.org.
//
// MFEM is free software; you can redistribute it and/or modify it under the
// terms of the BSD-3 license. We welcome feedback and contributions, see file
// CONTRIBUTING.md for details.

#ifndef MFEM_VERSION_HPP
#define MFEM_VERSION_HPP

namespace mfem
{

<<<<<<< HEAD
/// Return the version number as a single integer.
int GetVersion();

/// Return the major version number as an integer.
int GetVersionMajor();

/// Return the minor version number as an integer.
int GetVersionMinor();

/// Return the version patch number as an integer.
int GetVersionPatch();

/// Return the version number as a string.
const char *GetVersionStr();

/// Return the Git hash as a string.
=======
/// Return the MFEM version number as a single integer.
int GetVersion();

/// Return the MFEM major version number as an integer.
int GetVersionMajor();

/// Return the MFEM minor version number as an integer.
int GetVersionMinor();

/// Return the MFEM version patch number as an integer.
int GetVersionPatch();

/// Return the MFEM version number as a string.
const char *GetVersionStr();

/// Return the MFEM Git hash as a string.
>>>>>>> dc4715e0
const char *GetGitStr();

/// Return the MFEM configuration as a string.
const char *GetConfigStr();

} // namespace mfem

#endif<|MERGE_RESOLUTION|>--- conflicted
+++ resolved
@@ -15,24 +15,6 @@
 namespace mfem
 {
 
-<<<<<<< HEAD
-/// Return the version number as a single integer.
-int GetVersion();
-
-/// Return the major version number as an integer.
-int GetVersionMajor();
-
-/// Return the minor version number as an integer.
-int GetVersionMinor();
-
-/// Return the version patch number as an integer.
-int GetVersionPatch();
-
-/// Return the version number as a string.
-const char *GetVersionStr();
-
-/// Return the Git hash as a string.
-=======
 /// Return the MFEM version number as a single integer.
 int GetVersion();
 
@@ -49,7 +31,6 @@
 const char *GetVersionStr();
 
 /// Return the MFEM Git hash as a string.
->>>>>>> dc4715e0
 const char *GetGitStr();
 
 /// Return the MFEM configuration as a string.
